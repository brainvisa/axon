# -*- coding: utf-8 -*-
#  This software and supporting documentation are distributed by
#      Institut Federatif de Recherche 49
#      CEA/NeuroSpin, Batiment 145,
#      91191 Gif-sur-Yvette cedex
#      France
#
# This software is governed by the CeCILL license version 2 under
# French law and abiding by the rules of distribution of free software.
# You can  use, modify and/or redistribute the software under the 
# terms of the CeCILL license version 2 as circulated by CEA, CNRS
# and INRIA at the following URL "http://www.cecill.info". 
#
# As a counterpart to the access to the source code and  rights to copy,
# modify and redistribute granted by the license, users are provided only
# with a limited warranty  and the software's author,  the holder of the
# economic rights,  and the successive licensors  have only  limited
# liability.
#
# In this respect, the user's attention is drawn to the risks associated
# with loading,  using,  modifying and/or developing or reproducing the
# software by the user in light of its specific status of free software,
# that may mean  that it is complicated to manipulate,  and  that  also
# therefore means  that it is reserved for developers  and  experienced
# professionals having in-depth computer knowledge. Users are therefore
# encouraged to load and test the software's suitability as regards their
# requirements in conditions enabling the security of their systems and/or 
# data to be ensured and,  more generally, to use and operate it in the 
# same conditions as regards security.
#
# The fact that you are presently reading this means that you have had
# knowledge of the CeCILL license version 2 and that you accept its terms.
"""
This module contains classes defining data items that are called **diskItems** in Brainvisa.
These diskItems are associated to files that store data on a filesystem, 
and attributes that are used to index the data in a database.

The main class in this module is :py:class:`DiskItem`. This class is derived into two sub-classes :py:class:`File` for the diskitems that are stored as files and :py:class:`Directory` for the diskitems that represent directories.

A diskItem has a **type** indicating what the data represents (a Volume, a T1 MRI, fMRI data...) and a **format** indicating the file format used to write the data in files.
The class :py:class:`DiskItemType` represents data types.
The class :py:class:`Format` represents file formats.

Two general formats are defined in this module as global variables:
  
.. py:data:: directoryFormat
  
  This format matches any directory.
  
.. py:data:: fileFormat
  
  This format matches any file.
  
The available types and formats in Brainvisa ontology are defined in each toolbox in python files under the ``types`` directory. 
They are loaded at Brainvisa startup using the function :py:func:`readTypes` and stored in global maps:
  
  .. py:data:: formats
  
    A global map which associates each format id to the matching object :py:class:`Format`.

  .. py:data:: formatLists
  
    A global map which associates each list of formats id to the matching object :py:class:`NamedFormatList`.
  
  .. py:data:: diskItemTypes
  
    A global map which associates each type id to the matching object :py:class:`DiskItemType`
    
  .. py:data:: mef
    
    A global instance of the class :py:class:`TypesMEF` which is used to read the Brainvisa ontology types files.

The following function are available to get a format or a type object from its id:
  
  * :py:func:`getFormat`
  * :py:func:`getFormats`
  * :py:func:`getAllFormats`
  * :py:func:`getDiskItemType`
  * :py:func:`getAllDiskItemTypes`
  * :py:func:`isSameDiskItemType`

This module also defines classes for temporary files and directories: :py:class:`TemporaryDiskItem`, :py:class:`TemporaryDirectory`. 
The function :py:func:`getTemporary` enables to create a new temporary item.
All temporary files and directories are written in Brainvisa global temporary directory which can be choosen in Brainvisa options. The diskitem corresponding to this global directory is stored in a global variable:

.. py:data:: globalTmpDir

  It is the default parent diskItem for temporary diskitems.
  

:Inheritance diagram:

.. inheritance-diagram:: neuroDiskItems

:Classes:

"""
import types, string, re, sys, os, stat, threading, cPickle, operator, time, traceback
from weakref import ref, WeakValueDictionary
from UserList import UserList
from threading import RLock

from soma.html import htmlEscape
from soma.undefined import Undefined
from soma.uuid import Uuid
from soma.path import split_path
from soma.minf.api import readMinf, MinfError
from soma.wip.application.api import Application

import neuroConfig
from neuroException import *
from brainvisa.data import temporary
from brainvisa.data.patterns import DictPattern
from brainvisa import shelltools
from brainvisa.multipleExecfile import MultipleExecfile

#----------------------------------------------------------------------------
def sameContent( a, b ):
  """
  Checks if *a* and *b* have the same content.
  
  If the two objects are lists, the function is called on each element of the list.
  If the first object has a method named *sameContent*, it is called. 
  Else, the result of a comparison with *==* operator is returned.
  """
  result = 0
  if type( a ) is type( b ):
    if type( a ) in ( types.ListType, types.TupleType ):
      result = 1
      i = 0
      for x in a:
        if not sameContent( x, b[i] ):
          result = 0
          break
        i += 1
    elif hasattr( a, 'sameContent' ):
      result = a.sameContent( b )
    else:
      result = a == b
  return result


#----------------------------------------------------------------------------
def modificationHashOrEmpty( f ):
  """
  Returns a tuple containing information about the file from :py:func:`os.lstat`.
  Returns an empty tuple if an exception occurs. 
  """
  try:
    s = os.lstat( f )
    return ( s.st_mode, s.st_uid, s.st_gid, s.st_size, s.st_mtime, s.st_ctime )
  except OSError:
    return ()


#----------------------------------------------------------------------------
class DiskItem:
  """
  This class represents data stored in one or several files on a filesystem.
  It can have additional information stored in attributes and may be indexed in a Brainvisa database.
  
  A diskItem can have hierarchy attributes (comes from Brainvisa ontology), 
  minf attributes (that are stored in a .minf file), and possibly other attributes.
  Several methods enable to access the values of the attributes: :py:meth:`getHierarchy`, :py:meth:`getNonHierarchy`, :py:meth:`attributes`, :py:meth:`globalAttributes`, :py:meth:`hierarchyAttributes`, :py:meth:`localAttributes`, :py:meth:`minf`. 
  The attributes of a diskItem can also be requested using the dictionary notation ``d["attribute_name"]``, which calls :py:meth:`get` method. 
  
  A diskItem can be identified by a unique identifier called *uuid*. This uuid is stored in minf attributes and it is an instance of :py:class:`soma.uuid.Uuid` class.
  
  Several methods enable to request the name of the files associated to the diskItem: :py:meth:`fullPath`, :py:meth:`fullName`,  :py:meth:`fullPaths`, :py:meth:`fullPathSerie`, :py:meth:`fullPathsSerie`.
  
  :Attributes:

  .. py:attribute:: name
  
    name of the diskItem, generally the filename of the first file.

  .. py:attribute:: parent
  
    a parent diskItem, generally the diskItem associated to the directory that contains the data files of this diskItem.

  .. py:attribute:: type
  
    Data type of the diskItem, indicating the meaning of the data. It is an instance of :py:class:`DiskItemType`.

  .. py:attribute:: format
  
    DiskItem file format, indicated by the files extensions. It is an instance of :py:class:`Format`.

  :Methods:

  """
  
  _minfLock=RLock()
  
  def __init__( self, name, parent ):
    self.name = name
    if name and name[ -5: ] != '.minf': 
      self._files = [ name ]
    else: self._files = []
    self.parent = parent
    if self.parent is None:
      self._topParentRef = ref( self )
    else:
      self._topParentRef = self.parent._topParentRef
    self._localAttributes = {}
    self._globalAttributes = {}
    self._minfAttributes = {}
    self._otherAttributes = {}
    self.type = None
    self.format = None
    self._setLocal( 'name_serie', [] )
    self._isTemporary = 0
    self._uuid = None
    self._write = False
    self._identified = False
    self._lock = RLock()
  
  
  def __getstate__( self ):
    state =  {
      'name': self.name,
      '_files': self._files,
      'parent': self.parent,
      '_localAttributes': self._localAttributes,
      '_globalAttributes': self._globalAttributes,
      '_minfAttributes': self._minfAttributes,
      '_otherAttributes': self._otherAttributes,
      '_uuid': self._uuid,
      '_write': self._write,
      '_identified': self._identified,
    }
    if self.type:
      state[ 'type' ] = self.type.id
    else:
      state[ 'type' ] = None
    if self.format:
      state[ 'format' ] = self.format.id
    else:
      state[ 'format' ] = None
    priority = getattr( self, '_priority', None )
    if priority is not None:
      state[ '_priority' ] = priority
    return state


  def __setstate__( self, state ):
    self.name = state[ 'name' ]
    self._files = state[ '_files' ]
    self.parent = state[ 'parent' ]
    if self.parent is None:
      self._topParentRef = ref( self )
    t = state[ 'type' ]
    if t: self.type = getDiskItemType( t )
    else: self.type = None
    t = state[ 'format' ]
    if t: self.format = getFormat( t )
    else: self.format = None
    self._localAttributes = state[ '_localAttributes' ]
    self._globalAttributes = state[ '_globalAttributes' ]
    self._minfAttributes = state[ '_minfAttributes' ]
    self._otherAttributes = state[ '_otherAttributes' ]
    self._isTemporary = 0
    priority = state.get( '_priority' )
    if priority is not None:
      self._priority = priority
    self._changeUuid( state.get( '_uuid' ) )
    self._write = state[ '_write' ]
    self._identified = state[ '_identified' ]
    if not hasattr( self, '_lock' ):
      self._lock = RLock()
  
  
  def __eq__( self, other ):
    if isinstance( other, basestring ):
      return other in self.fullPaths()
    return self is other or ( isinstance( other, DiskItem ) and self.fullPath() == other.fullPath() )


  def __ne__( self, other ):
    if isinstance( other, basestring ):
      return other not in self.fullPaths()
    return self is not other and ((not isinstance( other, DiskItem )) or self.fullPath() != other.fullPath() )
  
  
  def clone( self ):
    """
    Returns a deep copy of the current diskItem object. The associated files are not copied. 
    """
    result = self.__class__( self.name, self.parent )
    result.__setstate__( self.__getstate__() )
    # Copy attributes so that they can be modified without
    # changing cloned item attributes
    self.copyAttributes( result )
    return result
  
  
  def _topParent( self ):
    try:
      return self._topParentRef()
    except AttributeError:
      pass
    if self.parent:
      p = self.parent
      while p.parent is not None:
        p = p.parent
      self._topParentRef = p._topParentRef
    else:
      self._topParentRef = ref( self )
    return self._topParentRef()
  
  
  def attributes( self ):
    """
    Returns a dictionary containing the name and value of all the attributes associated to this diskItem.
    """
    result = {}
    self._mergeAttributes( result )
    return result


  def globalAttributes( self ):
    """
    Returns a dictionary containing the name and value of the global attributes. 
    They may come from parent diskItem and are transmitted to child diskItem.
    The global attributes are the attributes coming from data ontoloy.
    """
    result = {}
    self._mergeGlobalAttributes( result )
    return result
  
  
  def localAttributes( self ):
    """
    Returns a dictionary containing the name and value of the local attributes. 
    The local attributes are valid only for this diskItem, they are no transmitted to child diskItem. 
    For example the attribute ``name_serie`` that indicates the list of numbers of a serie of files that store the data, is a local attribute.
    """
    result = {}
    self._mergeLocalAttributes( result )
    return result


  def copyAttributes( self, other ):
    """
    Copy all the attributes of the given diskItem in the current diskItem.
    
    :param other: the :py:class:`DiskItem` whose attributes will be copied.
    """
    self._localAttributes = other._localAttributes.copy()
    self._globalAttributes = other._globalAttributes.copy()
    self._minfAttributes = other._minfAttributes.copy()
    self._otherAttributes = other._otherAttributes.copy()
  
  
  def _mergeAttributes( self, result ):
    """
    Updates result dictionary with all attributes of the current diskItem and its parent global attributes.
    """
    result.update( self._globalAttributes )
    if self.parent:
      self.parent._mergeAttributes( result )
    result.update( self._localAttributes )
    result.update( self._otherAttributes )
    result.update( self._minfAttributes )


  def _mergeGlobalAttributes( self, result ):
    """
    Updates result dictionary with all global attributes of the current diskItem and its parent global attributes.
    """
    result.update( self._globalAttributes )
    if self.parent:
      self.parent._mergeGlobalAttributes( result )


  def _mergeLocalAttributes( self, result ):
    if self.parent:
      self.parent._mergeLocalAttributes( result )
    result.update( self._localAttributes )
    result.update( self._otherAttributes )
    result.update( self._minfAttributes )


  def _mergeHierarchyAttributes( self, result ):
    if self.parent:
      self.parent._mergeHierarchyAttributes( result )
    result.update( self._localAttributes )
    result.update( self._globalAttributes )


  def _mergeNonHierarchyAttributes( self, result ):
    if self.parent:

      self.parent._mergeNonHierarchyAttributes( result )
    result.update( self._otherAttributes )
    result.update( self._minfAttributes )


  def fileName( self, index=0 ):
    """
    Returns the filename of the file number index in the list of files associated to this diskItem.
    The absolute files paths are generally stored in diskItems. So this function is equivalent to :py:meth:`fullPath`.
    """
    name_serie = self.get( 'name_serie' )
    if name_serie:
      return self.fileNameSerie( index / len( self._files ) , 
                                 index % len( self._files ) )
    if self._files: return self._files[index]
    else: return self.name


  def fileNames( self ):
    """
    Returns the list of filenames of the files associated to this diskItem. 
    The absolute files paths are generally stored in diskItems. So this function is equivalent to :py:meth:`fullPaths`.
    """
    name_serie = self.get( 'name_serie' )
    if name_serie:
      result = []
      for number in name_serie:
        result += map( lambda x, number=number: expand_name_serie( x, number ),
                       self._files )
      return result
    if self._files: return self._files
    else: return [ self.name ]
  
  
  def fileNameSerie( self, serie, index=0 ):
    """
    This function can be used only on diskItems that are a serie of data. For example a serie of 3D volumes, each volume being stored in two files .ima and .dim (GIS format). 
    Returns the name of the index number file of the serie number item of the serie.
    The absolute files paths are generally stored in diskItems. So this function is equivalent to :py:meth:`fullPathSerie`.
    
    :param int serie: index of the item in the serie.
    :param int index: index of the file in one item of the serie.
    """
    name_serie = self.get( 'name_serie' )
    if name_serie:
      return expand_name_serie( self._files[ index ],
                                name_serie[ serie ] )
    raise RuntimeError( HTMLMessage(_t_( '<em>%s</em> is not a file series' )) )
  
  
  def fileNamesSerie( self, serie ):
    """
    Returns all the files of one item of the serie. 
    The absolute files paths are generally stored in diskItems. So this function is equivalent to :py:meth:`fullPathsSerie`.
    
    :param int serie: index of the item in the serie.
    """
    name_serie = self.get( 'name_serie' )
    if name_serie:
      return map( lambda x, number=name_serie[serie]: expand_name_serie( x, number ),
                   self._files )
    raise RuntimeError( HTMLMessage(_t_( '<em>%s</em> is not a file series' )) )
  
  
  def fullName( self ):
    """
    Returns the absolute path to the diskItem with its name (without extension). 
    """
    if self.parent is None:
      return self.name
    else:
      return os.path.join( self.parent.fullName(), self.name )

  def relativePath(self, index=0):
    """
    Gets the file path of this diskitem, relatively to the path its database directory.
    If there is no database information in the attributes it returns the full path of the diskItem.
    """
    database=self.get("database")
    if database is None:
      database=self.get("_database")
    path=self.fullPath(index)
    if database and path.startswith( database ):
      path=path[ len(database) +1: ]
    return path
    
  def fullPath( self, index=0 ):
    """
    Returns the absolute file name of the index number file of the diskItem.
    """
    if self.parent is None:
      return self.fileName(index)
    else:
      return os.path.join( self.parent.fullPath(), self.fileName(index) )


  def fullPaths( self ):
    """
    Returns the absolute file names of the all the files of the diskItem.
    """
    if self.parent is None:
      return self.fileNames()
    else:
      return map( lambda x, p=self.parent.fullPath(): os.path.join( p, x ),
                  self.fileNames() )

  def existingFiles(self):
    """
    Returns all files associated to this diskitem, that really exist plus its minf file if it exists.
    """
    files=[ f for f in self.fullPaths() if os.path.exists(f)]
    minfFile= self.minfFileName()
    if minfFile != self.fullPath() and os.path.exists(minfFile):
      files.append(minfFile)
    return files

  def fullPathSerie( self, serie, index=0 ):
    """
    This function can be used only on a diskItem that is a serie of data. For example a serie of 3D volumes, each volume being stored in two files *.ima* and *.dim* (*GIS format*). 
    Returns the absolute file name of the index number file of the serie number item of the serie.
    
    :param int serie: index of the item in the serie.
    :param int index: index of the file in one item of the serie.
    """

    if self.parent is None:
      return self.fileNameSerie( serie, index )
    else:
      return os.path.join( self.parent.fullPath(), self.fileNameSerie( serie, index ) )


  def fullPathsSerie( self, serie ):
    """
    This function can be used only on a diskItem that is a serie of data. For example a serie of 3D volumes, each volume being stored in two files *.ima* and *.dim* (*GIS format*). 
    Returns all the absolute file names of the serie number item of the serie.
    
    :param int serie: index of the item in the serie.
    """

    if self.parent is None:
      return self.fileNamesSerie( serie )
    else:
      return map( lambda x, p=self.parent.fullPath(): os.path.join( p, x ),
                  self.fileNamesSerie( serie ) )


  def firstFullPathsOfEachSeries( self ):
    """
    Returns the first file name of each item of the serie.
    """
    return map( lambda i, self=self: self.fullPathSerie( i ),
                range( len( self.get( 'name_serie' ) ) ) )


  def _getGlobal( self, attrName, default = None ):
    r = self._globalAttributes.get( attrName )
    if r is None:
      if self.parent: return self.parent._getGlobal( attrName, default )
      else: return default
    return r


  def _getLocal( self, attrName, default = None ):
    r = self._localAttributes.get( attrName )
    if r is None:
      if self.parent: return self.parent._getLocal( attrName, default )
      else: return default
    return r


  def _getOther( self, attrName, default = None ):
    r = self._otherAttributes.get( attrName )
    if r is None:
      if self.parent: return self.parent._getOther( attrName, default )
      else: return default
    return r
  
  
  def get( self, attrName, default = None ):
    """
    Gets the value of an attribute. 
    If the attribute is not found in the attributes stored in this diskItem object, 
    it is searched for in data file header using :py:func:`aimsFileInfo` function.
    
    .. warning::
      This method takes more time to execute than :py:func:`getHierarchy` and :py:func:`getNonHierarchy`
      when the attribute is not found because it reads the header of the file on the filesystem.
    
    :param string attrName: name of the attribute
    :param default: value returned if the attribute is not set in this diskItem.
    """
    r = self._globalAttributes.get( attrName )
    if r is None: r = self._minfAttributes.get( attrName )
    if r is None: r = self._otherAttributes.get( attrName )
    if r is None: r = self._localAttributes.get( attrName )
    if r is None:
      info = aimsFileInfo( self.fullPath() )
      for k, v in info.iteritems():
        self._otherAttributes.setdefault( k, v )
      r = info.get( attrName )
    if r is None:
      if self.parent: return self.parent.get( attrName, default )
      else: return default
    return r

  def __getitem__( self, attrName ):
    """
    Enables to use d[attrname] notation.
    """
    r = self.get( attrName )
    if r is None: raise KeyError( attrName )
    return r


  def getInTree( self, attrPath, default = None, separator = '.' ):
    """
    This function could be used to get an attribute value from an object that is an attribute value of a diskItem. 
    
    ::
      
      d.getInTree("attr1.attr2...") <=> d.get(attr1).get(attr2)...

    :param string attrPath: the attributes path, each attribute is separated by a separator character
    :param default: default value is the attribute value is not found
    :param string separator: character separator used to separate the different attributes in the attributes path.
    """
    item = self
    stack = attrPath.split( separator )
    while stack and item is not None:
      item = item.get( stack.pop(0) )
    if item is None or stack:
      return default
    return item
  
  
  def getHierarchy( self, attrName, default = None ):
    """
    Gets the attribute from the global attributes or the local attributes or the parent  hierarchy attributes.
    
    :param string attrName: name of the attribute
    :param default: value returned if the attribute is not found.
    """
    r = self._globalAttributes.get( attrName )
    if r is None: r = self._localAttributes.get( attrName )
    if r is None:
      if self.parent: return self.parent.getHierarchy( attrName, default )
      else: return default
    return r


  def getNonHierarchy( self, attrName, default = None ):
    """
    Gets the attribute value from the attributes written in minf file or in other attributes or in parent non hierarchy attributes.
    
    :param string attrName: name of the attribute
    :param default: value returned if the attribute is not found.
    """
    r = self._minfAttributes.get( attrName )
    if r is None: r = self._otherAttributes.get( attrName )
    if r is None:
      if self.parent: return self.parent.getNonHierarchy( attrName, default )
      else: return default
    return r
  
  
  def nonHierarchyAttributes( self ):
    """
    Returns all non hierarchy attributes in a dictionary.
    """
    result = {}
    self._mergeNonHierarchyAttributes( result )
    return result
  
  
  def hierarchyAttributes( self ):
    """
    Returns all hierarchy attributes as a dictionary.
    """
    result = {}
    self._mergeHierarchyAttributes( result )
    return result
  
  
  def has_key( self, attrName ):
    """
    Returns True if the diskItem has an attribute with this name in one of its dictionaries of attributes.
    """
    r = self._minfAttributes.has_key( attrName )
    if r: return r
    r = self._otherAttributes.has_key( attrName )
    if r: return r
    r = self._localAttributes.has_key( attrName )
    if r: return r
    r = self._globalAttributes.has_key( attrName )
    if r: return r
    if self.parent: return self.parent.has_key( attrName )
    return 0
  
  
  def _setGlobal( self, attrName, value ):
    if self.parent and self.parent._getGlobal( attrName ) is not None:
      raise AttributeError( HTMLMessage(_t_('a global attribute <em>%s</em> already exists in item <em><code>%s</code></em>') % ( str(attrName), str(self) )) )
    self._globalAttributes[ attrName ] = value
  
  
  def _updateGlobal( self, dict ):
    for attrName, value in dict.items():
      self._setGlobal( attrName, value )
  
  
  def _setLocal( self, attrName, value ):
    if self._getGlobal( attrName ) is not None:
      raise AttributeError( HTMLMessage(_t_('a global attribute <em>%s</em> already exists in item <em><code>%s</code></em>') % ( str(attrName), str(self) )) )
    self._localAttributes[ attrName ] = value
  
  
  def _updateLocal( self, dict ):
    for attrName, value in dict.items():
      self._setLocal( attrName, value )
  
  
  def _setOther( self, attrName, value ):
    if self._getGlobal( attrName ) is not None:
      raise AttributeError( HTMLMessage(_t_('a global attribute <em>%s</em> already exists in item <em><code>%s</code></em>') % ( str(attrName), str(self) )) )
    minfValue = self._minfAttributes.get( attrName, Undefined )
    if minfValue is Undefined:
      self._otherAttributes[ attrName ] = value
    elif minfValue != value:
      raise AttributeError( HTMLMessage(_t_('a MINF attribute <em>%s</em> already exists in item <em><code>%s</code></em>') % ( str(attrName), str(self) )) )

  
  def _updateOther( self, dict ):
    for attrName, value in dict.items():
      self._setOther( attrName, value )


  def setMinf( self, attrName, value, saveMinf = True ):
    """
    Adds this attribute to the minf attributes of the diskItem.
    
    :param string attrName: name of the attribute
    :param value: value sets for the attribute
    :param bool saveMinf: if True the modified attributes are written to the diskItem minf file.
    """
    self._otherAttributes.pop( attrName, None )
    self._minfAttributes[ attrName ] = value
    if saveMinf:
      minf = self._readMinf()
      if minf is None: minf = {}
      minf[ attrName ] = value
      self._writeMinf( minf )
  
  
  def minf( self ):
    """
    Returns a dictionary containing the minf attributes of the diskItem.
    """
    return self._minfAttributes
  
  
  def updateMinf( self, dict, saveMinf = True ):
    """
    Adds new attributes to the minf attributes of the diskItem and possibly save the attributes in a minf file.
    
    :param dict: dictionary containing the attributes that will be added to this diskItem minf attributes.
    :param bool saveMinf: if True the minf attributes will be saved in the minf file of the diskItem.
    """
    for attrName, value in dict.items():
      self._otherAttributes.pop( attrName, None )
      self._minfAttributes[ attrName ] = value
    if saveMinf:
      minf = self._readMinf()
      if minf is None: minf = {}
      minf.update( dict )
      self._writeMinf( minf )
  
  
  def isReadable( self ):
    """
    Returns True if all the files associated to this diskItem exist and are readable.
    """
    result = 1
    for p in self.fullPaths():
      if not os.access( p, os.F_OK + os.R_OK ):
        result = 0
        break
    return result


  def isWriteable( self ):
    """
    Returns True if all the files associated to this diskItem exist and are readable and writable.
    """
    result = 1
    for p in self.fullPaths():
      if not os.access( p, os.F_OK + os.R_OK + os.W_OK ):
        result = 0
        break
    return result


  def __repr__( self ):
    return repr( self.fullPath() )


  def childs( self ):
    """
    Virtual function, returns None. It is overriden in derived class :py:class:`Directory`.
    """
    return None
  
  
  def __str__( self ):
    return self.fullPath()


  def setFormatAndTypeAttributes( self, writeOnly=0 ):
    """
    Adds the diskItem format attributes to its other attributes, 
    and the diskItem types attributes to its minf attributes.
    
    :param bool writeOnly: if False the minf file is read to update the dictionary of minf attributes.
    :returns: current disktem
    """
    # Set format attributes
    if self.format is not None:
      self.format.setAttributes( self, writeOnly=writeOnly )
    # Set type attributes
    if self.type is not None:
      self.type.setAttributes( self, writeOnly=writeOnly )
    if not writeOnly:
      # Set local file attributes
      self.readAndUpdateMinf()
    return self


  def priority( self ):
    """
    Returns the value of priority attribute if found 
    else the parent diskItem priority, 
    else the default priority attribute, else 0.
    
    This priority is an attribute associated to the ontology rule that enabled to identify the diskItem.
    """
    if getattr( self, '_priority', None ) is not None:
      return self._priority
    if self.parent is not None:
      return self.parent.priority()
    return getattr( self, '_defaultPriority', 0 )

  
  def setPriority( self, newPriority, priorityOffset=0 ):
    """
    Sets a value for the priority attribute: ``newPriority + priorityOffset``.
    """
    self._priority = newPriority
    if priorityOffset:
      self._priority = self.priority() + priorityOffset
  
  
  def minfFileName( self ):
    """
    Returns the name of the minf file associated to this diskItem. It is generally the name of the main file of the diskItem + the *.minf* extension.
    """
    if self.format is not None and ( isinstance( self.format, MinfFormat ) or self.format.name == 'Minf' ):
      return self.fullPath()
    else:
      return self.fullPath() + '.minf'
  
  
  def saveMinf( self, overrideMinfContent = None ):
    """
    Writes minf attributes or the content of overrideMifContent if given to the minf file.
    """
    minfContent = {}
    if self._uuid is not None:
      minfContent[ 'uuid' ] = str( self._uuid )
    if overrideMinfContent is None:
      minfContent.update( self._minfAttributes )
    else:
      minfContent.update( overrideMinfContent )
    if self._isTemporary: temporary.manager.registerPath( self.minfFileName() )
    self._writeMinf( minfContent )
  
  
  def removeMinf( self, attrName, saveMinf = True ):
    """
    Remove the attribute from minf attributes. 
    
    :param string attrName: name of the attribute to remove
    :param bool saveMinf: if True, the minf attributes are saved in the minf file.
    """
    del self._minfAttributes[ attrName ]
    if saveMinf:
      minf = self._readMinf()
      if minf is not None:
        if minf.pop( attrName, Undefined ) is not Undefined:
          self._writeMinf( minf )
  
  
  def clearMinf( self, saveMinf = True  ):
    """
    Deletes all minf attributes. Also removes the minf file if saveMinf is True.
    """
    self._minfAttributes.clear()
    if saveMinf:
      minf = self.minfFileName()
      if os.path.exists( minf ):
        os.remove( minf )
  
  
  def _readMinf( self ):
    """
    Reads the minf file and returns its content.
    """
    attrFile = self.minfFileName()
    if os.path.exists( attrFile ):
      try:
        f = open( attrFile )
        minfContent = readMinf( f )[ 0 ]
        # Ignor huge DICOM information produced by NMR 
        # and stored in 'dicom' key.
        if minfContent: minfContent.pop( 'dicom', None )
        f.close()
        return minfContent
      except:
        showException( beforeError = \
                       _t_('in file <em>%s</em><br>') % attrFile )
    return None
  
  
  def _writeMinf( self, minfContent ):
    """
    Writes the given content to the minf file.
    if minfContent is None, removes the minf file.
    """
    minf = self.minfFileName()
    if minfContent:
      file = open( minf, 'w' )
      print >> file, 'attributes = ' + repr( minfContent )
      file.close()
    else:
      if os.path.exists( minf ):
        os.remove( minf )
  
  
  def readAndUpdateMinf( self ):
    """
    Reads the content of the minf file and updates the minf attribute dictionary accordingly.
    """
    self._lock.acquire()
    try:
      attrs = self._readMinf()
      if attrs is not None:
        if attrs.has_key( 'uuid' ):
          self._changeUuid( Uuid( attrs[ 'uuid' ] ) )
          del attrs[ 'uuid' ]
        self.updateMinf( attrs, saveMinf=False )
    finally:
      self._lock.release()
  
  
  def createParentDirectory( self ):
    """
    According to the file path of the diskItem, creates the directory that should contain the files if it doesn't exist.
    """
    p = os.path.dirname( self.fullPath() )
    if not os.path.exists( p ):
      try:
        os.makedirs( p )
      except OSError, e:
        if not e.errno == os.errno.EEXIST:
          # filter out 'File exists' exception, if the same dir has been created
          # concurrently by another instance of BrainVisa or another thread
          raise


  def isTemporary( self ):
    """
    Returns True if it is a temporary diskItem, that is to say its files will be automatically deleted when its is no more referenced.
    """
    return self._isTemporary


  def distance( self, other ):
    '''Returns a value that represents a sort of distance between two DiskItems.
       The distance is not a number but distances can be sorted, it is a tuple of numbers.'''
    # Count the number of common hierarchy attributes
    hierarchyCommon = \
      reduce( 
        operator.add, 
        map( 
          lambda nv, other=other: other.getHierarchy( nv[ 0 ] ) == nv[ 1 ], 
          self.hierarchyAttributes().items() ),
        self.type is other.type )
    # Count the number of common non hierarchy attributes
    nonHierarchyCommon = \
      reduce( 
        operator.add, 
        map( 
          lambda nv, other=other: other.getNonHierarchy( nv[ 0 ] ) == nv[ 1 ], 
          self.nonHierarchyAttributes().items() ),
        self.type is other.type )
    return ( -hierarchyCommon, self.priority() - other.priority(), -nonHierarchyCommon, )


  def _changeUuid( self, newUuid ):
    self._uuid = newUuid
    if newUuid is not None:
      _uuid_to_DiskItem[ newUuid ] = self
  

  def setUuid( self, uuid, saveMinf=True ):
    """
    Sets a new uuid to this diskItem.
    """
    self._changeUuid( Uuid( uuid ) )
    if saveMinf:
      attrs = self._readMinf()
      if not attrs:
        attrs = {}
      if attrs.get( 'uuid' ) != self._uuid:
        attrs[ 'uuid' ] = self._uuid
        try:
          self._writeMinf( attrs )
        except Exception, e:
          raise MinfError( _t_( 'uuid cannot be saved in minf file' ) + ': ' + unicode( e ) )
  
  
  def uuid( self, saveMinf=True ):
    """
    Gets the uuid of the diskItem.
    """
    if self._uuid is None:
      self._minfLock.acquire()
      try:
        attrs = self._readMinf()
        if attrs and attrs.has_key( 'uuid' ):
          self._changeUuid( Uuid( attrs[ 'uuid' ] ) )
        else:
          self.setUuid( Uuid(), saveMinf=saveMinf )
      finally:
        self._minfLock.release()
    return self._uuid
  
  
  def findFormat(self, amongFormats=None):
    """
    Find the format of this diskItem : the format whose pattern matches this diskitem's filename.
    Does nothing if this item has already a format. 
    Doesn't take into account format whose pattern matches any filename (*). 
    Stops when a matching format is found :
    
    * item name is modified (prefix and suffix linked to the format are deleted)
    * item list of files is modified accoding to format patterns
    * the format is applied to the item
    * :py:meth:`setFormatAndTypeAttributes` method is applied.
    """
    if not self.format:
      if not amongFormats:
        amongFormats=getAllFormats()
      for format in amongFormats:
        # don't choose a FormatSeries, we can't know if it is a serie only with the filename, FormatSeries has the same pattern as its base format.
        if not isinstance(format, FormatSeries) and "*" not in format.getPatterns().patterns: # pass formats that match any pattern, it can't be used to find the format only with filename. To be used only contextually in hierarchy rules.
          m = format.match( self )
          if m:
            self.name = format.formatedName( self, m )
            self._files = format.unmatch( self, m )
            format.setFormat( self )
            self.setFormatAndTypeAttributes()
            break;

  def modificationHash( self ):
    """
    Return a value that can be used to assess modification of this 
    DiskItem. Two calls to modificationHash will return the same value if and 
    only if all files in the DiskItem have not changed. Note that the contents 
    of the files are not read, the modification hash rely only on os.stat.
    
    This method uses the funciton :py:func:`modificationHashOrEmpty` to create a hash code for each file.
    """
    files = self.fullPaths() + [ self.minfFileName() ]
    return tuple( [(f,) + tuple(modificationHashOrEmpty( f )) for f in files] )
  
  
  def eraseFiles( self ):
    """
    Deletes all files associated to this diskItem.
    """
    for fp in self.fullPaths():
      if os.path.exists( fp ):
        shelltools.rm( fp )
    fp = self.minfFileName()
    if os.path.exists( fp ):
      shelltools.rm( fp )
  
  
#----------------------------------------------------------------------------
class File( DiskItem ):
  """
  This class represents a diskItem that cannot contain other diskItems (it is not a directory).
  """
  def __init__( self, name, parent ):
    DiskItem.__init__( self, name, parent )



#----------------------------------------------------------------------------
class Directory( DiskItem ):
  """
  This class represents a directory, that is to say a diskItem that can contain other diskItems.
  """
  def __init__( self, name, parent ):
    DiskItem.__init__( self, name, parent )
    self._childs = []
    self.lastModified = 0
    self.scanner = None
    if self.parent is None:
      self._automatic_update = True
      self._check_directory_time_only = False
  
  def __getstate__( self ):
    state = DiskItem.__getstate__( self )
    state[ '_childs' ] = self._childs
    state[ 'lastModified' ] = self.lastModified
    state[ 'scanner' ] = self.scanner
    return state
  
  
  def __setstate__( self, state ):
    DiskItem.__setstate__( self, state )
    self._childs = state[ '_childs' ]
    self.lastModified = state[ 'lastModified' ]
    self.scanner = state[ 'scanner' ]
    if self.parent is None:
      self._automatic_update = True
      self._check_directory_time_only = False
  
  
  def childs( self ):
    """
    Returns the children diskItems scaning the directory using the ontology rules.
    Not used.
    """
    self._lock.acquire()
    try:
      if self.scanner is None: return []
      if not self._topParent()._automatic_update:
        return self._childs
      fullName = self.fullPath()
      if not os.path.isdir( fullName ):
        return []
      
      currentTime = int( time.time() )
      listdir = None
      if not self._topParent()._check_directory_time_only:
        modificationTime = 0
        #print 'directory', fullName, 'NOT smart'
        #sys.stdout.flush()
        listdir = []
        for n in os.listdir( fullName ):
          try:
            modificationTime = max( modificationTime, 
                        os.stat( os.path.join( fullName, n ) )[ stat.ST_MTIME ] )
            listdir.append( n )
          except:
            pass
      else:
        modificationTime = os.stat( fullName )[ stat.ST_MTIME ]
  
      debug = neuroConfig.debugHierarchyScanning
      if modificationTime >= self.lastModified:
        if debug:
          print >> debug, '----------------------------------------------'
          print >> debug, fullName, 'modified'
          print >> debug, '----------------------------------------------'
          print >> debug, 'modification time:', time.ctime( modificationTime )
          print >> debug, 'last modification:', time.ctime( self.lastModified )
          debug.flush()
        # Rescan directory
        childs = []
        if listdir is None: listdir = os.listdir( fullName )
        for n in listdir:
          if os.path.isdir( os.path.join( fullName, n ) ):
            childs.append( Directory( n, self ) )
          else:
            childs.append( File( n, self ) )
        if debug:
          print >> debug, 'children count:', len( childs )
        # Identify files
        if self.scanner:
          if self._childs:
            oldChilds={}
            for i in self._childs:
              oldChilds[ ( i.fileName(), i.type, i.format ) ] = i
            self._childs = self.scanner.scan( childs )
            for i in self._childs:
              old = oldChilds.get( ( i.fileName(), i.type, i.format )  )
              if isinstance( old, Directory ):
                i.lastModified = old.lastModified            
                i._childs = old._childs
          else :
            self._childs = self.scanner.scan( childs )
        else:
          self._childs = childs
        self.lastModified = currentTime
      result = self._childs
    finally:
      self._lock.release()
    return result


#----------------------------------------------------------------------------
def getId( name ):
  """
  Returns the name in lowercase.
  """
  return  name.lower()

#----------------------------------------------------------------------------
class BackwardCompatiblePattern( DictPattern ):
  """
  This class represents a file pattern. 
  
  The pattern is described with an expression like ``f|*.jpg``. 
  The first character (before the ``|``) indicates if the pattern recognizes files (``f``) or directories (``d``).
  This part is optional. The rest of the pattern is a simple regular expression that describes the file name. 
  It can contain ``*`` character to replace any character and ``#`` character to replace numbers.
  See the parent class :py:class:`brainvisa.data.patterns.DictPattern` for more details about the patterns.
  
  A method :py:meth:`match` enables to check if a :py:class:`DiskItem` file name matches this format pattern.
  """
  _msgBadPattern = '<em><code>%s</code></em> is not a valid pattern'

  def __init__( self, pattern ):
    i = pattern.find( '|' )
    if i >= 0:
      fileType = pattern[ :i ]
      # Check file type
      if fileType == 'fd':
        self.fileType = None
      elif fileType == 'f':
        self.fileType = File
      elif fileType == 'd':
        self.fileType = Directory
      else:
        raise ValueError( HTMLMessage(_t_(self._msgBadPattern) % pattern) )     
      p = pattern[ i+1: ]
    else:
      self.fileType = None
      p = pattern
    DictPattern.__init__( self, p )
    self.pattern = pattern
    
  def match( self, diskItem ):
    """
    Checks if the diskitem file name matches the pattern.
    
    :param diskItem: The :py:class:`DiskItem` whose file format is checked.
    :returns: a dictionary containing the value found in the diskItem file name for each named expression of the pattern. 
      The ``*`` character in the pattern is associated to a ``filename_variable`` key in the result dictionary.
      The ``#`` character in the pattern is associated to a ``name_serie`` key in the result dictionary.
      ``None`` is returned if the diskitem file name doesn't match the pattern.
    """
    # Check File / Directory / both
    if self.fileType is not None:
      if diskItem.__class__ is not DiskItem and \
         not isinstance( diskItem, self.fileType ):
        return None

    result = DictPattern.match( self, os.path.basename( diskItem.name ), diskItem )
    return result      

  def unmatch( self, diskItem, matchResult, force=False ):
    """
    The opposite of :py:meth:`match` method:  the matching string is found from a match result and a dictionary of attributes values. 
    
    :param matchResult: dictionary which associates a value to each named expression of the pattern.
    :param dict: dictionary which associates a value to each attribute name of the pattern.
    :param bool force: If True default values are set in the match result for ``filename_variable`` and ``name_serie`` attributes.
    :rtype: string
    :returns: The rebuilt matching string.
    """
    if matchResult is None: return None
    if force:
      matchResult.setdefault( 'filename_variable', '' )
      matchResult.setdefault( 'name_serie', [] )
    return DictPattern.unmatch( self, matchResult, diskItem )
    

#----------------------------------------------------------------------------
class BackwardCompatiblePatterns:
  """
  This class represents several file patterns. 
  
  Each pattern is a :py:class:`BackwardCompatiblePattern`.
  """
  _typeMsg = '<em><code>%s</code></em> is not a valid pattern list'
   
  def __init__( self, patterns ):
    """
    :param patterns: a string, a list of string, or a list of :py:class:`BackwardCompatiblePattern`. They are used to create the internal list of :py:class:`BackwardCompatiblePattern`.
    """
    # Build Pattern list in self.patterns
    if type( patterns ) is types.StringType:
      self.patterns = [ BackwardCompatiblePattern( patterns ) ]
    elif type( patterns ) in ( types.TupleType, types.ListType ):
      self.patterns = []
      for i in patterns:
        if isinstance( i, BackwardCompatiblePattern ):
          self.patterns.append( i )
        else:
          self.patterns.append( BackwardCompatiblePattern( i ) )
    else:
      raise TypeError( HTMLMessage(_t_(self._typeMsg) % str( patterns )) )
            
  def match( self, diskItem, returnPosition=0 ):
    """
    Checks if the diskitem matches one of the patterns of this :py:class:`BackwardCompatiblePatterns`.
    
    :param diskItem: The diskitem which files names should match the patterns.
    :param bool returnPosition: if True, the index of the matching pattern is returned as well as the match result.
    :returns: the match result or a tuple (match result, index) if ``returnPosition`` is True.
    """
    pos = 0
    for i in self.patterns:
      m = i.match( diskItem )
      if m:
        if returnPosition: return ( m, pos )
        return m
      pos += 1
    return None

  def unmatch( self, diskItem, matchResult, force = 0 ):
    """
    Returns the list of file names generated from a diskitem and its match result.
    """
    return [ p.unmatch( diskItem, matchResult, force )
             for p in self.patterns ]

  def fileOrDirectory( self ):
    """
    Checks if all the patterns match files or directories. If they all match the same type (file or directory), returns this type.
    """
    if self.patterns:
      result = self.patterns[0].fileType
      for p in self.patterns[ 1: ]:
        if p.fileType is not result: return None
      return result
    return None

  def __cmp__( self, other ):
    return self.patterns != other.patterns


#----------------------------------------------------------------------------
formats = {}
formatLists = {}


#----------------------------------------------------------------------------
class Format:
  """
  This class represents a data file format. It is used to define the format attribute of :py:class:`DiskItem` objects.
  It is also used to define new formats in brainvisa ontology files.
  
  :Attributes: 
  
  .. py:attribute:: name
  
    Name of the format. For example *GIS image*.
  
  .. py:attribute:: fileName
  
    Name of the python file that contains the definition of this format.
  
  .. py:attribute:: id
  
    Identifier associated to this format.
  
  .. py:attribute:: patterns
  
    :py:class:`BackwardCompatiblePatterns` describing the files patterns associated to this format. Example: ``f|*.ima, f|*.dim``.
  
  :Methods:
  
  """
  _msgError = 'error in <em>%s</em> format'
  
  def __init__( self, formatName, patterns, attributes=None, exclusive=None, 
                ignoreExclusive=0 ):
    """
    :param string formatName: name of the format. 
    :param patterns: string or :py:class:`BackwardCompatiblePatterns` describing the files patterns associated to this format.
    :param attributes: dictionary of attributes associated to this format. For example, an attribute *compressed = type_of_compression* is associated to the compressed files formats.
    :param bool exclusive: if True, a file should match only this pattern to match the format. Hardly ever used.
    :param bool ignoreExclusive: if True, this format will be ignored when exclusivity of a format is checked. Hardly ever used.
    """
    if type( formatName ) is not types.StringType:
      raise ValueError( HTMLMessage(_t_('<em><code>%s</code></em> is not a valid format name') % formatName) )

    tb=traceback.extract_stack(None, 2)
    self.fileName=tb[0][0]
    self.name = formatName
    self.id = getId( self.name )
    # Check patterns
    if isinstance( patterns, BackwardCompatiblePatterns ):
      self.patterns = patterns
    else:
      self.patterns = BackwardCompatiblePatterns( patterns )
    # Register self in formats
    f = formats.get( self.id )
    if f:
      if self.patterns != f.patterns:
        raise ValueError( HTMLMessage(_t_('format <em>%s</em> already exists whith a different pattern') % self.name) )
    else:
      formats[ self.id ] = self
    self._formatAttributes = attributes
    self._exclusive = exclusive
    self._ignoreExclusive = ignoreExclusive
    
  def __getstate__( self ):
    raise cPickle.PicklingError
  
  def match( self, item, returnPosition=0, ignoreExclusive=0 ):
    """
    Checks if the diskItem files match the format patterns.
    
    :param item: the :py:class:`DiskItem` whose format is checked.
    :param bool returnPosition: if True the position of the match is returned with the matched variables
    :param bool ignoreExclusive: if True, the exclusivity of the matched format will not be checked.
    :returns: a dictionary containing the matched variables of the patterns or a tuple containing this dictionary and the position of the match if returnPosition was True.
    """
    name = item.name
    if name[ -5: ] == '.minf':
      item.name = name[ : -5 ]
      result = self.patterns.match( item, returnPosition )
      item.name = name
    else:
      result = self.patterns.match( item, returnPosition )
    if self._exclusive and not ignoreExclusive:
      for f in getAllFormats():
        if f is not self and not f._ignoreExclusive and f.match( item, returnPosition, ignoreExclusive=1 ):
          return None
    return result

  def unmatch( self, diskItem, matchResult, force = 0 ):
    """
    Returns the list of filenames according to this format replacing the variables in the patterns with the value in matchResult. 
    """
    d, f = os.path.split( diskItem.name )
    if d:
      oldName = diskItem.name
      diskItem.name = f
      result = map( lambda x, d=d: os.path.join( d, x ), self.patterns.unmatch( diskItem, matchResult, force=force ) )
      diskItem.name = oldName
    else:
      result =  self.patterns.unmatch( diskItem, matchResult, force=force )
    return result

  def formatedName( self, item, matchResult ):
    """
    Returns the name of the diskItem that matches the format without format extension.
    """
    star = matchResult.get( 'filename_variable' )
    if star:
      if item.parent is None:
        d = os.path.dirname( item.name )
        if d:
          return os.path.join( d, star )
      return star
    return item.name
  
  def setFormat( self, item, ruleMatchingInfo = None ):
    """
    Sets this format to the diskItem.
    
    :param item: :py:class:`DiskItem` whose format will be set.
    :param ruleMatchingInfo: used in derived class.
    """
    item.format = self
  
  def group( self, groupedItem, matchedItem, position=0 ):
    if isinstance( matchedItem, Directory ) and not isinstance( groupedItem, Directory ):
      # If a directory is grouped, the final DiskItem is a Directory
      tmp = groupedItem
      groupedItem = matchedItem
      matchedItem = tmp
      groupedItem.__dict__.update( matchedItem.__dict__ )
    if matchedItem.fileName()[ -5: ] == '.minf':
      return groupedItem
    groupedItem._files[ position:position ] = matchedItem._files
    return groupedItem
  
  def fileOrDirectory( self ):
    """
    Returns the class of diskItem that this format matches : :py:class:`File` or :py:class:`Directory`.
    """
    return self.patterns.fileOrDirectory()
  
  def __str__( self ):
    return self.name
  
  def __repr__( self ):
    return  repr( self.name )

  def setAttributes( self, item, writeOnly=0 ):
    """
    Adds the attributes of this format to the diskItem other attributes
    """
    attrs = self._formatAttributes
    if attrs is not None:
      if type( attrs ) is types.DictType:
        item._updateOther( attrs )
      elif callable( attrs ):
        item._updateOther( attrs( item, writeOnly=writeOnly ) )
      else:
        raise ValueError( HTMLMessage(_t_('Invalid attributes: <em>%s</em>') % htmlEscape( str(attrs) )) )

  def postProcessing( self, item ):
    """Virtual method. Overriden in derived class.
    """
    pass

  def getPatterns( self ):
    """Returns a :py:class:`BackwardCompatiblePatterns` representing the files patterns for this format.
    """
    return self.patterns


#----------------------------------------------------------------------------
class MinfFormat( Format ):
  """
  Base class for the file formats that uses the minf format.
  """
  pass
    
#----------------------------------------------------------------------------
class FormatSeries( Format ):
  """
  This class represents the format of a serie of diskItems with the same format. For example, a serie of images in Analyse format.
  Such an object can be created using the function :py:func:`changeToFormatSeries`.
  
  :Attributes:
  
  .. py:attribute:: baseFormat
  
    The format of each element of the serie.
  
  :Methods:
  
  """
  def __init__( self, baseFormat, formatName=None, attributes=None ):
    baseFormat = getFormat( baseFormat )
    if isinstance( baseFormat, FormatSeries ):
      raise ValueError( HTMLMessage(_t_('Impossible to build a format series of <em>%s</em> which is already a format series' ) % ( baseFormat.name )) )
    if formatName is None:
      formatName = 'Series of ' + baseFormat.name
    if type( formatName ) is not types.StringType:
      raise ValueError( HTMLMessage(_t_('<em><code>%s</code></em> is not a valid format name') % formatName) )
    if attributes is None:
      attributes = baseFormat._formatAttributes
    
    tb=traceback.extract_stack(None, 2)
    self.fileName=tb[0][0]
    self.name = formatName
    self.id = getId( self.name )
    self.baseFormat = baseFormat
    registerFormat( self )
    self._formatAttributes = attributes
    self._ignoreExclusive = baseFormat._ignoreExclusive

  def match( self, *args, **kwargs ):
    """
    Calls the :py:meth:`Format.match` method of the base format.
    """
    return self.baseFormat.match( *args, **kwargs )

  def unmatch( self, *args, **kwargs ):
    """
    Calls the :py:meth:`Format.unmatch` method of the base format.
    """
    return self.baseFormat.unmatch( *args, **kwargs )

  def formatedName( self, item, matchResult ):
    """
    Calls the :py:meth:`Format.formatedName` method of the base format.
    """
    return self.baseFormat.formatedName( item, matchResult )
    
  def setFormat( self, item, ruleMatchingInfo=None ):
    """
    Applies this format to the diskitem.
    """
    item.format = self
    if ruleMatchingInfo is not None:
      rule, matchRule = ruleMatchingInfo
      ns = matchRule.get( 'name_serie' )
      matchRule[ 'name_serie' ] = '#'
      item.name = rule.pattern.unmatch( item, matchRule )
      matchRule[ 'name_serie' ] = ns
      item._files = self.unmatch( item, { 'filename_variable': item.name, } )
      if ns:
        item._getLocal( 'name_serie' ).append( ns )
      #if not isinstance( ns, basestring ):
        #ns.append( matchRule.get( 'name_serie' ) )

  def group( self, groupedItem, matchedItem, position=0, matchRule=None ):
    """
    Groups files which are associated to the same diskitem.
    """
    if isinstance( matchedItem, Directory ) and not isinstance( groupedItem, Directory ):
      # If a directory is grouped, the final DiskItem is a Directory
      tmp = groupedItem
      groupedItem = matchedItem
      matchedItem = tmp
      groupedItem.__dict__.update( matchedItem.__dict__ )
    if matchedItem.fileName()[ -5: ] == '.minf':
      return groupedItem
    if matchRule:
      ns = groupedItem._getLocal( 'name_serie' )
      if not isinstance( ns, basestring ):
        ns.append( matchRule.get( 'name_serie' ) )
    return groupedItem
    
  def fileOrDirectory( self ):
    """
    Calls the :py:meth:`Format.fileOrDirectory` method of the base format.
    """
    return self.baseFormat.fileOrDirectory()

  def postProcessing( self, item ):
    """
    Sorts and removes doubloons in the list of numbers in the ``name_serie`` attribute of the item.
    """
    name_serie = item.get( 'name_serie' )
    if len( name_serie ) > 1:
      # Sort name_serie by numeric order
      numbers = [ (long(i), i) for i in name_serie ]
      numbers.sort()
      name_serie = [ i[ 1 ] for i in numbers ]
      # Remove identical entries
      i = 1
      while i < len( name_serie ):
        if name_serie[ i ] == name_serie[ i-1 ]:
          del name_serie[ i ]
        else:
          i += 1
      item._setLocal( 'name_serie', name_serie )

  def getPatterns( self ):
    """
    Calls the :py:meth:`Format.getPatterns` method of the base format.
    """
    return self.baseFormat.patterns
  

#----------------------------------------------------------------------------
def changeToFormatSeries( format ):
  """
  Gets the suited format for a serie of item in the given format.
  """
  if isinstance( format, FormatSeries ):
    return format
  global formats
  result = formats.get( getId( 'Series of ' + format.name ), None )
  if not result:
    result = FormatSeries( format )
  return result


#----------------------------------------------------------------------------
def registerFormat( format ):
  """
  Stores the format in a global list of formats.
  """
  global formats
  f = formats.get( format.id )
  if f:
    raise ValueError( HTMLMessage(_t_('format <em>%s</em> already exists') % format.name) )
  else:
    formats[ format.id ] = format


#----------------------------------------------------------------------------
def getFormat( item, default=Undefined ):
  """
  Gets the format whose id is the given item.
  """
  if isinstance( item, Format ): return item
  elif isinstance( item, basestring ):
    if item == 'Graph': item = 'Graph and data'
    result = formats.get( getId( item ) )
    if result: return result
    if item.startswith( 'Series of ' ):
      result = changeToFormatSeries( getFormat( item[ 10: ] ) )
      if result: return result
  if default is Undefined:
    raise ValueError( HTMLMessage(_t_('<em><code>%s</code></em> is not a valid format') % str( item )) )
  return default


#----------------------------------------------------------------------------
class NamedFormatList( UserList ):
  """
  This class represents a list of formats which have a name.
  This object can be used as a list.
  
  .. py:attribute:: name
    
    Name of the list of formats.
  
  .. py:attribute:: data
    
    List of formats.
  
  .. py:attribute:: fileName
    
    Name of the file where this list of formats is defined.
    
  """
  def __init__( self, name, data ):
      self.name = name
      self.data = list(data)
      tb=traceback.extract_stack(None, 2)
      self.fileName=tb[0][0]

  
  def __str__( self ):
      return self.name

  def __repr__( self ):
      return repr( self.name )

  def __getstate__( self ):
    return ( self.name, self.data )
  
  def __setstate__( self, state ):
    self.name, self.data = state

  def __add__(self, other):
    if isinstance(other, UserList):
      return self.data + other.data
    elif isinstance(other, type(self.data)):
        return self.data + other
    else:
        return self.data + list(other)

  def __radd__( self, other ):
    if isinstance(other, UserList):
      return other.data + self.data
    elif isinstance(other, type(self.data)):
      return other + self.data
    else:
      return list(other) + self.data
      
  def __mul__(self, n):
      return self.data*n
  __rmul__ = __mul__


#----------------------------------------------------------------------------
def createFormatList( listName, formats=[] ):
  """
  Creates a new :py:class:`NamedFormatList` and stores it in a global list of formats lists.
  
  :param string listName: the name of the list
  :param list formats: the list of formats ids (string)
  :returns: the new :py:class:`NamedFormatList` containing a list of :py:class:`Format` objects.
  """
  global formatLists
  key = getId( listName )
  if formatLists.has_key( key ):
    raise KeyError( listName )
  result = NamedFormatList( listName, getFormats( formats ) )
  formatLists[ key ] = result
  return result


#----------------------------------------------------------------------------
def getFormats( formats ):
  """
  Returns a list of :py:class:`Format` or a :py:class:`NamedFormatList` corresponding to the given parameter.
  The parameter can be a string or a list of string matching format names.
  """
  if formats is None: return None
  global formatLists
  if type( formats ) in types.StringTypes:
    key = getId( formats )
    result = formatLists.get( key )
    if result is None:
      result = [ getFormat( formats ) ]
  elif isinstance( formats, NamedFormatList ):
    return formats
  elif isinstance( formats, Format ):
    result = [formats]
  else:
    if [i for i in formats if not isinstance( i, Format )]:
      result = [getFormat(i) for i in formats]
    else:
      result = formats
  return result


#----------------------------------------------------------------------------
def getAllFormats():
  """
  Returns the list of all available formats.
  """
  global formats
  return formats.values()

directoryFormat = Format( 'Directory', 'd|*', ignoreExclusive=1 )
fileFormat = Format( 'File', 'f|*', ignoreExclusive=1 )


#----------------------------------------------------------------------------
diskItemTypes = {}


#----------------------------------------------------------------------------
class DiskItemType:
  """
  This class represents a data type. It is used to define the type attribute of :py:class:`DiskItem` objects.
  
  The types are defined hierarchically, that's why a type can have a parent type 
  and a method :py:meth:`DiskItemType.isA` enables to request if a type is derived from another type.
  
  :Attributes: 
  
  .. py:attribute:: name
    
    Name of the Type. For example *T1 MRI*.
  
  .. py:attribute:: fileName
  
    Name of the python file that contains the definition of this type.
  
  .. py:attribute:: id
  
    Identifier associated to this type.
  
  .. py:attribute:: parent
  
    As types are defined hierarchically, a type can have a parent type.
  
  :Methods:

  """
  def __init__( self, typeName, parent = None, attributes=None ):
    """
    :param string typeName: name of the type
    :param parent: can be the name of the parent. If it already registered, it will be found from its name.
    :param attributes: dictionary containing attributes associated to this type. 
    """
    # Check name
    if type( typeName ) is not types.StringType:
      raise ValueError( _t_('a type name must be a string') )
    
    tb=traceback.extract_stack(None, 3)
    self.fileName=tb[0][0]
    self.name = typeName
    self.id = getId( typeName )
    if parent is None: self.parent = None
    else: self.parent = getDiskItemType( parent )
    other = diskItemTypes.get( self.id )
    if other:
      if not sameContent( self, other ):
        raise ValueError( HTMLMessage(_t_( 'invalid redefinition for type <em>%s</em>') % self.name) )
    else:
      diskItemTypes[ self.id ] = self
    if attributes is None:
      if self.parent is not None:
        self._typeAttributes = self.parent._typeAttributes
      else:
        self._typeAttributes = None
    else:
      self._typeAttributes = attributes
  
  def __getstate__( self ):
    raise cPickle.PicklingError

  def setType( self, item, matchResult, formatPosition ):
    """
    Sets this type to the given item.
    """
    item.type = self

  def isA( self, diskItemType ):
    """
    Returns True if the given diskItem type is a parent (direct or indirect) of the current diskItem.
    """
    diskItemType = getDiskItemType( diskItemType )
    if diskItemType is self: return 1
    if self.parent is None: return 0
    return self.parent.isA( diskItemType )

  def parents( self ):
    """
    Returns the list of parents of this diskItem, that is to say its parent and its parent's parents.
    """
    if self.parent: return [ self.parent ] + self.parent.parents()
    return []

  def __str__( self ):
    return self.name

  def __repr__( self ):
    return '<' + str( self ) + '>'

  def setAttributes( self, item, writeOnly=0 ):
    """
    Add this type attributes to the given diskItem minf attributes.
    """
    attrs = self._typeAttributes
    if attrs is not None:
      if type( attrs ) is types.DictType:
        item.updateMinf( attrs )
      elif callable( attrs ):
        item.updateMinf( attrs( item, writeOnly=writeOnly ) )
      else:
        raise ValueError( HTMLMessage(_t_('Invalid attributes: <em>%s</em>') % htmlEscape( str(attrs) )) )


#----------------------------------------------------------------------------
def getDiskItemType( item ):
  """
  Gets the :py:class:`DiskItemType` whose id is the given item.
  """
  if isinstance( item, DiskItemType ): return item
  elif type( item ) is types.StringType or type( item ) is types.UnicodeType:
    result = diskItemTypes.get( getId( item ) )
    if result: return result
  raise ValueError( HTMLMessage(_t_('<em><code>%s</code></em> is not a valid file or directory type') % str( item )) )


#----------------------------------------------------------------------------
def getAllDiskItemTypes():
  """
  Gets all registered :py:class:`DiskItemType`.
  """
  return diskItemTypes.values()


#----------------------------------------------------------------------------
def isSameDiskItemType( base, ref ):
  """
  Returns True if ref is a parent of base.
  """
  if base: return base.isA( ref )
  else: return ref is None



#----------------------------------------------------------------------------
class FileType( DiskItemType ):
  """
  This class represents a type for a DiskItem associated to files (a :py:class:`File`).
  It is used to define new data types in brainvisa ontology files.
  
  It can store file formats associated to this type.
  
  """
  def __init__( self, typeName, parent = None, formats = None, minfAttributes = None ):
    """
    :param string typeName: name of the type
    :param formats: list of file formats associated to this type of data.
    :param minfAttributes: dictionary containing attributes associated to this type.
    """
    # Check formats
    if formats:
      self.formats = getFormats( formats )
    elif parent:
      parent = getDiskItemType( parent )
      self.formats = parent.formats
    else:
      self.formats = None
    # Register type
    DiskItemType.__init__( self, typeName, parent, minfAttributes )

  def sameContent( self, other ):
    """
    Returns True if the two file types are instances of the same class and have the same list of formats and the same parent.
    
    The formats and parents are compared using the function :py:func:`sameContent`.
    """
    return isinstance( other, FileType ) and \
           self.__class__ is  other.__class__ and \
           sameContent( self.formats, other.formats ) and \
           sameContent( self.parent, other.parent )

#----------------------------------------------------------------------------
def expand_name_serie( text, number ):
  """
  Replaces ``#`` character in *text* by *number*.
  """
  l = text.split( '#' )
  if len( l ) == 2:
    return l[0] + number + l[1]
  return text

#----------------------------------------------------------------------------
class TemporaryDirectory( Directory ):
  """
  This class represents a temporary directory. 
  
  It will be deleted when Brainvisa closes.
  
  The deletion of temporary files and directories is managed by a :py:class:`brainvisa.data.temporary.TemporaryFileManager`.
  """
  def __init__( self, name, parent ):
    self._isTemporary = 1
    if parent:
      fullPath = os.path.join( parent.fullPath(), name )
    else:
      fullPath = name
    if not os.path.isdir( fullPath ):
      try:
        os.mkdir( fullPath, 0770 )
      except OSError, e:
        if not e.errno == os.errno.EEXIST:
          # filter out 'File exists' exception, if the same dir has been created
          # concurrently by another instance of BrainVisa or another thread
          raise
    Directory.__init__( self, name, parent )


#----------------------------------------------------------------------------
class TemporaryDiskItem( File ):
  """
  This class represents a temporary diskitem.
  
  The associated files are automatically deleted when the corresponding object is no more used and so garbage collected.
  
  The deletion of temporary files and directories is managed by a :py:class:`brainvisa.data.temporary.TemporaryFileManager`.
  """
  def __init__( self, name, parent ):
    File.__init__( self, name, parent )
    self._isTemporary = 1
    
  def __del__( self ):
    if Application().configuration.brainvisa.removeTemporary:
      toDelete = self.fullPaths()
      toDelete.append( toDelete[ 0 ] + '.minf' )
      #print 'deleting temp DI:', toDelete
      for f in toDelete:
        n = 0
        while 1:
          try:
            temporary.manager.removePath( f )
            break
          except:
            if n < 100:
              n += 1
              time.sleep( 0.01 )
              #print 'can\' delete', f, 'yet. waiting'
              #sys.stdout.flush()
            else:
              #print 'exception while removing', f
              showException( beforeError=_t_('temorary file <em>%s</em> not '
                                             'deleted<br>') % f, gui=0 )
              # giving up, let it for later
              temporary.manager.registerPath( f )
              print 'continuing after failed rm'
              sys.stdout.flush()
              break

  def clear( self ):
    """
    Removes all files associated to this diskItem.
    """
    for f in self.fullPaths():
      try:
        temporary.manager.removePath( f )
        temporary.manager.registerPath( f )
      except:
        showException( beforeError=_t_('temorary file <em>%s</em> not deleted<br>') % f,
          gui=0 )


#----------------------------------------------------------------------------
globalTmpDir = None


#----------------------------------------------------------------------------
def getTemporary( format, diskItemType = None, parent = None, name = None ):
  """
  Creates a new temporary diskitem. It will be automatically deleted when there is no more references on it or when Brainvisa closes.
  
  :param format: format of the diskitem. 
    If the format correspond to a directory, a :py:class:`TemporaryDirectory` will be created, else a :py:class:`TemporaryDiskItem` will be created.
  :param diskItemType: type of the diskItem. 
  :param parent: parent diskitem: directory which contains the diskItem. 
    By default it will be Brainvisa global temporary directory whose path can be choosen in the options.
    The global temporary directory diskitem is defined in the global variable :py:data:`globalTmpDir`.
  :param name: filename for the diskitem. By default, a new name is generated by the :py:class:`brainvisa.data.temporary.TemporaryFileManager`.
  :returns: a :py:class:`TemporaryDirectory` or a :py:class:`TemporaryDiskItem`.
  """
  global globalTmpDir

  format = getFormat( format )
  if diskItemType is not None: diskItemType = getDiskItemType( diskItemType )
  if parent is None:
    if globalTmpDir is None:
      globalTmpDir = TemporaryDirectory( neuroConfig.temporaryDirectory, None )
    parent = globalTmpDir

  if name is None:
    name = temporary.manager.newFileName( directory=parent.fullPath() )
  if format.fileOrDirectory() is Directory:
    item = TemporaryDirectory( name, parent )
  else:
    item = TemporaryDiskItem( name, parent )
  item._files = format.unmatch( item, { 'filename_variable': name, 'name_serie': None }, 1 )
  item.format = format
  item.type = diskItemType
  toDelete = item.fullPaths()
  toDelete.append( toDelete[ 0 ] + '.minf' )
  for f in toDelete:
    temporary.manager.registerPath( f )
  return item


#----------------------------------------------------------------------------
_uuid_to_DiskItem = WeakValueDictionary()

#----------------------------------------------------------------------------
def getDataFromUuid( uuid ):
  """
  Gets a :py:class:`DiskItem` from its uuid.
  """
  if not isinstance( uuid, Uuid ):
    uuid = Uuid( uuid )
  return _uuid_to_DiskItem.get( uuid )

#----------------------------------------------------------------------------
class HierarchyDirectoryType( FileType ):
<<<<<<< HEAD
  def __init__( self, typeName, parent=None, **kwargs ):
    FileType.__init__( self, typeName, parent, directoryFormat, **kwargs )
=======
  """
  This type represents a directory which represents data in Brainvisa ontology.
  It is associated to the format :py:data:`directoryFormat`.
  """
  def __init__( self, typeName, **kwargs ):
    FileType.__init__( self, typeName, None, directoryFormat, **kwargs )
>>>>>>> e6c046d3
  
#----------------------------------------------------------------------------
typesLastModification = 0
# mef is global to handle multiple call to readTypes since allready read
# file types are stored in it to prevent multiple loads which cause troubles.
class TypesMEF( MultipleExecfile ):
  """
  This class enables to read Brainvisa ontology files which contain the definition of formats and types.
  
  A global instance of this object :py:data:`mef` is used to load types and formats at Brainvisa startup.
  
  The Brainvisa types files will define new formats with :py:class:`Format`, new types with :py:class:`FileType`
  and new format lists with :py:func:`createFormatList`. 
  
  With the :py:attr:`brainvisa.multipleExecfile.MultipleExecfile.localDict`, callback methods are associated to the functions that will be called in the types files:
  :py:meth:`create_format`, :py:meth:`create_format_list`, :py:meth:`create_type`.
  
  """
  def __init__( self ):
    super( TypesMEF, self ).__init__()
    self.localDict[ 'Format' ] = self.create_format
    self.localDict[ 'createFormatList' ] = self.create_format_list
    self.localDict[ 'FileType' ] = self.create_type
    self.localDict[ 'HierarchyDirectoryType' ] = self.create_directory_type
  
  
  def create_format( self, *args, **kwargs ):
    """
    This method is called when a new format is created in one of the executed files.
    The *toolbox* and *module* attributes of the new :py:class:`Format` are set.
    
    :param args: The arguments will be passed to the constructor of :py:class:`Format`.
    :returns: The new format.
    """
    format = Format( *args, **kwargs )
    toolbox, module = self.currentToolbox()
    format.toolbox = toolbox
    format.module = module
    return format
  
  def create_format_list( self, *args, **kwargs ):
    """
    This method is called when a new formats list is created in one of the executed files.
    The *toolbox* and *module* attributes of the new :py:class:`NamedFormatList` are set.
    
    :param args: The arguments will be passed to the function :py:func:`createFormatList`.
    :returns: The new formats list.
    """
    format_list = createFormatList( *args, **kwargs )
    toolbox, module = self.currentToolbox()
    format_list.toolbox = toolbox
    format_list.module = module
    return format_list
  
  def create_type( self, *args, **kwargs ):
    """
    This method is called when a new type is created in one of the executed files.
    The *toolbox* and *module* attributes of the new :py:class:`FileType` are set.
    
    :param args: The arguments will be passed to the constructor of :py:class:`FileType`.
    :returns: The new type.
    """
    type = FileType( *args, **kwargs )
    toolbox, module = self.currentToolbox()
    type.toolbox = toolbox
    type.module = module
    return type
  
  def create_directory_type( self, *args, **kwargs ):
    type = HierarchyDirectoryType( *args, **kwargs )
    toolbox, module = self.currentToolbox()
    type.toolbox = toolbox
    type.module = module
    return type

  
  def currentToolbox( self ):
    """
    Finds the name of the toolbox and the module path of the last executed file.
    Returns a tuple *(toolbox, module)*.
    """
    file = self.localDict[ '__name__' ]
    toolbox = None
    module = None
    if file.startswith( neuroConfig.mainPath ):
      l = split_path( file[ len( neuroConfig.mainPath ) + 1: ] )
      if l and l[0] == 'toolboxes':
        if len( l ) >= 4:
          toolbox = l[ 1 ]
          module = '.'.join( l[ 2:] )
          if module.endswith( '.py' ):
            module = module[ :-3 ]
      elif l and l[0] == 'types':
        toolbox = 'axon'
        module = '.'.join( l )
        if module.endswith( '.py' ):
          module = module[ :-3 ]
    else:
      module = file
    return ( toolbox, module )
  
  

mef = TypesMEF()
mef.fileExtensions.append( '.py' )
def readTypes():
  """
  This function loads types and formats by reading Brainvisa ontology types files.
  """
  global typesLastModification
  global mef
  mef.includePath.update(neuroConfig.typesPath)
  try:
    files = shelltools.filesFromShPatterns( *[os.path.join( path, '*.py' ) for path in neuroConfig.typesPath] )
    files.sort()
    mef.execute( continue_on_error=True, *files )
    typesLastModification = max( (os.stat(f).st_mtime for f in mef.executedFiles()) )
  except:
    showException()

#----------------------------------------------------------------------------
try:
  from soma import aims
  
  # Fix libxml2 multithreaded application issue by initializing parser from the main thread
  aims.xmlInitParser()
  
  _finder = aims.Finder()
  # don't resolve symlinks if file browser to be consistent with
  # all DiskItem namings
  try:
    aims.setQtResolveSymlinks( False )
  except:
    pass
except:
  _finder = None


#----------------------------------------------------------------------------
def aimsFileInfo( fileName ):
  """
  Reads the header of the file *fileName* and returns its attributes as a dictionary.
  """
  from neuroProcesses import defaultContext
  from neuroProcessesGUI import mainThreadActions
  global _finder
  result = {}
  if fileName.endswith( '.ima.gz' ) or fileName.endswith( '.dim.gz' ) or fileName.endswith( '.ima.Z' ) or fileName.endswith( '.dim.Z' ):
    context = defaultContext()
    tmp = context.temporary( 'GIS image' )
    context.runProcess( 'uncompressGIS', fileName, tmp, False )
    fileName = tmp.fullPath()
  try:
    try:
      import numpy
      nan = numpy.nan
    except ImportError:
      nan = None
    if _finder is not None:
      finder = aims.Finder()
      if type( fileName ) is unicode:
        # convert to str
        import codecs
        fileName = codecs.getencoder( 'utf8' )( fileName )[0]
      # Finder is not thread-safe (yet)
      if mainThreadActions().call( finder.check, fileName ):
        result = eval( str(finder.header() ), locals())
    else:
      if neuroConfig.platform == 'windows':
        f=os.popen( 'AimsFileInfo -i "' + fileName + '"', 'r' )
      else:
        f=os.popen( 'AimsFileInfo -i "' + fileName + '" 2> /dev/null', 'r' )
      s = f.readline()
      while s and s != 'attributes = {\n': s = f.readline()
      s = s[13:-1] + f.read()
      result = eval( s , locals())
      f.close()
  except:
    pass
  return result<|MERGE_RESOLUTION|>--- conflicted
+++ resolved
@@ -2128,17 +2128,12 @@
 
 #----------------------------------------------------------------------------
 class HierarchyDirectoryType( FileType ):
-<<<<<<< HEAD
-  def __init__( self, typeName, parent=None, **kwargs ):
-    FileType.__init__( self, typeName, parent, directoryFormat, **kwargs )
-=======
   """
   This type represents a directory which represents data in Brainvisa ontology.
   It is associated to the format :py:data:`directoryFormat`.
   """
   def __init__( self, typeName, **kwargs ):
     FileType.__init__( self, typeName, None, directoryFormat, **kwargs )
->>>>>>> e6c046d3
   
 #----------------------------------------------------------------------------
 typesLastModification = 0
