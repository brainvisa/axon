# -*- coding: utf-8 -*-
#  This software and supporting documentation are distributed by
#      Institut Federatif de Recherche 49
#      CEA/NeuroSpin, Batiment 145,
#      91191 Gif-sur-Yvette cedex
#      France
#
# This software is governed by the CeCILL license version 2 under
# French law and abiding by the rules of distribution of free software.
# You can  use, modify and/or redistribute the software under the 
# terms of the CeCILL license version 2 as circulated by CEA, CNRS
# and INRIA at the following URL "http://www.cecill.info". 
#
# As a counterpart to the access to the source code and  rights to copy,
# modify and redistribute granted by the license, users are provided only
# with a limited warranty  and the software's author,  the holder of the
# economic rights,  and the successive licensors  have only  limited
# liability.
#
# In this respect, the user's attention is drawn to the risks associated
# with loading,  using,  modifying and/or developing or reproducing the
# software by the user in light of its specific status of free software,
# that may mean  that it is complicated to manipulate,  and  that  also
# therefore means  that it is reserved for developers  and  experienced
# professionals having in-depth computer knowledge. Users are therefore
# encouraged to load and test the software's suitability as regards their
# requirements in conditions enabling the security of their systems and/or 
# data to be ensured and,  more generally, to use and operate it in the 
# same conditions as regards security.
#
# The fact that you are presently reading this means that you have had
# knowledge of the CeCILL license version 2 and that you accept its terms.

"""
Several global variables are defined in this module to store **Brainvisa configuration and user options**: 

.. py:data:: logFileName 
  
  path of Brainvisa log file where the history of the current session will be saved.


.. py:data:: platform

  linux, windows...
  
.. py:data:: gui
  
  false if Brainvisa is in batch mode
  
.. py:data:: sessionID

.. py:data:: fullVersion
             shortVersion
  
  Brainvisa version
  
.. py:data:: userProfile
  
  if Brainvisa is started with ``-u`` option, the name of the profile stored in this variable is used to create a specific log file for this profile.
  
.. py:data:: siteOptionFile
  
  path to a general options file that may be used for all users.
  
.. py:data:: userOptionFile

  path to user options file.
  
.. py:data:: logFileName

  path of Brainvisa log file where the history of the current session will be saved.
  
.. py:data:: runsInfo

  information about the current executions of Brainvisa.
  
.. py:data:: temporaryDirectory

  directory where temporary files will be written.
  
.. py:data:: mainPath

  Path of Brainvisa main module.
  
.. py:data:: sharePath

  Brainvisa share directory
  
.. py:data:: iconPath

.. py:data:: homeBrainVISADir

  path to Brainvisa home directory (usually *$HOME/.brainvisa*)
  
.. py:data:: toolboxesDir

  Brainvisa toolboxes directory
  
.. py:data:: processesPath

  list of paths to Brainvisa processes (outside any toolbox)
  
.. py:data:: dataPath

  list of DatabaseSettings objects indicating the selected databases.
  
.. py:data:: typesPath

  list of paths to Brainvisa type files that contain the description of Brainvisa ontology.
  
.. py:data:: fileSystemOntologiesPath

  list of paths to Brainvisa hierarchy files that contain the rules to organize Brainvisa databases directories.
  
.. py:data:: debugHierarchyScanning

  stream where debug information about hierarchy rules may be written. Set with ``--debugHierarchy`` option.
  
.. py:data:: debugParameterLinks

  stream where debug information about parameter links may be written. Set with `--debugLinks` option.
  
.. py:data:: sharedDatabaseFound

  True if Brainvisa shared database which contain models, templates, referentials, etc, was found.
  
.. py:data:: mainDocPath

  path to Brainvisa documentation directory 
  
.. py:data:: docPath

  path to Brainvisa documentation directory according to the choosen language.
  
.. py:data:: brainvisaSysEnv

  :py:class:`soma.env.BrainvisaSystemEnv` - defines system environment variables that have to be passed to external command to restore environment if it have been modified at brainvisa startup
  
.. py:data:: ignoreValidation

  Do not check vor invalid processes, all are enabled. Set with ``--ignoreValidation``.
  
.. py:data:: language

  fr or en
  
.. py:data:: userLevel

  the processes which level is greater than the user level are hidden. Basic = 0, advanced = 1, expert = 2.
  
.. py:data:: supportEmail
             SMTP_server_name

.. py:data:: textEditor

.. py:data:: HTMLBrowser

.. py:data:: fastStart

  if this mode is enabled, brainvisa starts faster but with less features. Set with ``-f`` or ``-r`` options.
  
.. py:data:: noToolBox

  if enabled, Brainvisa toolboxes are not loaded. Set with ``--noToolBox``.
  
.. py:data:: setup

  if enabled, the shared database is updated at startup. Set with ``--setup`` option.
  
.. py:data:: anatomistExecutable
             anatomistImplementation

.. py:data:: matlabRelease
             matlabExecutable
             matlabOptions
             matlabPath
             matlabStartup

.. py:data:: spmDirectory

.. py:data:: Roptions
             Rexecutable

.. py:data:: databaseServer

  if enabled, Brainvisa is started as a database server (experimental). Set with ``--databaseServer`` option.
  
.. py:data:: profileFileName

  filename where profiling information may be written. Set with ``--profile`` option.
  
"""

__docformat__ = 'restructuredtext en'

import __builtin__
_defaultTranslateFunction = lambda x: x
if not __builtin__.__dict__.has_key( '_t_' ):
  __builtin__.__dict__[ '_t_' ] = _defaultTranslateFunction

import gettext, sys, os, errno, pickle, string, traceback, htmllib, formatter, re, time, socket, atexit
import shutil
from distutils.spawn import find_executable
from soma.wip.application.api import Application
from soma.qtgui.api import ApplicationQtGUI
from brainvisa.configuration.api import initializeConfiguration, readConfiguration, setSPM99Compatibility, DatabaseSettings

from soma.html import htmlEscape
from soma.uuid import Uuid
from soma.minf.api import readMinf, writeMinf
from soma.env import BrainvisaSystemEnv

exitValue = 0

mainPath = os.path.dirname( sys.argv[0] )

sys.argv[0] = os.path.normpath( os.path.abspath( os.path.join( mainPath, '..', 'bin', 'brainvisa' ) ) )

mainPath = os.path.normpath( os.path.abspath( mainPath ) )
if not os.path.isdir( mainPath ):
  raise RuntimeError( 'Cannot find main BrainVISA directory' )

# Change sys.path[0] because Python follow symlinks when it adds
# this directory and we do not want that to be able to make symlinks
# in build tree to source tree and create the *.pyo or *.pyc in build tree.
basePath = os.path.dirname( mainPath )
sys.path[ 0:0 ] = [ mainPath, os.path.join( basePath, 'python' ) ]

# A bit of cleanup
sys.path = [os.path.normpath( os.path.abspath( p ) ) for p in sys.path]

_commandLine = string.join( map( lambda x: '"'+x+'"', sys.argv ) )
def commandLine():
  return _commandLine

def findPlatform():
  """Identify system platform, possible return values are :
  
* 'windows': Windows
* 'linux': Linux
* 'sunos': SunOS (Solaris)
* 'darwin': Darwin (MacOS X)
* 'irix': Irix
* None: unknown
  """
  if sys.platform[:3] == "win":
    return 'windows'
  else:
    if sys.platform.find( 'linux' ) != -1:
      return 'linux'
    if sys.platform.find( 'sunos' ) != -1:
      return 'sunos'
    if sys.platform.find( 'darwin' ) != -1:
      return 'darwin'
    if sys.platform.find( 'irix' ) != -1:
      return 'irix'
    return sys.platform
platform = findPlatform()

if platform == 'windows':
  pathSeparator = ';'
else:
  pathSeparator = ':'

def findInPath( file,
                pathlist = os.environ.get( 'PATH' ).split( pathSeparator ) ):
  for i in pathlist:
    p = os.path.normpath( os.path.abspath( i ) )
    if p:
      if os.path.isdir( p ) and os.path.exists( os.path.join( p, file ) ):
        return p

try:
  from brainvisa.config import fullVersion, shortVersion
except ImportError:
  f = os.path.join( mainPath, 'VERSION' )
  if not os.path.exists( f ):
    f = os.path.join( mainPath, '..', 'VERSION' )
  f = open( f )
  fullVersion = f.readline()[:-1]
  f.close()
  shortVersion = '.'.join( fullVersion.split( '.' )[:2] )

def versionNumber():
  """Returns Brainvisa short version X.Y as a float number"""
  global shortVersion
  return float( shortVersion )

def versionString():
  """Returns Brainvisa full version 'X.Y.Z'"""
  global fullVersion
  return fullVersion

def versionText():
  """Returns the text 'BrainVISA X.Y.Z'"""
  return 'BrainVISA ' + versionString()

_sharePath = None
def getSharePath():
  """Returns BrainVISA share directory path."""
  global _sharePath
  if _sharePath is not None:
    return _sharePath
  try:
    from soma.config import BRAINVISA_SHARE
    _sharePath = BRAINVISA_SHARE
  except ImportError:
    path = os.getenv( 'PATH' ).split( os.pathsep )
    for p in path:
      if p.endswith( '/bin' ) or p.endswith( '\\bin' ):
        p = p[:len(p)-4]
      elif p.endswith( '/bin/commands-links' ) \
        or p.endswith( '\\bin\\commands-links' ):
        p = p[:len(p)-19]
      p = os.path.join( p, 'share' )
      if os.path.isdir( p ):
        _sharePath = p
        break
  if not _sharePath:
<<<<<<< HEAD
    _sharePath = os.environ.get( 'SHFJ_SHARED_PATH' )
    if not _sharePath:
      try:
        from soma.config import DEFAULT_BRAINVISA_SHARE
        _sharePath = DEFAULT_BRAINVISA_SHARE
      except ImportError:
        path = os.getenv( 'PATH' ).split( os.pathsep )
        for p in path:
          if p.endswith( '/bin' ) or p.endswith( '\\bin' ):
            p = p[:len(p)-4]
          elif p.endswith( '/bin/commands-links' ) \
            or p.endswith( '\\bin\\commands-links' ):
            p = p[:len(p)-19]
          p = os.path.join( p, 'share' )
          if os.path.isdir( p ):
            _sharePath = p
            break
    if not _sharePath or \
      ( not os.path.isdir( os.path.join( _sharePath,
        'axon-' + shortVersion ) ) \
        and not os.path.isdir( os.path.join( _sharePath,
          'brainvisa-' + shortVersion ) ) ):
      # empty string rather than None to avoid later re-detection
      _sharePath = ''
      for projectName in ( 'axon', 'brainvisa' ):
        sharePath = os.path.normpath( os.path.join( mainPath, '..', 'share',
          projectName + '-' + shortVersion ) )
        if os.path.isdir( sharePath ):
          _sharePath = os.path.normpath( os.path.join( mainPath, '..',
            'share' ) )
          break
=======
    # empty string rather than None to avoid later re-detection
    _sharePath = ''
>>>>>>> 650dd400
  return _sharePath

def initializeOntologyPaths():
  """
  Initializes the global variables :py:data:`typesPath` and :py:data:`fileSystemOntologiesPath`.
  This function is used when toolboxes are reloaded.
  """
  global typesPath
  global fileSystemOntologiesPath
  global mainPath
  typesPath = [ os.path.join( mainPath, 'types' ) ]
  fileSystemOntologiesPath = [ os.path.join( mainPath, 'hierarchies' ) ]

initializeOntologyPaths()
processesPath = [ os.path.join( mainPath, 'processes' ) ]

for projectName in ( 'axon', 'brainvisa' ):
  sharePath = os.path.join( getSharePath(), projectName + '-' + shortVersion )
  if os.path.isdir( sharePath ):
    break
  # Sources organization
  sharePath = os.path.normpath( os.path.join( mainPath, '..', 'share', projectName + '-' + shortVersion ) )
  if os.path.isdir( sharePath ):
    break
    
iconPath = os.path.join( sharePath, 'icons' )
toolboxesDir = os.path.join( mainPath, 'toolboxes' )

# environment variable holding path for dynamic libraries
def libraryPathEnvironmentVariable():
  if platform == 'windows':
    return 'PATH'
  elif platform == 'darwin':
    return 'DYLD_LIBRARY_PATH'
  return 'LD_LIBRARY_PATH'

# Define system environment variables that have to be passed to external command to restore environment if it have been modified at brainvisa startup
global brainvisaSysEnv
brainvisaSysEnv=BrainvisaSystemEnv()
# try to determine if we are in a build tree with system libraries - in that
# case, brainvisaSysEnv should not be altered when calling external commands
if not sys.executable.startswith( basePath ):
  # python is not in the BV tree, or it is a system-wide installation
  brainvisaSysEnv.variables = {}

from brainvisa import shelltools
from soma.minf.api import readMinf

userLevel = 0
sessionID = Uuid()
if platform == "windows":
  temporaryDirectory = os.getenv( 'TEMP' )
  if not temporaryDirectory:
    temporaryDirectory = os.getenv( 'TMP' )
    if not temporaryDirectory:
      temporaryDirectory = 'C:\\WINDOWS\\TEMP'
else:
  temporaryDirectory = '/tmp'

def getDocPath( path, project = '' ) :
  """Returns the path of the documentation directory of the given project."""
  # Language and documentation
  result = os.path.join( getSharePath(), 'doc', project )
  if not os.path.exists( result ):
    result = os.path.normpath( os.path.join( path, '..', 'share', 'doc', project ) )
    if not os.path.exists( result ):
      result = os.path.normpath( os.path.join( path, '..', 'doc' ) )
  
  return result

docPath = mainDocPath = getDocPath( mainPath, projectName + '-' + str( versionNumber() ) )

_languages = []
if os.path.exists( docPath ):
  for l in os.listdir( docPath ):
    if len( l ) == 2 and os.path.isdir( os.path.join( mainDocPath, l ) ):
      _languages.append( l )
else:
  print >> sys.stderr, 'WARNING: You should check your BrainVISA installation because the following directory does not exists:', repr( docPath )
for i in ( 'LANGUAGE', 'LC_ALL', 'LC_MESSAGES', 'LANG' ):
  language = os.environ.get( i, '' )[ : 2 ]
  if language in _languages: break
if language not in _languages:
  language = 'en'
# variable to ensure the format used for numbers
os.environ["LC_NUMERIC"]="C"

# debug console defaults
shell = 0

# GUI defaults
gui = True
guiLoaded = False

# server defaults
server = 0

# Create $HOME/.brainvisa directory
homedir = os.getenv( 'HOME' )
if not homedir:
  homedir = ''
  if sys.platform[:3] == 'win':
    homedir = os.getenv( 'USERPROFILE' )
    if not homedir:
      homedir = os.getenv( 'HOMEPATH' )
      if not homedir:
        homedir = '\\'
      drive = os.getenv( 'HOMEDRIVE' )
      if not drive:
        drive = os.getenv( 'SystemDrive' )
        if not drive:
          drive = os.getenv( 'SystemRoot' )
          if not drive:
            drive = os.getenv( 'windir' )
          if drive and len( drive ) >= 2:
            drive = drive[ :2 ]
          else:
            drive = ''
      homedir = drive + homedir
homeBrainVISADir = os.path.join( homedir, '.brainvisa' )
if not os.path.exists( homeBrainVISADir ):
  try:
    os.mkdir( homeBrainVISADir )
  except OSError, e:
    if not e.errno == errno.EEXIST:
      # filter out 'File exists' exception, if the same dir has been created
      # concurrently by another instance of BrainVisa or another thread
      raise

# Other defaults
anatomistExecutable = 'anatomist'
if platform == 'windows':
  # Fix issue in socket communication on windows platform (libc++ seems to not be thread safe)
  anatomistImplementation = 'threaded'
else :
  anatomistImplementation = 'socket'
remoteBrainvisaExecutable = ''

HTMLBrowser = ''
useHTMLBrowser = 0

matlabExecutable = 'matlab'
matlabRelease = None
matlabOptions = '-nosplash -nojvm'
matlabPath = []
tmp = [ os.path.join( homeBrainVISADir, 'matlab' ),
        os.path.join( mainPath, 'matlab' ) ]
while tmp:
  p = tmp.pop()
  if os.path.isdir( p ):
    matlabPath.append( p )
    for x in os.listdir( p ):
      tmp.append( os.path.join( p, x ) )
spmDirectory=''

textEditor = ''

matlabStartup = []
dataPath= []
clearCacheRequest = False
cacheUpdateRequest = False
logFileName = None
cleanLog=False
profileFileName = ''
mainLog = None
brainvisaSessionLogItem = None
startup=[]
flatHierarchy = os.path.join( mainPath, 'shfjFlatHierarchy.py' )
debugHierarchyScanning = None
debugParametersLinks = None
validationEnabled = False

userEmail = ''
supportEmail = 'support@brainvisa.info'
SMTP_server_name = 'localhost'
if platform == 'windows':
  Rexecutable = 'Rterm.exe'
  Roptions = '--no-restore --no-save --args'
else:
  Rexecutable = 'R'
  Roptions = '--vanilla --slave --args'


_openedDebugFiles = {
  '-': sys.stdout,
  '~': sys.stderr,
}


app = Application( 'brainvisa', versionString() )
app.directories.user = homeBrainVISADir
app.directories.application = sharePath


def openDebugFile( fileName ):
  '''Opens a file to put debug messages in. If '-' is given, sys.stdout is
  returned. If '~' is given, sys.stderr is returned. If this function is
  used several times with the same fileName, the same file object is retured.
  '''
  result = _openedDebugFiles.get( fileName )
  if result is None:
    result = open( fileName, 'w' )
    _openedDebugFiles[ fileName ] = result
  return result

#------------------------------------------------------------------------------
def chooseDatabaseVersionSyncOption(context):
  """
  Asks user to choose a database synchronization mode (Automatic or manual) when a database is used with different versions of Brainvisa.
  The choice is saved in brainvisa options file.
  
  :param context: The context enables to adapt the interaction with the user according to Brainvisa mode of execution (graphical, batch)
  
  :returns: the user choice: *auto* for automatic mode, *man* for manual mode.
  """
  global databaseVersionSync, userOptionFile
  choice=context.ask("<p><b>Database synchronization between different versions of BrainVISA<b></p><p>Some of your databases have been used with different versions of BrainVISA. They may need to be updated when you switch from one BrainVISA version to another.</p> Please choose the way you want to manage the database synchronization throught BrainVISA versions : <ul><li>Automatic (recommended) : BrainVISA will automatically update your database if you switch from one BrainVISA version to another. </li><li>Manual : Database update is not automatic when switch from one BrainVISA version to another but if you modify a database in one version, you will have to update it with the other version for BrainVISA to take into account the modifications.</li></ul><p>You can change this option later in BrainVISA preferences.</p>", "Automatic (recommended)", "Manual")
  if (choice == 0):
    databaseVersionSync = "auto"
  else:
    databaseVersionSync = "man"
  app = Application()
  app.configuration.brainvisa.databaseVersionSync = databaseVersionSync
  app.configuration.save( userOptionFile)
  return databaseVersionSync
  
#------------------------------------------------------------------------------
def editConfiguration():
  """
  Opens Brainvisa options window. When the user closes the window, the configuration is saved in Brainvisa options file.
  
  Some options are taken into account immediately:
  
  * if databases selection has changed, databases are reloaded
  * if userLevel has changed, the list of available processes is updated
  * new HTML browser and new text editors are taken into account
  * language change is applied to documentation pages.
  
  Some other options are not applied directly but are saved in the options file and will be applied next time Brainvisa is started.
  """
  import neuroProcesses, neuroHierarchy
  from brainvisa.data.qtgui.updateDatabases import warnUserAboutDatabasesToUpdate
  global userLevel, dataPath, HTMLBrowser, textEditor, language, docPath
  configuration = Application().configuration
  appGUI = ApplicationQtGUI()
  if appGUI.edit( configuration, live=False ):
    configuration.save( userOptionFile )
    setSPM99Compatibility( configuration.brainvisa.SPM )
  newDataPath = [ x for x in dataPath if hasattr( x, 'builtin' ) and x.builtin ]
  for fso in configuration.databases.fso:
    if fso.selected and fso.directory and os.path.exists(fso.directory):
      newDataPath.append( DatabaseSettings( fso.directory ) )
  if dataPath != newDataPath:
    dataPath = newDataPath
    neuroHierarchy.openDatabases()
    warnUserAboutDatabasesToUpdate()
  somaWorklowTranslation = open( os.path.join( homeBrainVISADir, 'soma-workflow.translation' ), 'w' )
  for db in neuroHierarchy.databases.iterDatabases():
    uuid = getattr( db, 'uuid', None )
    if uuid:
      print >> somaWorklowTranslation, uuid, db.name
  somaWorklowTranslation.close()
  if userLevel != configuration.brainvisa.userLevel:
    userLevel = configuration.brainvisa.userLevel
    neuroProcesses.updateProcesses()
  HTMLBrowser=configuration.brainvisa.htmlBrowser
  textEditor=configuration.brainvisa.textEditor
  if language != configuration.brainvisa.language \
    and configuration.brainvisa.language is not None:
    language=configuration.brainvisa.language
    print 'mainDocPath:', mainDocPath
    print 'language:', language
    docPath=os.path.join(mainDocPath, language)
    os.environ[ 'LANGUAGE' ] = language
    neuroProcesses.updateProcesses()


def stdinLoop():
  """
  Reads Brainvisa commands on stdin and executes them.
  """
  e = []
  for l in sys.stdin:
    if l.startswith( '# brainvisa run commands' ):
      exec( ''.join( e ) )
      e = []
    else:
      e.append( l )
  if e: exec( ''.join( e ) )


# Parse command Line
# To use -- <Other options> do not use sys.argv but args (returned by getopt)

  
userProfile = None
openMainWindow = 1
showHelp = 0
fastStart = False
databaseServer = False
global setup
setup=False
noToolBox = False
ignoreValidation = False

def _convertCommandLineParameter(i):
  try:
    res=eval(i)
  except:
    res=i
  return res

try:
  i = sys.argv.index( '-r' )
except ValueError:
  i = -1
if i >= 0:
  gui = 0
  fastStart = True
  #noToolBox = True
  logFileName = ''
  startup.append( 'defaultContext().runProcess' + repr( tuple( ( _convertCommandLineParameter( i ) for i in sys.argv[ i+1 : ]  ) ) ) )
else:
  import getopt
  try:
    opts, args = getopt.getopt( sys.argv[1:], "dbfe:c:s:u:h",
                                [ "updateCache", "clearCache",
                                  "updateDocumentation", "noMainWindow",
                                  "logFile=", "cleanLog", "profile=", "shell", "validation",
                                  "debugHierarchy=", "debugLinks=", "databaseServer", 
                                  "help", "setup", "noToolBox",
                                  "ignoreValidation" ] )
  except getopt.GetoptError, msg:
    # print help information and exit:
    sys.stderr.write( "error in options: %s\nUse -h or --help for help\n" % msg )
    sys.exit( 1 )
  for o, a in opts:
    if o in ( "-b", ):
      gui = 0
    elif o in ("-d", ):
      gui = 0
      server = 1
    elif o in ( "-e", ):
      if a == '-':
        startup.append( 'neuroConfig.stdinLoop()' )
      else:
        startup.append( "execfile('" + a + "')" )
    elif o in ( "-c", ):
      startup.append( a )
    elif o in ( "-s", ):
      m = re.match( r'(.*)\((.*[^)])\)?', a )
      if m:
        startup.append( 'showProcess("' + m.group(1) + '",' + m.group(2) + ')' )
      else:
        startup.append( 'showProcess("' + a + '")' )
    elif o in ( "-u", ):
      userProfile = a
    elif o in ( "-f", ):
      fastStart = True
    elif o in ( "--updateCache", ):
      cacheUpdateRequest = True
    elif o in ( "--clearCache", ):
      clearCacheRequest = True
    elif o in ( "--updateDocumentation", ):
      startup.append( 'generateHTMLProcessesDocumentation()' )
    elif o in ( "--noMainWindow", ):
      openMainWindow = 0
    elif o in ( "--logFile", ):
      logFileName = a
    elif o in ("--cleanLog",):
      cleanLog=True
    elif o in ( "--profile", ):
      profileFileName = a
    elif o in ( "--shell", ):
      shell = 1
    elif o in ( "--debugHierarchy", ):
      debugHierarchyScanning = openDebugFile( a )
    elif o in ( "--debugLinks", ):
      debugParametersLinks = openDebugFile( a )
    elif o in ( "--validation", ):
      validationEnabled = True
    elif o in ( "--databaseServer", ):
      databaseServer = True
      gui = False
    elif o in ( "-h", "--help" ):
      showHelp = 1
    elif o in ( "--setup" ):
      setup = True
    elif o in ( "--noToolBox"):
      noToolBox = True
    elif o in ( "--ignoreValidation"):
      ignoreValidation = True

# Print help
if showHelp == 1:
  print '''
Usage: brainvisa [ <BrainVISA options> ] [ -- <other options> ]

<BrainVISA options> are interpreted by BrainVISA, <other options> are
passed to BrainVISA scripts (technically, they are kept in sys.argv).

BrainVISA options:
  -d                      Run as a processes server, in daemon mode.
  -b                      Run in batch mode: no graphical interface started by BrainVISA.
  -f                      EXPERIMENTAL: Try to speed-up BrainVISA startup by caching processes reading.
  -e <file>               Execute <file> which must be a valid Python script.
  -c <command>            Execute <command> which must be a valid Python command.
  -s <process_id>         Open a process window. Equivalent to -c 'showProcess("<process_id>")'.
  -u <profile>            Select a user profile.
  --databaseServer        Create a server for configured databases.
  --updateDocumentation   Generate HTML documentation pages.
  --noMainWindow          Do not open the process selection window.
  --noToolBox             Do not load any process nor toolbox.
  --logFile <file>        Change log file name (default=$HOME/.brainvisa/brainvisa.log)
  --cleanLog              Clean home brainvisa directory by removing session information (current_runs.minf) and all log files (brainvisa*.log)
  --shell                 Run BrainVISA in a IPython shell, if IPython is
                          available (see http://ipython.scipy.org).
  --ignoreValidation      Do not check vor invalid processes, all are enabled.
                          (generally not useful)
  -h  or --help           Show help message in batch mode and exit.

Notes:
  Multiple -e and -c commands are executed in the order they are given after
  all initialization steps are done (options parsing, databases and processes
  parsing, etc.).
'''
  sys.exit()

if clearCacheRequest:
  print >> sys.stderr, 'WARNING: --clearCache is obsolete\n'
if cacheUpdateRequest:
  print >> sys.stderr, 'WARNING: --updateCache is obsolete\n'
if setup:
  startup.append( 'from neuroHierarchy import databases\nfrom neuroProcesses import defaultContext\ndb = list( databases.iterDatabases() )[0]\ndb.clear(context=defaultContext())\ndb.update(context=defaultContext())' )

# 
class RunsInfo:
  """
  This class gets information about possibly existing runs of Brainvisa and adds information about the current one.
  
  :var string file: information about current runs is stored in *<Brainvisa home dir>/current_runs.minf*
  :var integer currentRun: index of the current execution of Brainvisa (from 1)
  :var float timeout: timeout before asking the user if the execution of Brainvisa is still alive. When Brainvisa fails, the file current_runs.minf may not be cleaned.
  :var dictionary runs: information about current executions of Brainvisa. The information is loaded from the minf file and information about the current execution is added. It is a dictionary *{index -> {host, pid, time, logFileName} }*
  :var integer count: number of executions of Brainvisa
  :var dictonary expiredRuns: dictionary containing the runs for which the timeout is reached. The user will be asked if these runs are still alive. If not, the corresponding log files will be deleted and the *current_runs.minf* file will be cleaned.
  """
  def __init__(self):
    global logFileName
    global cleanLog
    self.file=os.path.join(homeBrainVISADir, "current_runs.minf")
    if cleanLog:
      try:
        if os.path.exists(self.file):
          os.remove(self.file)
        for f in os.listdir(homeBrainVISADir):
          if f.startswith("brainvisa") and (f.endswith(".log") or f.endswith(".log~")):
            os.remove(os.path.join(homeBrainVISADir, f) )
      except Exception, e:
        print "Fail cleaning log files:"
        print e
    self.currentRun=1
    self.timeout=604800 # 7 days in seconds
    self.runs={}
    self.count=0
    self.expiredRuns={}
    try:
      if os.path.exists( self.file ):
        self.runs, self.count = readMinf(self.file)
      currentTime = time.time() 
      
      # register information for current run
      infos={ 'host' : socket.gethostname(), 'pid' : os.getpid(), 'time' : currentTime }
      self.count+=1
      i=1
      while ((i<=self.count+1) and (self.runs.has_key(i))):
        i+=1
      self.currentRun=i
      if logFileName is None:
        if self.currentRun > 1:
          logFileName=os.path.join( homeBrainVISADir, 'brainvisa'+ str(self.currentRun) +'.log' )
        else : 
          logFileName=os.path.join( homeBrainVISADir, 'brainvisa.log' )
      else:
        self.currentRun=logFileName
      infos["logFileName"]=logFileName
      self.runs[self.currentRun]=infos
      self.write()
      atexit.register(self.delete)
    except Exception, e:
      print "Fail to get or set current runs information:"
      print e
      if os.path.exists( self.file ):
        os.remove(self.file)
      
  def delete(self):
    """
    Removes current run information from the current_runs.minf file.
    """
    #print "delete run info "
    if os.path.exists( self.file ):
      try:
        self.runs, self.count = readMinf(self.file)
        self.runs.pop(self.currentRun, None)
        self.count=len(self.runs)
        self.write()
      except:
        pass

  def check(self, context):
    """
    Checks if there are expired runs and asks the user what to do.
    """
    if os.path.exists(self.file):
      try:
        self.runs, self.count=readMinf(self.file)
      except Exception, e:
        print >> sys.stderr, 'Cannot read "' + self.file + '":'
        print >> sys.stderr, e
        return
      currentTime = time.time() 
      # check for expired runs
      for n, run in self.runs.items():
        if currentTime-run["time"]>self.timeout:
          self.expiredRuns[n]=run
      if self.expiredRuns:
        choice=0
        if gui: # ask user if brainvisa is not  started in batch mode
          message="The following Brainvisa sessions have expired. Maybe they terminated abnormally : \n"
          for n, run in self.expiredRuns.items():
            logfile=run.get("logFileName", os.path.join( homeBrainVISADir, 'brainvisa'+ str(n) +'.log' ))
            run["logFileName"]=logfile
            message+="\t- Brainvisa process "+str(run["pid"])+" on machine "+str(run["host"])+" started at "+time.ctime(run["time"])+" - log file : "+logfile+"\n"
          message+="\nAre these processes still running?\nIf no, sessions information and associated log file will be deleted.\nif yes, the timeout will be increased."
          currentTime=time.time()
          choice=context.ask(message, "No", "Yes")
        if  choice == 1: # the processes are still running
          for n in self.expiredRuns.keys():
            self.runs[n]["time"]=currentTime
        else:
           for n in self.expiredRuns.keys():
             logfile=self.expiredRuns[n].get("logFileName", None)
             if logfile is not None and os.path.exists(logfile):
              try:
                os.remove(logfile)
                if os.path.exists(logfile+"~"):
                  os.remove(logfile+"~")
              except Exception, e:
                print e
                print "Fail removing log file." 
             del self.runs[n]
           self.count=len(self.runs)
        self.write()

  def write(self):
    writeMinf(self.file, (self.runs, self.count,) )

# Set log file name
if logFileName is None:
  if userProfile:
    logFileName = os.path.join( homeBrainVISADir, 'brainvisa-' + userProfile+'.log' )

if not fastStart:
  runsInfo = RunsInfo()
else:
  runsInfo = None

from neuroException import showException

initializeConfiguration()

# add brainvisa shared database to the list of available databases
sharedDatabaseFound=False
try:
  import brainvisa_share.config
  bvShareDirectory= brainvisa_share.config.share
except:
  bvShareDirectory='brainvisa-share-' + shortVersion
for p in ( os.path.join( getSharePath(), bvShareDirectory ),
          os.path.join( getSharePath(), 'shfj-' + shortVersion ),
          os.path.join( getSharePath(), 'shfj' ) ):
  if os.path.isdir( p ):
    dataPath.insert( 0, DatabaseSettings( p ) )
    dataPath[0].builtin = True # mark as a builtin, non-removable database
    sharedDatabaseFound=True
    break
    
if not fastStart:
  for attr, value in readConfiguration( mainPath, userProfile, homeBrainVISADir ):
    if isinstance( value, list ):
      globals()[ attr ] += value
    else:
      globals()[ attr ] = value

  # Clean pathes
  for p in ( typesPath, dataPath, processesPath, fileSystemOntologiesPath, matlabPath ):
    i = 0
    l = []
    while i < len( p ):
      if p[ i ] in l:
        del p[ i ]
      else:
        l.append( p[ i ] )
        i += 1

# Translations

os.environ[ 'LANGUAGE' ] = language
docPath = os.path.join( docPath, language )
def getDocFile(filename):
  """
  Search doc file in doc path and if not found, in english documentation path.
  """
  global docPath, mainDocPath
  path=os.path.join(docPath, filename)
  if not os.path.exists(path):
    path=os.path.join(mainDocPath, "en", filename)
  return path

class Translator:
  def __init__( self, lang=language ) :
    self.language = lang
    self.translations = self.getTranslations( )

  def translate( self, msg ) :
    return self.translations.get( msg, msg )

  def getTranslations( self ) :
    translations = dict()
    
    for filePath in self.getTranslationFiles( ) :
      file = open( filePath, 'r' )
      translations.update( readMinf( file )[ 0 ] )
      file.close()
      
    return translations
    
  def getTranslationFiles( self ) :
    baseDocPath = getDocPath( mainPath )
    
    for directory in os.listdir( baseDocPath ) :
      file = os.path.join( baseDocPath, directory, self.language, 'translation.minf' )
      
      if os.path.exists( file ):
        yield file

if _t_ is _defaultTranslateFunction:
  try:
    __builtin__.__dict__['_t_'] = Translator().translate
  except Exception, msg:
    __builtin__.__dict__['_t_'] = lambda x: x
    sys.stderr.write( str(msg) + '\n' )


# Pathes for binaries and libraries
# (shouldn't we just test platform != 'windows' ?) (Denis)
#if platform != 'windows':
  #if os.environ.has_key( 'PATH' ):
    #os.environ[ 'PATH' ] = os.path.join( mainPath, 'bin', platform ) + ':' + os.path.join( mainPath, 'bin' ) + ':' + \
                           #os.environ[ 'PATH' ]
  #else:
    #os.environ[ 'PATH' ] = os.path.join( mainPath, 'bin', platform ) + ':' + os.path.join( mainPath, 'bin' )
  #libpathenv = libraryPathEnvironmentVariable()
  #if os.environ.has_key( libpathenv ):
    #os.environ[ libpathenv ] = \
      #os.path.join( mainPath, 'lib', platform ) + ':' + \
      #os.environ[ libpathenv ]
  #else:
    #os.environ[ libpathenv ] = os.path.join( mainPath, 'lib', platform )



# Set matlab options
from brainvisa import matlab
matlab.matlabRelease = matlabRelease
matlab.matlabExecutable = matlabExecutable
matlab.matlabOptions = matlabOptions
matlab.matlabPath = matlabPath
matlab.matlabStartup = matlabStartup



# Setup GUI

_allObjects = {}

def registerObject( object ):
  global _allObjects
  _allObjects[ object ] = object

def unregisterObject( object ):
  global _allObjects
  try:
    del _allObjects[ object ]
    return True
  except:
    return False

def clearObjects():
  global _allObjects
  _allObjects = {}

def environmentHTML():
  """
  Returns an HTML page displaying Brainvisa configuration:
  
  * Brainvisa version
  * Python Version
  * Command line used to start Brainvisa
  * Environment variables
  * Brainvisa options (global variables of this module)
  
  This page is displayed in Brainvisa log in starting Brainvisa item.
  """
  content = '<html><body><h1>' + htmlEscape( versionText() ) + '''</h1>
<h2>''' + _t_( 'Python version' ) + '</h2>'+ htmlEscape( sys.version ) + '''
<h2>''' + _t_( 'Command line' ) + '''</h2>
<tt>''' + htmlEscape( commandLine() ) + '''</tt>
<h2>''' + _t_( 'Environment variables' ) + '</h2>'
  for n,v in os.environ.items():
    content += '<tt><em>'+ n + '</em> = ' + htmlEscape( v ) + '</tt><p>'
  content += '<h2>' + _t_( 'BrainVISA options' ) + '</h2>'
  g = globals()
  for n in ( 'platform', 'gui', 'sessionID', 'userProfile', 'siteOptionFile',
             'userOptionFile', 
             'logFileName', 'temporaryDirectory', 'mainPath', 'iconPath', 
             'typesPath', 'dataPath', 'processesPath', 'fileSystemOntologiesPath', 
             'mainDocPath', 'docPath',
             'anatomistExecutable', 'matlabRelease', 'matlabExecutable',
             'matlabOptions', 'matlabPath', 
             #'matlabLibraryDirectory',
             'matlabStartup', 'spmDirectory',
             'logFileName', 'language', 'userLevel',
             'startup', 'supportEmail', 'SMTP_server_name', 'flatHierarchy',
             'textEditor' ):
    content += '<code><em>'+ n + '</em> = ' + htmlEscape( str( g[ n ] ) ) + '</code><p>'
  content += '</body></html>'
  return content
<|MERGE_RESOLUTION|>--- conflicted
+++ resolved
@@ -316,43 +316,20 @@
       if os.path.isdir( p ):
         _sharePath = p
         break
-  if not _sharePath:
-<<<<<<< HEAD
-    _sharePath = os.environ.get( 'SHFJ_SHARED_PATH' )
-    if not _sharePath:
-      try:
-        from soma.config import DEFAULT_BRAINVISA_SHARE
-        _sharePath = DEFAULT_BRAINVISA_SHARE
-      except ImportError:
-        path = os.getenv( 'PATH' ).split( os.pathsep )
-        for p in path:
-          if p.endswith( '/bin' ) or p.endswith( '\\bin' ):
-            p = p[:len(p)-4]
-          elif p.endswith( '/bin/commands-links' ) \
-            or p.endswith( '\\bin\\commands-links' ):
-            p = p[:len(p)-19]
-          p = os.path.join( p, 'share' )
-          if os.path.isdir( p ):
-            _sharePath = p
-            break
-    if not _sharePath or \
-      ( not os.path.isdir( os.path.join( _sharePath,
-        'axon-' + shortVersion ) ) \
-        and not os.path.isdir( os.path.join( _sharePath,
-          'brainvisa-' + shortVersion ) ) ):
-      # empty string rather than None to avoid later re-detection
-      _sharePath = ''
-      for projectName in ( 'axon', 'brainvisa' ):
-        sharePath = os.path.normpath( os.path.join( mainPath, '..', 'share',
-          projectName + '-' + shortVersion ) )
-        if os.path.isdir( sharePath ):
-          _sharePath = os.path.normpath( os.path.join( mainPath, '..',
-            'share' ) )
-          break
-=======
+  if not _sharePath or \
+    ( not os.path.isdir( os.path.join( _sharePath,
+      'axon-' + shortVersion ) ) \
+      and not os.path.isdir( os.path.join( _sharePath,
+        'brainvisa-' + shortVersion ) ) ):
     # empty string rather than None to avoid later re-detection
     _sharePath = ''
->>>>>>> 650dd400
+    for projectName in ( 'axon', 'brainvisa' ):
+      sharePath = os.path.normpath( os.path.join( mainPath, '..', 'share',
+        projectName + '-' + shortVersion ) )
+      if os.path.isdir( sharePath ):
+        _sharePath = os.path.normpath( os.path.join( mainPath, '..',
+          'share' ) )
+        break
   return _sharePath
 
 def initializeOntologyPaths():
