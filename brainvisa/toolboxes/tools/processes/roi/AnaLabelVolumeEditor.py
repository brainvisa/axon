--- conflicted
+++ resolved
@@ -1,43 +1,9 @@
-<<<<<<< HEAD
-
-=======
-#  This software and supporting documentation are distributed by
-#      Institut Federatif de Recherche 49
-#      CEA/NeuroSpin, Batiment 145,
-#      91191 Gif-sur-Yvette cedex
-#      France
-#
-# This software is governed by the CeCILL license version 2 under
-# French law and abiding by the rules of distribution of free software.
-# You can  use, modify and/or redistribute the software under the
-# terms of the CeCILL license version 2 as circulated by CEA, CNRS
-# and INRIA at the following URL "http://www.cecill.info".
-#
-# As a counterpart to the access to the source code and  rights to copy,
-# modify and redistribute granted by the license, users are provided only
-# with a limited warranty  and the software's author,  the holder of the
-# economic rights,  and the successive licensors  have only  limited
-# liability.
-#
-# In this respect, the user's attention is drawn to the risks associated
-# with loading,  using,  modifying and/or developing or reproducing the
-# software by the user in light of its specific status of free software,
-# that may mean  that it is complicated to manipulate,  and  that  also
-# therefore means  that it is reserved for developers  and  experienced
-# professionals having in-depth computer knowledge. Users are therefore
-# encouraged to load and test the software's suitability as regards their
-# requirements in conditions enabling the security of their systems and/or
-# data to be ensured and,  more generally, to use and operate it in the
-# same conditions as regards security.
-#
-# The fact that you are presently reading this means that you have had
-# knowledge of the CeCILL license version 2 and that you accept its terms.
-
-from __future__ import absolute_import
->>>>>>> 620c8fc0
+
+
 
 import os
 import shutil
+
 
 from brainvisa.processes import *
 from brainvisa import anatomist
@@ -193,13 +159,8 @@
                         os.path.join(
                             data.fgraphbase + '.data', 'roi_Volume'), '-o',
                         data.label_volume, '-g', -1, '-n', val)
-<<<<<<< HEAD
             shutil.rmtree(os.path.join(self.fgraphbase + '.data'))
             os.unlink(self.finalgraph)
-=======
-        shutil.rmtree(os.path.join(self.fgraphbase + '.data'))
-        os.unlink(self.finalgraph)
->>>>>>> 620c8fc0
             # update loaded date
             data.m_date = os.stat(data.label_volume.fullPath()).st_mtime
 
