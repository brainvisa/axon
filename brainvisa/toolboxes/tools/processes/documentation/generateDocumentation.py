--- conflicted
+++ resolved
@@ -284,12 +284,8 @@
   # Create category HTML files
 
   baseDocDir = os.path.dirname( neuroConfig.docPath )
-<<<<<<< HEAD
-  for category, f in categoryDocFiles.iteritems():
+  for category, f in six.iteritems(categoryDocFiles):
     context.write('Generate HTML for category "', category, '"')
-=======
-  for category, f in six.iteritems(categoryDocFiles):
->>>>>>> 4e48d1fc
     categoryPath=category.split("/")
     minfContent = readMinf( f )[ 0 ]
     enContent=minfContent['en']
@@ -463,17 +459,10 @@
 
       dot = open( tmpDot, 'w' )
       tmpMap = os.path.join( tmpDatabase.fullPath(), typeFileName+'_map.html' )
-<<<<<<< HEAD
-
-      print >> dot, 'digraph "' + typeFileName + ' inheritance" {'
-      print >> dot, '  node [style=filled,shape=box];'
-      print >> dot, '  "' + type  + '" [color=orange];'
-=======
-  
+
       print('digraph "' + typeFileName + ' inheritance" {', file=dot)
       print('  node [style=filled,shape=box];', file=dot)
       print('  "' + type  + '" [color=orange];', file=dot)
->>>>>>> 4e48d1fc
       previous = type
       parent = typeParent.get( type )
       while parent:
@@ -532,13 +521,8 @@
     return_to_index=htmlEscape( relative_path( index.name,  typesDirectory) )
 
     # types per toolbox index
-<<<<<<< HEAD
     types_toolboxes = open( os.path.join( typesDirectory, 'index_toolboxes.html' ), 'w' )
-    print >> types_toolboxes, '''<html>
-=======
-    types_toolboxes = open( os.path.join( typesDirectory, 'index_toolboxes.html' ), 'w' )  
     print('''<html>
->>>>>>> 4e48d1fc
 <head>
   <title>Data types per toolbox</title>
   <link rel="stylesheet" href="../../../axon.css" media="screen" />
@@ -562,13 +546,8 @@
 
 
     # types per ontology index
-<<<<<<< HEAD
     types_ontologies = open( os.path.join( typesDirectory, 'index_ontologies.html' ), 'w' )
-    print >> types_ontologies, '''<html>
-=======
-    types_ontologies = open( os.path.join( typesDirectory, 'index_ontologies.html' ), 'w' )  
     print('''<html>
->>>>>>> 4e48d1fc
 <head>
   <title>Data types per ontology</title>
   <link rel="stylesheet" href="../../../axon.css" media="screen" />
@@ -619,14 +598,9 @@
       typeHTML = open( htmlFileName, 'w' )
       typeEscaped = htmlEscape( type )
       context.write( '<font></font>Generate HTML for type', typeEscaped, '( ' + str( count ) + ' / ' + str( len( allTypes ) ) + ' )<br/>' )
-<<<<<<< HEAD
-      print >> types, '<a href="' + htmlEscape( typeFileName ) + '.html">' + typeEscaped + '</a><br/>'
-
-=======
       print('<a href="' + htmlEscape( typeFileName ) + '.html">'
             + typeEscaped + '</a><br/>', file=types)
-      
->>>>>>> 4e48d1fc
+
       # documentation file for the type
       print('''<html>
 <head>
@@ -672,26 +646,6 @@
           context.showException(
             beforeError=_t_( 'error in process doc for: ' )+' <b>%s</b> (%s)' \
             % ( pi.id, pi.name ) )
-<<<<<<< HEAD
-      print >> typeHTML, '</blockquote>'
-
-      print >> typeHTML, '<h2>Associated formats</h2><blockquote>'
-      for f in sorted(formatsByTypes.get( type, () ), key=str.lower ):
-        formatFileName = f.replace( '/', '_' )
-        href = htmlEscape( relative_path( os.path.join( formatsDirectory, formatFileName + '.html' ), os.path.dirname( typeHTML.name ) ) )
-        print >> typeHTML, '<a href="' + href + '">' + htmlEscape( f ) + '</a><br/>'
-      print >> typeHTML, '</blockquote>'
-
-      print >> typeHTML, '<h2>Associated ontology rules</h2>'
-      ontRules = typeRules.get( type, {} )
-      for ont, rules in ontRules.items():
-        print >> typeHTML, "<li><b>", ont, "</b>:</li><blockquote>"
-        for rule in rules:
-          print >> typeHTML, htmlEscape(rule.pattern.pattern), "<br/>"
-        print >> typeHTML, '</blockquote>'
-
-      print >> typeHTML, '<h2>Key attributes</h2>'
-=======
       print('</blockquote>', file=typeHTML)
 
       print('<h2>Associated formats</h2><blockquote>', file=typeHTML)
@@ -704,14 +658,13 @@
 
       print('<h2>Associated ontology rules</h2>', file=typeHTML)
       ontRules = typeRules.get( type, {} )
-      for ont, rules in ontRules.items():  
+      for ont, rules in ontRules.items():
         print("<li><b>", ont, "</b>:</li><blockquote>", file=typeHTML)
         for rule in rules:
           print(htmlEscape(rule.pattern.pattern), "<br/>", file=typeHTML)
         print('</blockquote>', file=typeHTML)
 
       print('<h2>Key attributes</h2>', file=typeHTML)
->>>>>>> 4e48d1fc
       ontKeys=typeKeys.get( type, {} )
       for ont, keys in ontKeys.items():
         if keys:
@@ -814,15 +767,9 @@
           context.showException(
             beforeError=_t_( 'error in process doc for:' )+' <b>%s</b> (%s)' \
             % ( pi.id, pi.name ) )
-<<<<<<< HEAD
-      print >> formatHTML, '</blockquote>'
-
-      print >> formatHTML, '<h2>Associated types</h2><blockquote>'
-=======
       print('</blockquote>', file=formatHTML)
-      
+
       print('<h2>Associated types</h2><blockquote>', file=formatHTML)
->>>>>>> 4e48d1fc
       for t in sorted(typesByFormats.get( format.name, () ), key=str.lower):
         typeFileName = t.replace( '/', '_' )
         href = htmlEscape( relative_path( os.path.join( typesDirectory, typeFileName + '.html' ), os.path.dirname( formatHTML.name ) ) )
@@ -835,14 +782,9 @@
 
 
     # FORMATS LISTS
-<<<<<<< HEAD
-    print >> formats, '<h2><a name="formats_lists"/>Formats Lists in BrainVISA</h2>'
-
-=======
     print('<h2><a name="formats_lists"/>Formats Lists in BrainVISA</h2>',
           file=formats)
-    
->>>>>>> 4e48d1fc
+
     for listName, format in sorted( formatLists.items() ):
       formatFileName = format.name.replace( '/', '_' )
       htmlFileName = os.path.join( formatsDirectory, formatFileName + '.html' )
@@ -879,18 +821,11 @@
       processes=sorted(processesByFormats.get( format.name, () ), key=nameKey)
       for pi in processes:
         href = htmlEscape( relative_path( getHTMLFileName( pi.id, language=l  ), os.path.dirname( formatHTML.name ) ) )
-<<<<<<< HEAD
-        print >> formatHTML, '<a href="' + href + '">' + htmlEscape( pi.name ) + '</a><br/>'
-      print >> formatHTML, '</blockquote>'
-
-      print >> formatHTML, '<h2>Associated types</h2><blockquote>'
-=======
         print('<a href="' + href + '">' + htmlEscape( pi.name ) + '</a><br/>',
               file=formatHTML)
       print('</blockquote>', file=formatHTML)
-      
+
       print('<h2>Associated types</h2><blockquote>', file=formatHTML)
->>>>>>> 4e48d1fc
       for t in sorted(typesByFormats.get( format.name, () ), key=str.lower):
         typeFileName = t.replace( '/', '_' )
         href = htmlEscape( relative_path( os.path.join( typesDirectory, typeFileName + '.html' ), os.path.dirname( formatHTML.name ) ) )
@@ -900,13 +835,8 @@
 
       print('</body></html>', file=formatHTML)
       formatHTML.close()
-<<<<<<< HEAD
-
-    print >> formats, '</body></html>'
-=======
-  
+
     print('</body></html>', file=formats)
->>>>>>> 4e48d1fc
     formats.close()
 
   for database in databases:
