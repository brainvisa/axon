# -*- coding: utf-8 -*-
#  This software and supporting documentation are distributed by
#      Institut Federatif de Recherche 49
#      CEA/NeuroSpin, Batiment 145,
#      91191 Gif-sur-Yvette cedex
#      France
#
# This software is governed by the CeCILL license version 2 under
# French law and abiding by the rules of distribution of free software.
# You can  use, modify and/or redistribute the software under the
# terms of the CeCILL license version 2 as circulated by CEA, CNRS
# and INRIA at the following URL "http://www.cecill.info".
#
# As a counterpart to the access to the source code and  rights to copy,
# modify and redistribute granted by the license, users are provided only
# with a limited warranty  and the software's author,  the holder of the
# economic rights,  and the successive licensors  have only  limited
# liability.
#
# In this respect, the user's attention is drawn to the risks associated
# with loading,  using,  modifying and/or developing or reproducing the
# software by the user in light of its specific status of free software,
# that may mean  that it is complicated to manipulate,  and  that  also
# therefore means  that it is reserved for developers  and  experienced
# professionals having in-depth computer knowledge. Users are therefore
# encouraged to load and test the software's suitability as regards their
# requirements in conditions enabling the security of their systems and/or
# data to be ensured and,  more generally, to use and operate it in the
# same conditions as regards security.
#
# The fact that you are presently reading this means that you have had
# knowledge of the CeCILL license version 2 and that you accept its terms.

from brainvisa.processes import *
from brainvisa import shelltools
from brainvisa.tools import aimsGlobals
import stat
from brainvisa import registration
from brainvisa.data import neuroHierarchy

from brainvisa.tools.data_management.image_importation import Importer
import six

name = 'Import T1 MRI'
roles = ('importer',)
userLevel = 0


signature = Signature(
    'input', ReadDiskItem(
        'T1 MRI',
        'Aims readable volume formats'),
    'output', WriteDiskItem(
        'Raw T1 MRI',
<<<<<<< HEAD
        'Aims writable volume formats'),
        #['gz compressed NIFTI-1 image', 'NIFTI-1 image', 'GIS image']),
    'referential', WriteDiskItem(
        'Referential of Raw T1 MRI',
        'Referential'),
=======
        ['gz compressed NIFTI-1 image', 'NIFTI-1 image', 'GIS image']),
    'referential', WriteDiskItem('Referential of Raw T1 MRI', 'Referential'),
    'output_database', Choice(),
    'attributes_merging', Choice('BrainVisa', 'header',
                                 'selected_from_header'),
    'selected_attributes_from_header', ListOf(String()),
>>>>>>> 878c3252
)


def initSubject(self, inp, b, c, d):
    if not self.input:
        return None
    if not isinstance(self.input, DiskItem):
        return self.input
    value = self.input.hierarchyAttributes()
    if self.output_database:
        value['_database'] = self.output_database
    hvalues = {}
    if value.get("subject", None) is None:
        value["subject"] = os.path.basename(
            self.input.fullPath()).partition(".")[0]
    if self.attributes_merging in ('header', 'selected_from_header'):
        hvalues = aimsGlobals.aimsVolumeAttributes(self.input)
        if self.attributes_merging == 'selected_from_header':
            hvalues = dict([(k, v) for k, v in six.iteritems(hvalues)
                            if k in
                                self.selected_attributes_from_header])
        value.update(hvalues)
    return value


def initialization(self):
    # list of possible databases, while respecting the ontology
    # ontology: brainvisa-3.2.0
    databases = [h.name for h in neuroHierarchy.hierarchies()
                 if h.fso.name == "brainvisa-3.2.0" and not h.builtin]
    self.signature["output_database"].setChoices(*databases)
    if len(databases) != 0:
        self.output_database = databases[0]
    else:
        self.signature["output_database"] = OpenChoice()

    self.addLink("output",
                 ("input", "output_database", "attributes_merging",
                  "selected_attributes_from_header"), self.initSubject)
    self.signature['output'].browseUserLevel = 3
    self.signature['input'].databaseUserLevel = 2
    self.signature['referential'].userLevel = 2
    self.setOptional('referential')
    self.linkParameters('referential', 'output')


def execution(self, context):
    if self.input.format in map(getFormat,
                                ('SPM image', 'Series of SPM image')):
        context.warning("The image is in Analyze format: be careful, the image"
                        " orientation could be wrong.")
    results = Importer.import_t1mri(self.input.fullPath(),
                                    self.output.fullPath())
    if results['return_value'] != 0:
        raise RuntimeError('Importation failed.')
    if 'warnings' in results:
        for message in results['warnings']:
            context.warning(message)
    # merge hierarchy and minf attributes
    hatt = self.output.hierarchyAttributes()
    # force completing .minf
    minfatt = aimsGlobals.aimsVolumeAttributes(self.output)
    for x, y in minfatt.items():
        if x in hatt and y != hatt[x]:
            # conflicting value, the hierarchy wins.
            context.warning('conflicting attribute %s:' % x, y, 'becomes',
                            hatt[x])
            y = hatt[x]
        if x != "dicom":
            self.output.setMinf(x, y)
    self.output.saveMinf()
    self.output.readAndUpdateMinf()
    # the referential can be written in the file header (nifti)
    if self.output.minf().get('referential', None):
        self.output.removeMinf('referential')
    tm = registration.getTransformationManager()
    if self.referential is not None:
        tm.createNewReferential(self.referential)
        tm.setReferentialTo(self.output, self.referential)
    else:
        ref = tm.createNewReferentialFor(self.output, name='Raw T1 MRI')<|MERGE_RESOLUTION|>--- conflicted
+++ resolved
@@ -52,20 +52,12 @@
         'Aims readable volume formats'),
     'output', WriteDiskItem(
         'Raw T1 MRI',
-<<<<<<< HEAD
         'Aims writable volume formats'),
-        #['gz compressed NIFTI-1 image', 'NIFTI-1 image', 'GIS image']),
-    'referential', WriteDiskItem(
-        'Referential of Raw T1 MRI',
-        'Referential'),
-=======
-        ['gz compressed NIFTI-1 image', 'NIFTI-1 image', 'GIS image']),
     'referential', WriteDiskItem('Referential of Raw T1 MRI', 'Referential'),
     'output_database', Choice(),
     'attributes_merging', Choice('BrainVisa', 'header',
                                  'selected_from_header'),
     'selected_attributes_from_header', ListOf(String()),
->>>>>>> 878c3252
 )
 
 
