--- conflicted
+++ resolved
@@ -127,13 +127,10 @@
 Format( 'gzipped XML', 'f|*.xml.gz' )
 Format( 'Info file', "f|*.info" )
 Format( 'ZIP file', 'f|*.zip' )
-<<<<<<< HEAD
+Format( 'SVG file', 'f|*.svg' )
 Format( 'XLS file', 'f|*.xls' )
 Format( 'XLSX file', 'f|*.xlsx' )
 
-=======
-Format( 'SVG file', 'f|*.svg' )
->>>>>>> 78f9e990
 
 #Format( 'Matlab design file', 'f|*DesMtx.mat' )
 #Postscript files for SPM results
