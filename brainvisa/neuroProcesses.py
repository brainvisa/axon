--- conflicted
+++ resolved
@@ -1893,72 +1893,39 @@
         # check write parameters if the process is the main process (check all parameters in child nodes if it is a pipeline) 
         # or if it has a parent which is not a pipeline that is to say, the current process is run throught context.runProcess
         if ishead:
-<<<<<<< HEAD
-          log = neuroConfig.mainLog
-          self._allWriteDiskItems = []
+          self._allWriteDiskItems = {}
+        if ishead or (stackTop and stackTop.process._executionNode is None):
+          writeParameters = []
           #try: # an exception could occur if the user has not write permission on the database directory
           for parameterized, attribute, type in process.getAllParameters():
             if isinstance( type, WriteDiskItem ):
               item = getattr( parameterized, attribute )
               if item is not None:
-                dir = os.path.dirname( item.fullPath() )
-                if not os.path.exists( dir ):
-                  try: 
-                    os.makedirs( dir )
-                  except OSError, e:
-                    if e.errno == errno.EEXIST:
-                      print "warning: " + repr(e)
-                    else:
-                      raise e
-                item.uuid()
-                self._allWriteDiskItems.append( [ item, item.modificationHash() ] )
+                writeParameters.append(item)
             elif isinstance( type, ListOf ) and isinstance( type.contentType, WriteDiskItem ):
               itemList = getattr( parameterized, attribute )
               if itemList:
-                for item in itemList:
-                  dir = os.path.dirname( item.fullPath() )
-                  if not os.path.exists( dir ):
-                    os.makedirs( dir )
-                  item.uuid()
-                  self._allWriteDiskItems.append( [ item, item.modificationHash() ] )
+                writeParameters.extend(itemList)
+          for item in writeParameters:
+            dirs=[]
+            dirname = os.path.dirname( item.fullPath() )
+            dir=dirname
+            while not os.path.exists( dir ):
+              dirs.append(dir)
+              dir=os.path.dirname(dir)
+            if dirs:
+              os.makedirs( dirname )
+              for d in dirs:
+                dirItem=neuroHierarchy.databases.createDiskItemFromFileName(d, None)
+                if dirItem:
+                  uuid=dirItem.uuid()
+                  self._allWriteDiskItems[uuid] = [ dirItem, None ]
+            uuid=item.uuid()
+            self._allWriteDiskItems[uuid] = [ item, item.modificationHash() ]
           #except:
             #showException()
-=======
-          self._allWriteDiskItems = {}
-        if ishead or (stackTop and stackTop.process._executionNode is None):
-          if neuroConfig.newDatabases:
-            writeParameters = []
-            #try: # an exception could occur if the user has not write permission on the database directory
-            for parameterized, attribute, type in process.getAllParameters():
-              if isinstance( type, WriteDiskItem ):
-                item = getattr( parameterized, attribute )
-                if item is not None:
-                  writeParameters.append(item)
-              elif isinstance( type, ListOf ) and isinstance( type.contentType, WriteDiskItem ):
-                itemList = getattr( parameterized, attribute )
-                if itemList:
-                  writeParameters.extend(itemList)
-            for item in writeParameters:
-              dirs=[]
-              dirname = os.path.dirname( item.fullPath() )
-              dir=dirname
-              while not os.path.exists( dir ):
-                dirs.append(dir)
-                dir=os.path.dirname(dir)
-              if dirs:
-                os.makedirs( dirname )
-                for d in dirs:
-                  dirItem=neuroHierarchy.databases.createDiskItemFromFileName(d, None)
-                  if dirItem:
-                    uuid=dirItem.uuid()
-                    self._allWriteDiskItems[uuid] = [ dirItem, None ]
-              uuid=item.uuid()
-              self._allWriteDiskItems[uuid] = [ item, item.modificationHash() ]
-             #except:
-              #showException()
         if ishead:
           log = neuroConfig.mainLog
->>>>>>> a84c2634
           if self._allowHistory:
             self._historyBookEvent, self._historyBooksContext = HistoryBook.storeProcessStart( self, process )
         else:
@@ -2074,8 +2041,7 @@
     finally:
       self._processFinished( result )
       process.restoreConvertedValues()
-<<<<<<< HEAD
-      for item_hash in self._allWriteDiskItems:
+      for item_hash in self._allWriteDiskItems.values():
         item, hash = item_hash
         if item.isReadable():
           if item.modificationHash() != hash:
@@ -2090,24 +2056,6 @@
             item_hash[ 1 ] = item.modificationHash()
         elif (process.isMainProcess): # clear unused minfs only when the main process is finished to avoid clearing minf that will be used in next steps
           item.clearMinf()
-=======
-      if neuroConfig.newDatabases:
-        for item_hash in self._allWriteDiskItems.values():
-          item, hash = item_hash
-          if item.isReadable():
-            if item.modificationHash() != hash:
-              try:
-                # do not try to insert in the database an item that doesn't have any reference to a database
-                if item.get("_database", None):
-                  neuroHierarchy.databases.insertDiskItem( item, update=True )
-              except NotInDatabaseError:
-                pass
-              except:
-                showException()
-              item_hash[ 1 ] = item.modificationHash()
-          elif (process.isMainProcess): # clear unused minfs only when the main process is finished to avoid clearing minf that will be used in next steps
-            item.clearMinf()
->>>>>>> a84c2634
 
       # Close output log file
       if process._outputLogFile is not None:
