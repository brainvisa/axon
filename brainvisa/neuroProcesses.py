--- conflicted
+++ resolved
@@ -1356,19 +1356,12 @@
       sourceObject._links.setdefault( sourceParameter, [] ).append (
         ( destObject, destParameter, multiLink, True ) )
 
-<<<<<<< HEAD
   
   def addDoubleLink( self, destination, source, function=None ):
     self.addLink( destination, source, function )
     self.addLink( source, destination, function )
+
   
-  
-=======
-  def addDoubleLink( self, destination, source, function=None ):
-    self.addLink( destination, source, function )
-    self.addLink( source, destination, function )
-
->>>>>>> 242e7cda
   def removeLink( self, destination, source, function=None ):
     # Parse sourceExecutionContext
     sources = []
