--- conflicted
+++ resolved
@@ -461,12 +461,9 @@
 #----------------------------------------------------------------------------
 class DiskItemListEditor( QWidget, DataEditor ):
 
-<<<<<<< HEAD
-=======
   noDefault = QtCore.Signal(unicode)
   newValidValue = QtCore.Signal(unicode, object)
 
->>>>>>> aea7f787
   class DiskItemListSelect( QWidget ): # Ex QSemiModal
 
 
@@ -763,11 +760,7 @@
         self.updateEditorValue()
 
       else:
-<<<<<<< HEAD
-        self.emit( SIGNAL( 'accepted' ), unicode( directory ) )
-=======
         self.accepted.emit(unicode(directory))
->>>>>>> aea7f787
 
     def setValue( self, value ):
       if isinstance( value, ( list, tuple ) ):
@@ -892,11 +885,7 @@
     self.sle = StringListEditor( None, name )
     hb.addWidget(self.sle)
     self._value = None
-<<<<<<< HEAD
-    self.connect( self.sle, SIGNAL( 'newValidValue' ), self._newTextValue )
-=======
     self.sle.newValidValue.connect(self._newTextValue)
->>>>>>> aea7f787
 
     self.btnShow = RightClickablePushButton( )
     hb.addWidget(self.btnShow)
@@ -954,14 +943,8 @@
       if x > neuroConfig.userLevel:
         self.btnBrowse.hide()
     # only one click on the browse button : always open the diskItemListSelect widget
-<<<<<<< HEAD
     # as we often need to select files in the filesystem in several steps when the files are not all in the same directory.
-    self.connect( self.btnBrowse, SIGNAL( 'clicked()' ), self.browsePressed )
-    #self.connect( self.btnBrowse, SIGNAL( 'rightPressed' ), self.browseRightPressed )
-=======
-    # as we often need to select files in the filesystem in several steps when the files are not all in the same directory. 
     self.btnBrowse.clicked.connect(self.browsePressed)
->>>>>>> aea7f787
 
     self.setValue( None, 1 )
 
