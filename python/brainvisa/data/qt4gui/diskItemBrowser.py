# -*- coding: utf-8 -*-
#  This software and supporting documentation are distributed by
#      Institut Federatif de Recherche 49
#      CEA/NeuroSpin, Batiment 145,
#      91191 Gif-sur-Yvette cedex
#      France
#
# This software is governed by the CeCILL license version 2 under
# French law and abiding by the rules of distribution of free software.
# You can  use, modify and/or redistribute the software under the
# terms of the CeCILL license version 2 as circulated by CEA, CNRS
# and INRIA at the following URL "http://www.cecill.info".
#
# As a counterpart to the access to the source code and  rights to copy,
# modify and redistribute granted by the license, users are provided only
# with a limited warranty  and the software's author,  the holder of the
# economic rights,  and the successive licensors  have only  limited
# liability.
#
# In this respect, the user's attention is drawn to the risks associated
# with loading,  using,  modifying and/or developing or reproducing the
# software by the user in light of its specific status of free software,
# that may mean  that it is complicated to manipulate,  and  that  also
# therefore means  that it is reserved for developers  and  experienced
# professionals having in-depth computer knowledge. Users are therefore
# encouraged to load and test the software's suitability as regards their
# requirements in conditions enabling the security of their systems and/or
# data to be ensured and,  more generally, to use and operate it in the
# same conditions as regards security.
#
# The fact that you are presently reading this means that you have had
# knowledge of the CeCILL license version 2 and that you accept its terms.
from __future__ import print_function
from __future__ import absolute_import
import sys
import os
from itertools import chain

from soma.qt_gui.qt_backend import Qt
from soma.qt_gui.qt_backend.Qt import QDialog, QVBoxLayout, QComboBox, Signal, Slot, QLabel, QApplication, QPixmap, QListWidget, QWidget, QGridLayout, QFrame, QSize
from soma.qt_gui.qt_backend import loadUi
from soma.qt_gui.qt_backend.QtGui import QAbstractItemView, QSizePolicy
from soma.qt4gui.api import SimpleTable
from soma.functiontools import partial
from soma.qtgui.api import QLineEditModificationTimer
from soma.html import htmlEscape
from soma.wip.application.api import findIconFile
from soma.uuid import Uuid
from soma.undefined import Undefined
from soma.stringtools import quote_string, unquote_string, string_to_list, list_to_string
from brainvisa.data.neuroDiskItems import DiskItem, getFormats, getDiskItemType
import brainvisa.processes
import types
import six
from six.moves import range

if sys.version_info[0] >= 3:
    xrange = range

#----------------------------------------------------------------------------


class SignalNameComboBox(QComboBox):

    activatedNamed = Signal(str, int)

    def __init__(self, editable, parent, name):
        QComboBox.__init__(self, parent)
        if name:
            self.setObjectName(name)
        self.setEditable(editable)
        self.activated[int].connect(self.signalName)
        # self.setMaximumWidth(600)

    @Slot(int)
    def signalName(self, index):
        self.activatedNamed.emit(str(self.objectName()), index)


#----------------------------------------------------------------------------
class DiskItemBrowser(QDialog):

    selected = Signal(DiskItem)

    _savedLayout = None

    def __init__(self, database, parent=None, write=False, multiple=False,
                 selection={}, required={}, enableConversion=False, exactType=False):
        """
        """
        QDialog.__init__(self, parent)
        self.setModal(True)
        layout = QVBoxLayout()
        self.setLayout(layout)

        if Qt.QT_VERSION >= 0x50000:
            p = os.path.join(
                os.path.dirname(__file__), 'diskItemBrowser-qt5.ui')
        else:
            p = os.path.join(os.path.dirname(__file__), 'diskItemBrowser.ui')
        self._ui = QWidget()
        self._ui = loadUi(p, self._ui)
        layout.addWidget(self._ui)

        if write:
            self._ui.labDatabaseIcon.setPixmap(
                QPixmap(findIconFile('database_write.png')))
        else:
            self._ui.labDatabaseIcon.setPixmap(
                QPixmap(findIconFile('database_read.png')))

        # the area to show the attributes combos
        scrollarea = self._ui.scrollarea
        scrollarea.setFrameStyle(QFrame.NoFrame)
        self.attributesWidget = QWidget()
        gridLayout = QGridLayout()
        gridLayout.setColumnStretch(0, 0)
        gridLayout.setColumnStretch(1, 1)
        self.attributesWidget.setLayout(gridLayout)
        scrollarea.setWidget(self.attributesWidget)
        self.attributesWidget.show()
        scrollarea.setWidgetResizable(True)

        self._ui.tblItems.clicked.connect(self.itemSelected)
        self._ui.tblItems.activated.connect(self.itemSelected)
        self._ui.tblItems.entered.connect(self.itemSelected)
        self._ui.tblItems.pressed.connect(self.itemSelected)
        # print('!DiskItemBrowser!', database, selection, required)
        self._requiredAttributes = required
        self._database = database
        self._requestedTypes = database.getAttributeValues(
            '_type', {}, required)
        # print('!DiskItemBrowser! _requestedTypes', self._requestedTypes)
        if exactType:
            self._possibleTypes = set(self._requestedTypes)
        else:
            self._possibleTypes = set(
                chain(*(self._database.getTypeChildren(t) for t in self._requestedTypes)))
        # print('!DiskItemBrowser! _possibleTypes', self._possibleTypes)
        self._possibleFormats = set(
            chain(*(self._database.getTypesFormats(t) for t in self._possibleTypes)))
        requestedFormats = database.getAttributeValues(
            '_format', {}, required)
        if self._possibleFormats:
            if requestedFormats:
                self._possibleFormats = self._possibleFormats.intersection(
                    requestedFormats)
            else:
                requestedFormats = self._possibleFormats
        else:
            self._possibleFormats = set(requestedFormats)
        self._formatsWithConverter = {}
        if enableConversion:
            any = getDiskItemType('Any type')
            for type_format, converter in chain(*(six.iteritems(brainvisa.processes.getConvertersTo((any, f), checkUpdate=False)) for f in getFormats(self._possibleFormats))):
                type, format = type_format
                if format.name not in self._possibleFormats:
                    self._formatsWithConverter[format.name] = converter
        self._possibleFormats.update(six.iterkeys(self._formatsWithConverter))
        # print('!DiskItemBrowser! _possibleFormats', self._possibleFormats)
        self._exactType = exactType
        self._write = write
        self._multiple = multiple

        if self._multiple:
            self._ui.tblItems.setSelectionMode(
                QAbstractItemView.ExtendedSelection)
        else:
            self._ui.tblItems.doubleClicked.connect(self.accept)

        layoutRow = 0
        e, v, d = self._database.getAttributesEdition()
        databases = v.get('_database', ())
        if len(databases) > 1:
            self._cmbDatabase = self._createCombo(
                _t_('Database'), '_database', False, layoutRow)
            self._cmbDatabase.addItem('<' + _t_('any') + '>')
            for d in databases:
                self._cmbDatabase.addItem(d)
        else:
            self._cmbDatabase = None
        layoutRow += 1
        self._cmbType = self._createCombo(
            _t_('Data type'), '_type', False, layoutRow)
        layoutRow += 1
        self._cmbFormat = self._createCombo(
            _t_('File format'), '_format', False, layoutRow)
        layoutRow += 1
        self._combos = {}
            # Dictionary of attribute combos (attribute name -> QComboBox
            # instance)
        self._editableAttributes, self._attributesValues, self._declaredAttributes = self._database.getAttributesEdition(
            *self._requestedTypes)
        self._editableAttributes = tuple(self._editableAttributes)
        self._editableAttributesValues = dict(
            ((i, set()) for i in self._editableAttributes))
        if write:
            searchedTypes = ['Any Type']
        else:
            searchedTypes = self._requestedTypes
        for t in searchedTypes:
            for values in self._database.findAttributes(self._editableAttributes, _type=t):
                for i in range(len(values)):
                    if values[i]:
                        self._editableAttributesValues[
                            self._editableAttributes[i]].add(values[i])
        # print('!DiskItemBrowser! _editableAttributes', self._editableAttributes)
        # print('!DiskItemBrowser! _editableAttributesValues', self._editableAttributesValues)
        # print('!DiskItemBrowser! _attributesValues', self._attributesValues)
        allAttributes = list(
            self._database.getTypesKeysAttributes(*self._requestedTypes))
        for a in self._attributesValues:
            if a not in allAttributes:
                allAttributes.append(a)
        for a in allAttributes:
            if a != 'name_serie':
                if a in self._editableAttributes:
                    self._combos[a] = self._createCombo(
                        _t_(a), a, True, layoutRow)
                    layoutRow += 1
                elif a != '_database' and a in self._attributesValues:
                    self._combos[a] = self._createCombo(
                        _t_(a), a, False, layoutRow)
                    layoutRow += 1
        for a in self._declaredAttributes:
            self._combos[a] = self._createCombo(_t_(a), a, True, layoutRow)
            layoutRow += 1
        self._selectedAttributes = {}
        # among selection attributes keep those related to the types searched
        # to initialize the combos
        for k, v in six.iteritems(selection):
            if k in allAttributes or k in self._declaredAttributes:
                self._selectedAttributes[k] = v

        self._lastSelection = None
        self.rescan()

        self._ui.btnReset.clicked.connect(
            self.resetSelectedAttributes_callback)
        self._ui.btnOk.clicked.connect(self.accept)
        self._ui.btnCancel.clicked.connect(self.reject)
        self._ui.hsplitter.splitterMoved.connect(self.saveLayout)
        self._ui.vsplitter.splitterMoved.connect(self.saveLayout)

    def sizeHint(self):
        attributeSize = self.attributesWidget.sizeHint()
        tableSize = self._ui.grpItems.sizeHint()
        textSize = self._ui.textBrowser.sizeHint()
        return QSize((attributeSize.width() + self._ui.hsplitter.handleWidth() + tableSize.width()) * 1.2, (attributeSize.height() + self._ui.vsplitter.handleWidth() + textSize.height()) * 1.2)

    def saveLayout(self):
        DiskItemBrowser._savedLayout = (
            self.size(), self._ui.hsplitter.sizes(), self._ui.vsplitter.sizes())

    def restoreLayout(self):
        if DiskItemBrowser._savedLayout is not None:
            self.resize(DiskItemBrowser._savedLayout[0])
            self._ui.hsplitter.setSizes(DiskItemBrowser._savedLayout[1])
            self._ui.vsplitter.setSizes(DiskItemBrowser._savedLayout[2])
            return True
        return False

    def resizeEvent(self, event):
        QDialog.resizeEvent(self, event)
        if (event.spontaneous()):  # take into account the event if it comes from the user and not the application
            self.saveLayout()

    def showEvent(self, event):
        QDialog.showEvent(self, event)
        self.restoreLayout()

    def _createCombo(self, caption, attributeName, editable, layoutRow):
        gridLayout = self.attributesWidget.layout(
        )  # self._ui.attributesFrame.layout()
        label = QLabel(_t_(caption))
        gridLayout.addWidget(label, layoutRow, 0)
        cmb = SignalNameComboBox(editable, None, attributeName)
        cmb._label = label
        cmb.setSizePolicy(
            QSizePolicy(QSizePolicy.Expanding, QSizePolicy.Fixed))
        if editable:
            cmb._modificationTimer = QLineEditModificationTimer(
                cmb.lineEdit())
            cmb._modificationTimer.userModification.connect(partial(
                                                            self._comboTextChanged, name=attributeName))
        cmb.activatedNamed.connect(self._comboSelected)
        gridLayout.addWidget(cmb, layoutRow, 1)
        return cmb

    def itemSelectionChanged(self, dummy1, dummy2):
        self.itemSelected()

    def itemSelected(self, index=None):
        if hasattr(index, 'isValid'):
            if index.isValid():
                index = index.row()
            else:
                index = None
        if index is not None:
            index = self._tableData.sortedIndex(index)
            if isinstance(self._items[index], DiskItem):
                item = self._items[index]
            else:
                item = self._database.database(self._items[index][1]) \
                    .getDiskItemFromUuid(self._items[index][0])
                if item is None:
                    print('database', self._items[index][1], 'cannot be read',
                          file=sys.stderr)
                    raise ValueError('corrupted database')
            self._items[index] = item
            self._ui.textBrowser.setText(self.diskItemDisplayText(item))
            self.selected.emit(item)
        else:
            self.selected.emit(None)
        if self._multiple:
            self._ui.labItems.setText(_t_('%d item(s) - %d selected') %
                                      (len(self._items), len(self._ui.tblItems.selectionModel().selectedRows(), )))

    def _comboSelected(self, name, index):
        cmb = self._combos.get(name)
        if cmb is None:
            if name == '_type':
                cmb = self._cmbType
            elif name == '_format':
                cmb = self._cmbFormat
            elif name == '_database':
                cmb = self._cmbDatabase
            else:
                return
        timer = getattr(cmb, '_modificationTimer', None)
        if timer is not None:
            timer.stop()
        if index == 0:
            self._selectedAttributes.pop(name, None)
            self._lastSelection = None
        elif index > 0:
            if name == 'name_serie':  # only name_serie attribute must be interpreted as a list when a value of a combo box is selected. A type or format can be in several words but is not a list...
                l = list(string_to_list(six.text_type(cmb.itemText(index))))
                if not l:
                    v = ''
                elif len(l) == 1:
                    v = l[0]
                else:
                    v = l
            else:
                v = unquote_string(six.text_type(cmb.itemText(index)))
            self._selectedAttributes[name] = v
            self._lastSelection = name
        self.rescan()

    def _comboTextChanged(self, name):
        cmb = self._combos.get(name)
        if cmb is None:
            if name == '_type':
                cmb = self._cmbType
            elif name == '_format':
                cmb = self._cmbFormat
            elif name == '_database':
                cmb = self._cmbDatabase
            else:
                return
        c = cmb.currentIndex()
        text = six.text_type(cmb.currentText())
        if c > 0 and text == six.text_type(cmb.itemText(c)):
            return
        l = list(string_to_list(text))
        if not l:
            v = ''
        elif len(l) == 1:
            v = l[0]
        else:
            v = l
        self._selectedAttributes[name] = v
        self._lastSelection = name
        self.rescan()

    def rescan(self):
        def filterUniqueCols(allColsNonUnique, uniquecols, uniquecolsvals,
                             attrs):
            if not allColsNonUnique:
                if len(uniquecolsvals) == 0:
                    for att in attrs[:-1]:
                        if att is None:
                            att = ''
                        uniquecolsvals.append(att)
                else:
                    toremove = set()
                    for i in uniquecols:
                        att = attrs[i]
                        if att is None:
                            att = u''
                        if i >= len(uniquecolsvals):
                            while(len(uniquecolsvals) < i):
                                uniquecolsvals.append(u'')
                            uniquecolsvals.append(att)
                            continue
                        if uniquecolsvals[i] != att:
                            toremove.add(i)
                    uniquecols.difference_update(toremove)
                    if len(uniquecols) == 0:
                        allColsNonUnique = True
            return allColsNonUnique

        QApplication.setOverrideCursor(Qt.Qt.WaitCursor)
        try:
            # Fill selection combos from requests in database
            any = '<' + _t_('any') + '>'
            preservedCombos = set()
            if self._lastSelection is not None:
                preservedCombos.add(self._lastSelection)
            if self._cmbType.count() and (self._write or self._lastSelection == '_type'):
                preservedCombos.add('_type')
            else:
                self._cmbType.clear()
                self._cmbType.addItem(any)
            if self._cmbFormat.count() and (self._write or self._lastSelection == '_format'):
                preservedCombos.add('_format')
            else:
                self._cmbFormat.clear()
                self._cmbFormat.addItem(any)
            for a, cmb in six.iteritems(self._combos):
                if cmb.isEditable():
                    cmb._modificationTimer.startInternalModification()
                elif cmb.count() and self._write:
                    preservedCombos.add(a)
                if a not in preservedCombos:
                    cmb.clear()
                    cmb.addItem(any)

            if self._cmbDatabase is not None:
                selected = self._selectedAttributes.get('_database')
                for i in range(1, self._cmbDatabase.count()):
                    if six.text_type(self._cmbDatabase.itemText(i)) == selected:
                        self._cmbDatabase.setCurrentIndex(i)
                        break
                else:
                    self._cmbDatabase.setCurrentIndex(0)
            typesSet = set()
            formatsSet = set()
            combosSets = dict(((i, set()) for i in self._combos))
            selected = self._selectedAttributes.get('_type')
            if selected is not None:
                selectedTypes = [selected]
            else:
                selectedTypes = self._requestedTypes
            required = {}
            for k, v in six.iteritems(self._requiredAttributes):
                required[str(k)] = v
            for k, v in six.iteritems(self._selectedAttributes):
                if k not in self._declaredAttributes:
                    required[str(k)] = v
            required['_type'] = selectedTypes
            required['_format'] = self._possibleFormats
            # create type and format combo
            if '_type' not in preservedCombos:
                if self._write:  # if the search diskitem is a writeDiskItem, it doesn't exist in the database and can have a type is not yet present in the database
                    typesList = [(t,) for t in self._possibleTypes]
                else:
                    typesList = self._database.findAttributes(
                        ('_type', ), {}, exactType=self._exactType, **required)
                                                              # types
                                                              # represented in
                                                              # the database :
                                                              # there is at
                                                              # least one
                                                              # diskitem of
                                                              # that type in
                                                              # the database
                for t in sorted(typesList):
                    if t:
                        t = t[0]
                        if t not in typesSet:
                            self._cmbType.addItem(t)
                            typesSet.add(t)
                            if selected is not None and selected == t:
                                self._cmbType.setCurrentIndex(
                                    self._cmbType.count() - 1)
            if '_format' not in preservedCombos:
                selected = self._selectedAttributes.get('_format')
                if self._write:
                    formatsList = [(f,) for f in self._possibleFormats]
                else:
                    formatsList = self._database.findAttributes(
                        ('_format', ), {}, exactType=self._exactType, **required)
                for f in sorted(formatsList):
                    if f:
                        f = f[0]
                        if f not in formatsSet and f is not None:
                            self._cmbFormat.addItem(f)
                            formatsSet.add(f)
                            if selected is not None and selected == f:
                                self._cmbFormat.setCurrentIndex(
                                    self._cmbFormat.count() - 1)
            # set selected in required dictionary to take it into account when
            # requesting the database
            selected = self._selectedAttributes.get('_format')
            if selected is not None:
                required["_format"] = [selected]
            for a, cmb in six.iteritems(self._combos):
                if a in preservedCombos:
                    continue
                selected = self._selectedAttributes.get(a)
                s = combosSets[a]
                values = set(self._editableAttributesValues.get(a, ()))
                if a in required:
                    requiredValue = required.get(a)
<<<<<<< HEAD
                    if isinstance( requiredValue, (basestring, int, float, bool) ):
=======
                    if isinstance(requiredValue, six.string_types):
>>>>>>> d03b467b
                        requiredValue = [requiredValue]
                    values.update(requiredValue)
                elif a in self._attributesValues and self._write:
                    values.update(self._attributesValues.get(a))
                else:
                    values.update(v[0]
                                  for v in self._database.findAttributes((a, ), {}, exactType=self._exactType, **required))
                if sys.version_info[0] >= 3:
                    key_func = lambda x: (type(x).__name__, x)
                else:
                    key_func = None
                for v in sorted(values, key=key_func):
                    if not v:
                        v = ''
                    if isinstance(v, six.string_types):
                        vstring = quote_string(v)
                    elif type(v) in (list, tuple):
                        vstring = list_to_string(v)
                    else:
                        # WARNING DEBUG
                        print(
                            'unexpected database value type in DiskItem browser combo:', type(v), 'for attribute:', a)
                        try:
                            vstring = quote_string(str(v))
                        except Exception:
                            vstring = None
                    if vstring is not None and vstring not in s:
                        cmb.addItem(vstring)
                        s.add(vstring)
                        if selected is not None and selected == v:
                            cmb.setCurrentIndex(cmb.count() - 1)
            self._items = []
            rawKeyAttributes = self._database.getTypesKeysAttributes(
                *selectedTypes)
            keyAttributes = []
            for att in ('subject', 'center', 'protocol', 'time_point'):
                if att in rawKeyAttributes:
                    keyAttributes.append(att)
            keyAttributes = keyAttributes + \
                [att for att in sorted(
                    rawKeyAttributes) if att not in keyAttributes]
            keyAttributes.extend(self._declaredAttributes)
            self._tableData = SimpleTable(
                header=['type'] + keyAttributes + ['format', 'database'])
            # database attribute is also needed because two diskitems can have
            # the same attributes values in two different databases
            readItems = set()
            uniquecols = set(range(len(keyAttributes) + 3))
            uniquecolsvals = []
            allColsNonUnique = False
            if sys.version_info[0] >= 3:
                key_func = lambda x: [(type(y).__name__, y) for y in x]
            else:
                key_func = None
            for attrs in sorted(self._database.findAttributes(
                ['_type'] + keyAttributes + list(self._declaredAttributes)
                + ['_format', '_database', '_uuid'], selection={},
                exactType=self._exactType, **required),
                    key=key_func):
                self._tableData.addRow(attrs[:-1])
                self._items.append((attrs[-1], attrs[-2], ))
                readItems.add(tuple(attrs[:-1]))
                allColsNonUnique = filterUniqueCols(
                    allColsNonUnique, uniquecols,
                  uniquecolsvals, attrs)
            if self._write:
                for item in self._database.createDiskItems({}, exactType=self._exactType, **required):
                    attrs = [item.type.name] + [six.text_type(item.getHierarchy(i))
                                                for i in keyAttributes] + [item.format.name, item.getHierarchy('_database')]
                    if tuple(attrs) not in readItems:
                        self._tableData.addRow(attrs)
                        self._items.append(item)
                        allColsNonUnique = filterUniqueCols(
                            allColsNonUnique, uniquecols,
                          uniquecolsvals, attrs)
                    for a in self._declaredAttributes:
                        v = self._selectedAttributes.get(a)
                        if v and not item.getHierarchy(a):
                            item._globalAttributes[a] = v
            if len( self._items ) <= 1 \
                    or len(uniquecols) == self._tableData.columnCount(None):
                # if only one item, show all columns even if they are (all)
                # unique
                uniquecols = set()
            self._ui.tblItems.setModel(self._tableData)
            self._ui.tblItems.selectionModel().selectionChanged.connect(
                self.itemSelectionChanged)
            self._ui.labItems.setText(
                _t_('%d item(s)') % (len(self._items), ))
            if Qt.QT_VERSION >= 0x50000:
                self._ui.tblItems.horizontalHeader().setSectionsMovable(True)
            else:
                self._ui.tblItems.horizontalHeader().setMovable(True)
            if self._items:
                self._ui.tblItems.selectRow(0)
                self.itemSelected(0)
            else:
                self.itemSelected(None)
            for a, cmb in six.iteritems(self._combos):
                if cmb.isEditable():
                    selected = self._selectedAttributes.get(a)
                    if selected is not None:
                        if isinstance(selected, six.string_types):
                            cmb.setCurrentText(quote_string(selected))
                        elif isinstance( selected, (float, int, bool) ):
                            cmb.setCurrentText( unicode( selected ) )
                        else:
                            cmb.setCurrentText(list_to_string(selected))
                    cmb._modificationTimer.stopInternalModification()
                else:
                    if cmb.count() < 3 and cmb.currentIndex() < 1:
                        cmb.hide()
                        cmb._label.hide()
                    else:
                        cmb.show()
                        cmb._label.show()

            self.attributesWidget.adjustSize()
            self._ui.tblItems.resizeColumnsToContents()
            for i in range(len(keyAttributes) + 3):
                self._ui.tblItems.setColumnHidden(i, i in uniquecols)
        finally:
            QApplication.restoreOverrideCursor()

    def getValues(self):
        return [
            (self._items[i] if isinstance(self._items[i], DiskItem) else self._database.database(
             self._items[i][1]).getDiskItemFromUuid(self._items[i][0]))
          for i in [
              self._tableData.sortedIndex(j) for j in sorted(set([k.row() for k in self._ui.tblItems.selectedIndexes()]))
          ]
        ]

    def getAllValues(self):
        """
        Returns all diskitems currently in the list, not only the selected ones.
        """
        return [
            (item if isinstance(item, DiskItem)
             else self._database.database(item[1]).getDiskItemFromUuid(item[0]))
          for item in self._items
        ]

    @staticmethod
    def diskItemDisplayText(diskItem):
        text = ''
        if diskItem:
            # Name
            text += '<h2>' + htmlEscape(diskItem.fileName()) + '</h2>'
            # Type
            text += '<b>' + htmlEscape(_t_('Type')) + ': </b>'
            if diskItem.type:
                text += htmlEscape(diskItem.type.name)
            else:
                text += _t_('None')
            text += '<br/>\n'
            # Format
            text += '<b>' + htmlEscape(_t_('Format')) + ': </b>'
            if diskItem.format:
                text += htmlEscape(diskItem.format.name)
            else:
                text += _t_('None')
            text += '<br/>\n'
            # Format
            text += '<b>' + _t_('Uuid') + ': </b>'
            if diskItem._uuid:
                text += htmlEscape(six.text_type(diskItem._uuid))
            else:
                text += _t_('None')
            text += '<br/>\n'
            # Directory
            if diskItem.parent:
                text += '<b>' + htmlEscape(_t_('Directory')) + ': </b>' + htmlEscape(
                    diskItem.parent.fullPath()) + '<br/>\n'
            # Files
            text += '<b>' + htmlEscape(_t_('Files')) + ': </b>'
            text += '['
            fileNames = diskItem.fileNames()
            if fileNames:
                text += ' ' + htmlEscape(fileNames[0])
                for f in fileNames[1:]:
                    text += ', ' + htmlEscape(f)
                text += ' '
            text += ']<br/>\n'

            # Attributes
            p = {}
            parent = diskItem.parent
            if parent is not None:
                p = parent.attributes()
            for k in chain(list(diskItem._globalAttributes.keys()),
                           list(diskItem._minfAttributes.keys()),
                           list(diskItem._otherAttributes.keys())):
                if k in p:
                    del p[k]
            o = diskItem._otherAttributes.copy()
            for k in diskItem._minfAttributes.keys():
                if k in o:
                    del o[k]
            attributeSets = (
                ('Hierarchy attributes', diskItem._globalAttributes),
              #( 'Hierarchy weak attributes', diskItem._localAttributes ),
              ('Minf attributes', diskItem._minfAttributes),
              ('Other attributes', o),
            )
            for l, d in attributeSets:
                if not d:
                    continue
                text += '<b>' + \
                    htmlEscape(_t_(l)) + ': </b><br/>\n<blockquote>'
                for (n, v) in d.items():
                    if n == 'name_serie' or \
                       n.startswith( 'pool_header.' ) or \
                       n.startswith('RECO_'):
                        continue
                    text += '<em>' + \
                        htmlEscape(_t_(n)) + '</em> = ' + htmlEscape(
                            six.text_type(v)) + '<br/>\n'
                text += '</blockquote>'

            # Special Attributes
            text += '<b>' + \
                htmlEscape(_t_('Special attributes' ) ) + \
                ': </b><br/>\n<blockquote>'
            text += '<em>' + htmlEscape(_t_('Minf file name')) + '</em> = <code>' + htmlEscape(
                os.path.basename(diskItem.minfFileName())) + '</code><br/>\n'
            text += '<em>' + htmlEscape(_t_('priority')) + '</em> = ' + htmlEscape(
                six.text_type(diskItem.priority())) + '<br/>\n'
            text += '<em>' + \
                htmlEscape(_t_('identified' ) ) + '</em> = ' + \
                six.text_type(diskItem._identified) + '<br/>\n'
            # if isinstance( diskItem, Directory ):
                # text += '<em>'+ htmlEscape( _t_( 'lastModified' ) ) +'</em> = ' + htmlEscape( time.asctime( time.localtime( diskItem.lastModified ) ) ) + '<br/>\n'
                # text += '<em>'+ htmlEscape( _t_( 'check_directory_time_only'
                # ) ) +'</em> = ' + htmlEscape( unicode(
                # diskItem._topParent()._check_directory_time_only ) ) +
                # '<br/>\n'

            text += '</blockquote>'

            # Scanner
            # if neuroConfig.userLevel > 0 and getattr( diskItem, 'scanner', None ) is not None:
                # text += '<b>'+ _t_( 'Scanner' )  +': </b><br/>\n<blockquote>'

                # text += '<b>'+ _t_( 'Rules' ) +': </b><br/>\n<blockquote>'
                # for rule in diskItem.scanner.rules:
                    # text += '<code>'+ htmlEscape(str(rule.pattern.pattern))
                    # +'</code>: ' + str(rule.type) + '<br/>\n'

                # text += '</blockquote>'

                # text += '<b>'+ _t_( 'Possible types' ) +': </b><br/>\n<blockquote>'
                # for t in sorted( [str(i) for i in diskItem.scanner.possibleTypes.keys()] ):
                    # text += '<code>' + htmlEscape( t ) + '</code><br/>\n'
                # text += '</blockquote>'

                # text += '</blockquote>'

        return text

    def keyPressEvent(self, event):
        if (event.key() == Qt.Qt.Key_Return):
            event.ignore()
        else:
            QDialog.keyPressEvent(self, event)

    def resetSelectedAttributes_callback(self, checked=False):
        self.resetSelectedAttributes()

    def resetSelectedAttributes(self, diskItem=None,
                                selectedAttributes={}):
        self._selectedAttributes = {}
        self._lastSelection = None
        if diskItem is not None:
            def get(k):
                    # use getHierarchy instead of get to calling aimsFileInfo
                    # when searching attributes values.
                v = diskItem.getHierarchy(k)
                if v is None:
                    v = selectedAttributes.get(v)
            if diskItem.type is not None:
                self._selectedAttributes['_type'] = diskItem.type.name
            if diskItem.format is not None:
                self._selectedAttributes['_format'] = diskItem.format.name
        else:
            get = selectedAttributes.get
        v = get('_database')
        if v is not None:
            self._selectedAttributes['_database'] = v
        for n in self._combos:
            v = get(n)
            if v is not None:
                self._selectedAttributes[n] = v
        self.rescan()<|MERGE_RESOLUTION|>--- conflicted
+++ resolved
@@ -504,11 +504,7 @@
                 values = set(self._editableAttributesValues.get(a, ()))
                 if a in required:
                     requiredValue = required.get(a)
-<<<<<<< HEAD
-                    if isinstance( requiredValue, (basestring, int, float, bool) ):
-=======
-                    if isinstance(requiredValue, six.string_types):
->>>>>>> d03b467b
+                    if isinstance( requiredValue, six.string_types + (basestring, int, float, bool) ):
                         requiredValue = [requiredValue]
                     values.update(requiredValue)
                 elif a in self._attributesValues and self._write:
