# -*- coding: utf-8 -*-
#  This software and supporting documentation are distributed by
#      Institut Federatif de Recherche 49
#      CEA/NeuroSpin, Batiment 145,
#      91191 Gif-sur-Yvette cedex
#      France
#
# This software is governed by the CeCILL license version 2 under
# French law and abiding by the rules of distribution of free software.
# You can  use, modify and/or redistribute the software under the
# terms of the CeCILL license version 2 as circulated by CEA, CNRS
# and INRIA at the following URL "http://www.cecill.info".
#
# As a counterpart to the access to the source code and  rights to copy,
# modify and redistribute granted by the license, users are provided only
# with a limited warranty  and the software's author,  the holder of the
# economic rights,  and the successive licensors  have only  limited
# liability.
#
# In this respect, the user's attention is drawn to the risks associated
# with loading,  using,  modifying and/or developing or reproducing the
# software by the user in light of its specific status of free software,
# that may mean  that it is complicated to manipulate,  and  that  also
# therefore means  that it is reserved for developers  and  experienced
# professionals having in-depth computer knowledge. Users are therefore
# encouraged to load and test the software's suitability as regards their
# requirements in conditions enabling the security of their systems and/or
# data to be ensured and,  more generally, to use and operate it in the
# same conditions as regards security.
#
# The fact that you are presently reading this means that you have had
# knowledge of the CeCILL license version 2 and that you accept its terms.

from brainvisa.data.neuroData import *
from brainvisa.processing.qtgui.backwardCompatibleQt import *
from brainvisa.processing.neuroException import HTMLMessage
from brainvisa.configuration import neuroConfig
from soma.qtgui.api import largeIconSize
from soma.qt_gui.qt_backend import QtCore
import decimal, sys

buttonIconSize = QSize( *largeIconSize )
buttonMargin = QSize( 4, 4 )

#----------------------------------------------------------------------------
class DataEditor( object ):

  def __init__( self ):
    pass

  def checkValue( self ):
    pass

  def checkReadable( self ):
    pass

  def set_read_only(self, read_only):
    self.setEnabled(not read_only)

  def releaseCallbacks( self ):
    '''Unrgister all callbacks or references to self so that the editor can
    be destroyed
    '''
    pass

  def valuePropertiesChanged( self, isdefault=None ):
    pass


#----------------------------------------------------------------------------
class StringEditor( QLineEdit, DataEditor ):
<<<<<<< HEAD
  def __init__( self, parameter, parent, name ):
=======
  
  noDefault = QtCore.Signal(unicode)
  newValidValue = QtCore.Signal(unicode, object)
  
  def __init__( self, parent, name ):
>>>>>>> aea7f787
    DataEditor.__init__( self )
    QLineEdit.__init__( self, parent )
    if name:
      self.setObjectName( name )
    self.parameter = parameter
    self.setMaxLength(-1)
<<<<<<< HEAD
    self.connect( self, SIGNAL( 'returnPressed()' ), self.setFocusNext )
    self.connect( self, SIGNAL( 'lostFocus()' ), self.checkValue )
    if self.parameter.placeholder_text is not None:
      self.setPlaceholderText(self.parameter.placeholder_text)
=======
    self.returnPressed.connect(self.setFocusNext)
    self.lostFocus.connect(self.checkValue)
>>>>>>> aea7f787
    self.value = None
    self.setValue( None, True )

  def set_read_only(self, read_only):
    self.setReadOnly(read_only)
    self.setFrame(not read_only)

  def getFocus( self ):
    self.selectAll()

  def getValue( self ):
    return self.value

  def _valueFromText( self, text ):
    if text:
      return text
    return None

  def setValue( self, value, default = False ):
    if value is None:
      self.setText( '' )
    else:
      self.setText( unicode( value ) )
    if value != self.value:
      self.value = value
      if not default:
<<<<<<< HEAD
        self.emit( SIGNAL('noDefault'), unicode(self.objectName()) )
      self.emit( SIGNAL('newValidValue'), unicode(self.objectName()), self.value )

=======
        self.noDefault.emit(unicode(self.objectName()))
      self.newValidValue.emit(unicode(self.objectName()), self.value)
  
>>>>>>> aea7f787
  def setFocusNext( self ):
    self.focusNextChild()

  def checkValue( self ):
    value = self._valueFromText( unicode( self.text() ) )
    if value != self.getValue():
      self.value = value
      self.noDefault.emit(unicode(self.objectName()))
      self.newValidValue.emit(unicode(self.objectName()), self.value)



#----------------------------------------------------------------------------
class PasswordEditor (StringEditor):

  def __init__( self, parameter, parent, name ):
    StringEditor.__init__( self, parameter, parent, name )
    self.setEchoMode(QLineEdit.Password)


#----------------------------------------------------------------------------
class NumberEditor( StringEditor ):
  def _valueFromText( self, value ):
    if value:
      try:
        result = int( value )
      except:
        try:
          result = long( value )
        except:
          try:
            result = float( value )
          except:
            raise ValueError(  HTMLMessage(_t_('<em>%s</em> is not a valid number') % value))
    else:
      result = None
    return result


#----------------------------------------------------------------------------
class IntegerEditor( StringEditor ):
  def _valueFromText( self, value ):
    if value:
      try:
        result = int( value )
      except:
        try:
          result = long( value )
        except:
          raise ValueError(  HTMLMessage(_t_('<em>%s</em> is not a valid integer') % value) )
    else:
      result = None
    return result


#----------------------------------------------------------------------------
class FloatEditor( StringEditor ):
  def _valueFromText( self, value ):
    if value:
      try:
        result = float( value )
      except:
        raise ValueError( HTMLMessage( _t_('<em>%s</em> is not a valid float') % value) )
    else:
      result = None
    return result


#----------------------------------------------------------------------------
class ChoiceEditor( QComboBox, DataEditor ):

  noDefault = QtCore.Signal(unicode)
  newValidValue = QtCore.Signal(unicode, object)
  
  def __init__( self, parameter, parent, name ):
    QComboBox.__init__( self, parent )
    DataEditor.__init__( self )
    if name:
      self.setObjectName( name )
    self.setSizeAdjustPolicy(QComboBox.AdjustToContents)
    self.activated.connect(self.newValue)
    self.parameter = parameter
    for n, v in self.parameter.values:
      self.addItem( n )
#dbg#    print 'ChoiceEditor values:', self.parameter.values
    self.value = self.parameter.values[ 0 ][ 1 ]
    self.parameter.warnChoices( self.changeChoices )
    self.destroyed.connect(self.releaseCallbacks)

  def releaseCallbacks( self ):
#dbg#    print 'ChoiceEditor.releaseCallbacks'
    if self.parameter is not None:
      self.parameter.unwarnChoices( self.changeChoices )
      #self.parameter.setChoices( ( '', None ) )
      #self.parameter = None

  def getValue( self ):
    return self.value

  def setValue(self, value, default=False):
    i = self.parameter.findIndex(value)
    if i >= 0:
      self.value = self.parameter.values[i][1]
    else:
      raise Exception(HTMLMessage(_t_('<em>%s</em> is not a valid choice')
                                  % unicode(value)))
    self.blockSignals(True) # don't call newValue now.
    self.setCurrentIndex(i)
    self.blockSignals(False)

  def newValue(self):
    disp_value = unicode(self.currentText())
    value = disp_value
    # convert to underlying value
    i = self.parameter.findIndex(disp_value)
    if i >= 0:
      value = self.parameter.values[i][1]
    if self.value != value:
      self.value = self.parameter.values[self.currentIndex()][1]
      self.noDefault.emit(unicode(self.objectName()))
      self.newValidValue.emit(unicode(self.objectName()), self.value)

  def changeChoices( self ):
    oldValue = self.getValue()
    self.blockSignals(True) # don't call newValue now.
    self.clear()
    for n, v in self.parameter.values:
      self.addItem( n )
    try:
      self.setValue( oldValue )
    except:
      pass
    self.blockSignals(False)


#----------------------------------------------------------------------------
class BooleanEditor( QCheckBox, DataEditor ):

  noDefault = QtCore.Signal(unicode)
  newValidValue = QtCore.Signal(unicode, object)
  
  def __init__( self, parent, name ):
    QCheckBox.__init__( self, parent )
    DataEditor.__init__( self )
    if name:
      self.setObjectName( name )
    self.stateChanged.connect(self.newValue)
    self.value = None

  def getValue( self ):
    return self.value

  def _valueFromWidget(self):
    x = self.checkState()
    if x == Qt.Unchecked:
      return False
    elif x == Qt.Checked:
      return True
    return None

  def setValue( self, value, default = False ):
    self.blockSignals(True) # don't call newValue now.
    if value:
      self.setCheckState(Qt.Checked)
    elif value == False:
      self.setCheckState(Qt.Unchecked)
    else:
      self.setCheckState(Qt.PartiallyChecked)
    self.blockSignals(False)
    if value != self.value:
      self.value = value
      if not default:
        self.noDefault.emit(unicode(self.objectName()))
      self.newValidValue.emit(unicode(self.objectName()), value)

  def newValue(self):
    value = self._valueFromWidget()
    if value != self.value:
      self.value = value
      self.noDefault.emit(unicode(self.objectName()))
      self.newValidValue.emit(unicode(self.objectName()), value)


#----------------------------------------------------------------------------
class BooleanListEditor( QWidget, DataEditor ):

  noDefault = QtCore.Signal(unicode)
  newValidValue = QtCore.Signal(unicode, object)
  
  class BooleanListSelect( QWidget ): # Ex QSemiModal
    def __init__( self, clEditor, name ):
      QWidget.__init__( self, clEditor.topLevelWidget(), Qt.Dialog | Qt.Tool | Qt.WindowStaysOnTopHint )
      if name:
        self.setObjectName( name )
      self.setAttribute( Qt.WA_DeleteOnClose, True )
      self.setWindowModality(Qt.WindowModal)
      layout = QVBoxLayout( self )
      layout.setContentsMargins( 10, 10, 10, 10 )
      layout.setSpacing( 5 )
      self.setLayout(layout)

      self.clEditor = clEditor

      hb = QHBoxLayout()
      self.valueSelect = BooleanEditor( self, name )
      self.valueSelect.setValue( True ) # arbitrary
      hb.addWidget( self.valueSelect )
      btn = QPushButton( _t_('Add'), self )
      hb.addWidget( btn )
      btn.clicked.connect(self.add)
      btn = QPushButton( _t_('Remove'), self )
      hb.addWidget( btn )
      btn.clicked.connect(self.remove)
      layout.addLayout( hb )
      self.list = QListWidget( self )
      layout.addWidget( self.list )

      hb = QHBoxLayout()
      hb.setSpacing(6)
      hb.setContentsMargins( 6, 6, 6, 6 )
      spacer = QSpacerItem(20,20,QSizePolicy.Expanding,QSizePolicy.Minimum)
      hb.addItem( spacer )
      btn =QPushButton( _t_('Ok'), self )
      hb.addWidget( btn )
      btn.clicked.connect(self._ok)
      btn = QPushButton( _t_('Cancel'), self )
      hb.addWidget( btn )
      btn.clicked.connect(self._cancel)
      layout.addLayout( hb )
      self.value = []

    def setValue( self, value ):
      self.value = []
      self.list.clear()
      if value is None or value == '':
        pass
      elif type( value ) in (list, tuple):
        for v in value:
          fv = self.parameter.findValue( v )
          nn, nv  = self.parameter.values[ 0 ]
          i = 0
          for n, vv in self.parameter.values:
            if fv == vv:
              nn = n
              nv = vv
              break
          self.value.append( nv )
          self.list.addItem( nn )
      else:
        self.setValue( [ value ] )

    def add( self ):
      v = self.valueSelect.getValue()
      if v:
        n = 'True'
      else:
        n = 'False'
      self.value.append( v )
      self.list.addItem( n )

    def remove( self ):
      i = self.list.currentRow()
      if i >= 0:
        self.list.takeItem( i )
        del self.value[ i ]

    def _ok( self ):
      self.clEditor.setValue( self.value )
      self.close( )

    def _cancel( self ):
      self.close( )

  def __init__( self, parameter, parent, name ):
    QWidget.__init__( self, parent )
    DataEditor.__init__( self )
    if name:
      self.setObjectName( name )
    layout=QHBoxLayout(self)
    layout.setContentsMargins( 0, 0, 0, 0 )
    layout.setSpacing(2)
    self.setLayout(layout)
    self.parameter = parameter
    self.sle = StringListEditor( self, name )
    layout.addWidget(self.sle)
    self.sle.newValidValue.connect(self.checkValue)
    self.btn = QPushButton( '...', self )
    layout.addWidget(self.btn)
    self.btn.clicked.connect(self._selectValues)
    self.value=None
    self.setValue( None, 1 )

  def getValue( self ):
    return self.value

  def setValue( self, value, default = 0 ):
    self._setValue( value, default )

  def _setValue( self, value, default=0):
    if value is not None:
      value = map( self.parameter.findValue, value )
      labels = [ str( x ) for x in value ]
      self.sle.setValue( labels )
    if value != self.value:
      self.value = value
      if not default:
        self.noDefault.emit(unicode(self.objectName()))
      self.newValidValue.emit(unicode(self.objectName()), self.value)


  def checkValue( self ):
    self.sle.checkValue()
    sleValue = self.sle.getValue()
    if sleValue is not None:
      currentValue = [ x == 'True' for x in sleValue ]
    else:
      currentValue = None
    if currentValue != self.getValue():
      self.value = currentValue
      self.noDefault.emit(unicode(self.objectName()))
      self.newValidValue.emit(unicode(self.objectName()), self.value)

  def _selectValues( self ):
    w = self.BooleanListSelect( self, unicode(self.objectName()) )
    try:
      w.setValue( self.getValue() )
    except:
      pass
    w.show()


#----------------------------------------------------------------------------
class OpenChoiceEditor( QComboBox, DataEditor ):

  noDefault = QtCore.Signal(unicode)
  newValidValue = QtCore.Signal(unicode, object)
  
  def __init__( self, parameter, parent, name ):
    DataEditor.__init__( self )
    QComboBox.__init__( self, parent )
    if name:
      self.setObjectName( name )
    self.setEditable(True)
    self.setSizeAdjustPolicy(QComboBox.AdjustToContents)
    # when choices list is empty, avoid being too small
    self.setMinimumWidth(150)
    self.parameter = parameter
    for n, v in self.parameter.values:
      self.addItem( n )
    self.value = self.parameter.values[ 0 ][ 1 ]
    self.parameter.warnChoices( self.changeChoices )
    self.activated.connect(self.valueSelected)
    self.lineEdit().returnPressed.connect(self.setFocusNext)
    self.destroyed.connect(self.releaseCallbacks)


  def releaseCallbacks(self):
    self.parameter.unwarnChoices(self.changeChoices)

  def changeChoices(self):
    oldValue = self.getValue()
    self.blockSignals(True) # don't call newValue now.
    self.clear()
    for n, v in self.parameter.values:
      self.addItem( n )
    i = self.parameter.findIndex( oldValue )
    if i < 0:
      i = 0
    self.value = self.parameter.values[ i ][ 1 ]
    self.setCurrentIndex(i)
    self.blockSignals(False)

  def getFocus(self):
    self.lineEdit().selectAll()

  def getValue(self):
    return self.value

  def setValue(self, value, default=False):
    i = self.parameter.findIndex( value )
    self.blockSignals(True) # don't call newValue now.
    if i >= 0:
      self.value = self.parameter.values[ i ][ 1 ]
      self.setCurrentIndex( i )
    else:
      self.value = unicode( value )
      self.setEditText( self.value )
    self.blockSignals(False)

  def setFocusNext(self):
    self.checkValue()
    self.focusNextChild()

  def checkValue(self):
    disp_value = unicode(self.currentText())
    value = disp_value
    # convert to underlying value
    i = self.parameter.findIndex(disp_value)
    if i >= 0:
      value = self.parameter.values[i][1]
    if value != self.getValue():
      self.value = value
      self.noDefault.emit(unicode(self.objectName()))
      self.newValidValue.emit(unicode(self.objectName()), self.value)


  def valueSelected( self, index ):
    self.checkValue()

#----------------------------------------------------------------------------
class ListOfVectorEditor( StringEditor ):
  def __init__( self, parameter, parent, name ):
    StringEditor.__init__( self, parameter, parent, name )
    self.value = None

  def setValue( self, value, default = 0 ):
    if value is None:
      self.setText( '' )
    else:
      self.setText( ' '.join( map( lambda x: ' '.join( map( str, x ) ),
                                      value ), ';' ) )
    self.value = value

  def _valueFromText( self, text ):
    if text:
      value = []
      for line in text.split(';'):
        value.append(line.split())
      return ListOfVectorValue( value )
    return None


#----------------------------------------------------------------------------
class MatrixEditor( StringEditor ):
  def __init__( self, parameter, parent, name ):
    StringEditor.__init__( self, parameter, parent, name )
    self.value = None

  def setValue( self, value, default = 0 ):
    if value is None:
      self.setText( '' )
    else:
      self.setText( string.join( map( lambda x: string.join( map( str, x ) ), 
                                      value ), ';' ) )
    self.value = value

  def _valueFromText( self, text ):
    if text:
      value = []
      if text:
        for line in text.split(';'):
          value.append(line.split())
      return MatrixValue( value )
    return None



#----------------------------------------------------------------------------
class StringListEditor( QLineEdit, DataEditor ):

  noDefault = QtCore.Signal(unicode)
  newValidValue = QtCore.Signal(unicode, object)
  
  def __init__( self, parent, name ):
    DataEditor.__init__( self )
    QLineEdit.__init__( self, parent )
    if name:
      self.setObjectName( name )
    self.setMaxLength(-1)
    self.returnPressed.connect(self.setFocusNext)
    self.lostFocus.connect(self.checkValue)
    self.value = None
    self.setValue( None, True )

  def set_read_only(self, read_only):
    self.setReadOnly(read_only)
    self.setFrame(not read_only)

  def getFocus( self ):
    self.selectAll()

  def getValue( self ):
    return self.value

  def _valueFromText( self, text ):
    if not text: return None
    result = []
    quote = ''
    escape = 0
    for c in text:
      if quote:
        if escape:
          current += c
          escape = 0
        else:
          if c == quote:
            result.append( current )
            quote = ''
          elif c == '\\':
            escape = 1
          else:
            current += c
      else:
        if c in ( "'", '"' ):
          quote = c
          current = ''
        elif c not in (' ', '\n'):
          quote = ' '
          if c == '\\': escape = 1
          else: current = c

    if quote:
      result.append( current )
    return result
    return text

  def setValue( self, value, default=False ):
    if value != self.value:
      self._setValue( value )
      if not default:
<<<<<<< HEAD
        self.emit( SIGNAL('noDefault'), unicode(self.objectName()) )
      self.emit( SIGNAL('newValidValue'), unicode(self.objectName()), self.value )

=======
        self.noDefault.emit(unicode(self.objectName()))
      self.newValidValue.emit(unicode(self.objectName()), self.value)
    
>>>>>>> aea7f787
  def _setValue( self, value ):
    self.value = value
    text = ''
    if value is None:
      pass
    elif type( value ) in (list, tuple):
      if value:
        text = self._quote( str(value[0]) )
        for v in value[ 1: ]:
          text += ' ' + self._quote( str(v) )
    elif value != '':
      text = self._quote( str(value) )
    self.setText( text )

  def _quote( self, text ):
    quote = ''
    result = ''
    for c in text:
      if c in ( "'", '"' ):
        if c == quote:
          result += '\\'
        elif not quote:
          if c == '"': quote = "'"
          else: quote = '"'
      elif c == '\\':
        result += '\\'
      result += c
    if not quote: quote = "'"
    return quote + result + quote

  def setFocusNext( self ):
    self.focusNextChild()

  def checkValue( self ):
    currentValue = self._valueFromText( unicode( self.text() ) )
    if currentValue != self.getValue() and ( self.getValue() or currentValue ):
      self.value = currentValue
<<<<<<< HEAD
      self.emit( SIGNAL('noDefault'), unicode(self.objectName()) )
      self.emit( SIGNAL('newValidValue'), unicode(self.objectName()), self.value )

=======
      self.noDefault.emit(unicode(self.objectName()) )
      self.newValidValue.emit(unicode(self.objectName()), self.value )
        
>>>>>>> aea7f787

#----------------------------------------------------------------------------

class NumberListEditor( StringListEditor ):
  def __init__( self, parent, name ):
    DataEditor.__init__( self )
    StringListEditor.__init__( self, parent, name )
    self.precision = None

  def _valueFromText( self, text ):
    if not text: return None
    result = []
    for s in text.split():
      try: n = int( s )
      except:
        try: n = long( s )
        except:
          try: n = float( s )
          except:
            raise ValueError( HTMLMessage( _t_('<em>%s</em> is not a valid number') % s) )
      result.append( n )
    return result

  def _setValue( self, value ):
    self.value=value
    text = ''
    if value is None:
      pass
    elif isinstance( value, ( list, tuple ) ):
      text = ' '.join( map( lambda x: str(x), value ) )
    elif isinstance( value, basestring ):
      text = str(value)
    else:
      try:
        valuel = list( value ) # can convert to a list ?
        text = ' '.join( map( lambda x: str(x), valuel ) )
      except:
        text = str(value)
    self.setText( text )


#----------------------------------------------------------------------------
class IntegerListEditor( NumberListEditor ):
  def __init__( self, parent, name ):
    NumberListEditor.__init__( self, parent, name )

  def _valueFromText( self, text ):
    if not text: return None
    result = []
    for s in unicode(self.text()).split():
      try: n = int( s )
      except:
        try: n = long( s )
        except:
          raise ValueError(  HTMLMessage(_t_('<em>%s</em> is not a valid integer') % s) )
      result.append( n )
    return result


#----------------------------------------------------------------------------
class FloatListEditor( NumberListEditor ):
  def __init__( self, parent, name ):
    NumberListEditor.__init__( self, parent, name )

  def _valueFromText( self, text ):
    if not text: return None
    result = []
    for s in unicode(self.text()).split():
      try: n = float( s )
      except:
        raise ValueError( HTMLMessage( _t_('<em>%s</em> is not a valid float') % s) )
      result.append( n )
    return result


#----------------------------------------------------------------------------
class ChoiceListEditor( QWidget, DataEditor ):

  noDefault = QtCore.Signal(unicode)
  newValidValue = QtCore.Signal(unicode, object)
  
  class ChoiceListSelect( QWidget ): # Ex QSemiModal
    def __init__( self, clEditor, name ):
      QWidget.__init__( self, clEditor.topLevelWidget(), Qt.Dialog | Qt.Tool | Qt.WindowStaysOnTopHint )
      if name:
        self.setObjectName( name )
      self.setAttribute( Qt.WA_DeleteOnClose, True )
      self.setWindowModality(Qt.WindowModal)
      layout = QVBoxLayout( self )
      layout.setContentsMargins( 10, 10, 10, 10 )
      layout.setSpacing( 5 )
      self.setLayout(layout)

      self.clEditor = clEditor
      self.parameter = clEditor.parameter

      hb = QHBoxLayout()
      # OpenChoice
      if isinstance( self.parameter, OpenChoice ):
        self.valueSelect = OpenChoiceEditor( self.parameter, self, name )
      # Choice
      else:
        self.valueSelect = ChoiceEditor( self.parameter, self, name )
      hb.addWidget( self.valueSelect )
      btn = QPushButton( _t_('Add'), self )
      hb.addWidget( btn )
      btn.clicked.connect(self.add)
      btn = QPushButton( _t_('Add all'), self )
      hb.addWidget( btn )
      btn.clicked.connect(self.addAll)
      btn = QPushButton( _t_('Remove'), self )
      hb.addWidget( btn )
      btn.clicked.connect(self.remove)
      layout.addLayout( hb )
      self.list = QListWidget( self )
      layout.addWidget( self.list )

      hb = QHBoxLayout()
      hb.setSpacing(6)
      hb.setContentsMargins( 6, 6, 6, 6 )
      spacer = QSpacerItem(20,20,QSizePolicy.Expanding,QSizePolicy.Minimum)
      hb.addItem( spacer )
      btn =QPushButton( _t_('Ok'), self )
      hb.addWidget( btn )
      btn.clicked.connect(self._ok)
      btn =QPushButton( _t_('Cancel'), self )
      hb.addWidget( btn )
      btn.clicked.connect(self._cancel)
      layout.addLayout( hb )
      self.value = []

    def setValue( self, value ):
      self.value = []
      self.list.clear()
      if value is None or value == '':
        pass
      elif type( value ) in (list, tuple):
        for v in value:
          fv = self.parameter.findValue( v )
          nn, nv  = self.parameter.values[ 0 ]
          i = 0
          for n, vv in self.parameter.values:
            if fv == vv:
              nn = n
              nv = vv
              break
          self.value.append( nv )
          self.list.addItem( nn )
      else:
        self.setValue( [ value ] )

    def add( self ):
      n = unicode( self.valueSelect.currentText() )
      v = self.valueSelect.getValue()
      if v != self.valueSelect.parameter.findValue( n ):
        self.valueSelect.setValue( str(n) )
      self.value.append( v )
      self.list.addItem( n )

    def addAll( self ):
      for n, v in self.valueSelect.parameter.values:
        self.value.append( v )
        self.list.addItem( n )

    def remove( self ):
      i = self.list.currentRow()
      if i >= 0:
        self.list.takeItem( i )
        del self.value[ i ]

    def _ok( self ):
      self.clEditor.setValue( self.value )
      self.close( )

    def _cancel( self ):
      self.close( )

  def __init__( self, parameter, parent, name ):
    QWidget.__init__( self, parent )
    DataEditor.__init__( self )
    if name:
      self.setObjectName( name )
    layout=QHBoxLayout(self)
    layout.setContentsMargins( 0, 0, 0, 0 )
    layout.setSpacing(2)
    self.setLayout(layout)
    self.parameter = parameter
    self.sle = StringListEditor( self, name )
    layout.addWidget(self.sle)
    self.sle.newValidValue.connect(self.checkValue)
    self.btn = QPushButton( '...', self )
    layout.addWidget(self.btn)
    self.btn.clicked.connect(self._selectValues)
    self.value=None
    self.setValue( None, 1 )

  def getValue( self ):
    return self.value

  def setValue( self, value, default = 0 ):
    self._setValue( value, default )

  def _setValue( self, value, default=0):
    if value is not None:
      value = map( self.parameter.findValue, value )
      # OpenChoice
      if isinstance( self.parameter, OpenChoice ):
        labels = []
        for x in value:
          i = self.parameter.findIndex( x )
          if i >= 0:
            labels.append( self.parameter.values[i][0] )
          else:
            labels.append( str(x) )
      # Choice
      else:
        labels = [self.parameter.values[ self.parameter.findIndex( x ) ][0] for x in value]
      self.sle.setValue( labels )
    if value != self.value:
      self.value = value
      if not default:
        self.noDefault.emit(unicode(self.objectName()))
      self.newValidValue.emit(unicode(self.objectName()), self.value)


  def checkValue( self ):
    self.sle.checkValue()
    sleValue = self.sle.getValue()
    if sleValue is not None:
      currentValue = map( self.parameter.findValue, sleValue )
    else:
      currentValue = None
    if currentValue != self.getValue():
      self.value = currentValue
      self.noDefault.emit(unicode(self.objectName()))
      self.newValidValue.emit(unicode(self.objectName()), self.value)

  def _selectValues( self ):
    w = self.ChoiceListSelect( self, unicode(self.objectName()) )
    try:
      w.setValue( self.getValue() )
    except:
      pass
    w.show()


 #-------------------------------------------------------------------------------
class PointEditor( QWidget, DataEditor ):

  noDefault = QtCore.Signal(unicode)
  newValidValue = QtCore.Signal(unicode, object)
  
  def __init__( self, parameter, parent, name ):
    if getattr( PointEditor, 'pixSelect', None ) is None:
      setattr( PointEditor, 'pixSelect',
               QIcon( os.path.join( neuroConfig.iconPath,
                                      'anaIcon_small.png' ) ) )
    DataEditor.__init__( self )
    QWidget.__init__( self, parent )
    if name:
      self.setObjectName( name )
    layout=QHBoxLayout()
    layout.setContentsMargins( 0, 0, 0, 0 )
    if sys.platform == 'darwin' and QtCore.qVersion() == '4.6.2':
      # is this layout problem a bug in qt/Mac 4.6.2 ?
      layout.setSpacing(8)
    else:
      layout.setSpacing(2)
    self.setLayout(layout)
    self.parameter = parameter
    self.nle = NumberListEditor( None, name )
    layout.addWidget(self.nle)
<<<<<<< HEAD

    self.connect( self.nle, SIGNAL( 'newValidValue' ), SIGNAL( 'newValidValue' ) )
    self.connect( self.nle, SIGNAL( 'noDefault' ), SIGNAL( 'noDefault' ) )

=======
    
    self.nle.newValidValue.connect(self.newValidValue)
    self.nle.noDefault.connect(self.noDefault)
    
>>>>>>> aea7f787
    self.btnSelect = QPushButton( )
    layout.addWidget(self.btnSelect)
    self.btnSelect.setIcon( self.pixSelect )
    self.btnSelect.setIconSize(buttonIconSize)
    self.btnSelect.setFixedSize( buttonIconSize + buttonMargin )
    self.btnSelect.setFocusPolicy( Qt.NoFocus )
<<<<<<< HEAD
    self.connect( self.btnSelect, SIGNAL( 'clicked()' ), self.selectPressed )

=======
    self.btnSelect.clicked.connect(self.selectPressed)
    
>>>>>>> aea7f787
    self.nle.setValue( None )

  def set_read_only(self, read_only):
    self.btnSelect.setEnabled(not read_only)
    self.nle.set_read_only(read_only)

  def getValue( self ):
    return self.nle.getValue()

  def setValue( self, value, default = False ):
    # Get only the numbers for the dimension
    if value is not None:
      value = value[ 0 : self.parameter.dimension ]
      if self.parameter.precision is not None:
        exp = decimal.Decimal(10) ** -self.parameter.precision
        value = [ decimal.Decimal(str(v)).quantize(exp, decimal.ROUND_HALF_UP) for v in value ]

    self.nle.setValue( value, default )

  def selectPressed( self ):
    from brainvisa import anatomist
    a= anatomist.Anatomist()

    if self.parameter._Link is not None :
      linked = self.parameter._Link
      self.anatomistObject = a.loadObject( linked )
      w = self.anatomistObject.getWindows()
      if not w:
        self.anatomistView = a.viewObject( linked )
      position = a.linkCursorLastClickedPosition( self.anatomistObject.referential )
    else:
      position = a.linkCursorLastClickedPosition()

    if position is None:
      position=[0 for i in xrange(self.parameter.dimension)]

    self.setValue( position )
    self.checkValue() # to force link mechanism to run

  def checkValue( self ):
    self.nle.checkValue()

#-------------------------------------------------------------------------------
class PointListEditor( QWidget, DataEditor ):

  noDefault = QtCore.Signal(unicode)
  newValidValue = QtCore.Signal(unicode, object)
  
  def __init__( self, parameter, parent, name ):
    if getattr( PointListEditor, 'pixSelect', None ) is None:
      setattr( PointListEditor, 'pixSelect',
               QIcon( os.path.join( neuroConfig.iconPath, 'pencil.png' ) ) )
      setattr( PointListEditor, 'pixErase',
               QIcon( os.path.join( neuroConfig.iconPath, 'eraser.png' ) ) )
    DataEditor.__init__( self )
    QWidget.__init__( self, parent )
    if name:
      self.setObjectName( name )
    layout=QHBoxLayout()
    layout.setContentsMargins( 0, 0, 0, 0 )
    self.setLayout(layout)
    self.parameter = parameter
    self.led = QLineEdit( )
    self.led.setMaxLength(-1)
    layout.addWidget(self.led)
    self.led.textChanged.connect(self.textChanged)
    self.led.returnPressed.connect(self.setFocusNext)
    self.setFocusProxy( self.led )

    self.btnSelect = QPushButton()
    layout.addWidget(self.btnSelect)
    self.btnSelect.setIcon( self.pixSelect )
    self.btnSelect.setIconSize(buttonIconSize)
    self.btnSelect.setFixedSize( buttonIconSize + buttonMargin )
    self.btnSelect.setCheckable(True)
    self.btnSelect.setFocusPolicy( Qt.NoFocus )
<<<<<<< HEAD
    self.connect( self.btnSelect, SIGNAL( 'clicked()' ), self.selectPressed )

=======
    self.btnSelect.clicked.connect(self.selectPressed)
    
>>>>>>> aea7f787
    self.btnErase = QPushButton()
    layout.addWidget(self.btnErase)
    self.btnErase.setIcon( self.pixErase )
    self.btnErase.setIconSize(buttonIconSize)
    self.btnErase.setFixedSize( buttonIconSize + buttonMargin )
    self.btnSelect.setFocusPolicy( Qt.NoFocus )
<<<<<<< HEAD
    self.connect( self.btnErase, SIGNAL( 'clicked()' ), self.erasePressed )

=======
    self.btnErase.clicked.connect(self.erasePressed)
    
>>>>>>> aea7f787
    self.setValue( None, 1 )

  def getFocus( self ):
    self.led.selectAll()

  def getValue( self ):
    text = unicode( self.led.text() )
    if text:
      return map(lambda x: map( float, x.split() ),
                  string.split( text, ',' ) )      

  def setValue( self, value, default = 0 ):
    self._setValue( value )

  def _setValue( self, value ):
    if not value:
      self.led.setText( '' )
    else:
      self.led.setText( string.join( map( 
        lambda point: ' '.join( map( str, point ) ), value ), ',' ) )

  def setFocusNext( self ):
    self.focusNextChild()

  def textChanged( self ):
    try:
      v = self.getValue()
    except:
      pass
    else:
<<<<<<< HEAD
      self.emit( SIGNAL('noDefault'), unicode(self.objectName()) )
      self.emit( SIGNAL('newValidValue'), unicode(self.objectName()), v )

=======
      self.noDefault.emit(unicode(self.objectName()))
      self.newValidValue.emit(unicode(self.objectName()), v)
        
>>>>>>> aea7f787

  def selectPressed( self ):
    from brainvisa import anatomist
    if self.btnSelect.isChecked():
      a= anatomist.Anatomist()
      a.onCursorNotifier.add(self.anatomistInputFilterEvent )
    else:
      a= anatomist.Anatomist()
      a.onCursorNotifier.remove(self.anatomistInputFilterEvent )

  def anatomistInputFilterEvent( self, event, eventParams ):
    position, window = eventParams[ 'position' ], eventParams[ 'window' ]
    v = self.getValue()
    if v is None: v = []
    v.append( map( float, position[ :self.parameter.dimension ] ) )
    self.setValue( v )

  def erasePressed( self ):
    self.setValue( None )


#----------------------------------------------------------------------------
class GenericListSelection( QWidget ):
  def __init__( self, parent, name ):
    if getattr( GenericListSelection, 'pixUp', None ) is None:
      setattr( GenericListSelection, 'pixUp',
        QIcon( os.path.join( neuroConfig.iconPath, 'up.png' )) )
      setattr( GenericListSelection, 'pixDown',
        QIcon( os.path.join( neuroConfig.iconPath, 'down.png' )) )

    QWidget.__init__( self, parent.topLevelWidget(), Qt.Dialog | Qt.Tool | Qt.WindowStaysOnTopHint )
    if name:
      self.setObjectName( name )
    self.setWindowModality(Qt.WindowModal)
    layout = QVBoxLayout( )
    layout.setContentsMargins( 10, 10, 10, 10 )
    layout.setSpacing( 5 )
    self.setLayout(layout)

    self.values = []

    self.lbxValues = QListWidget( )
    self.lbxValues.currentItemChanged.connect(self._currentChanged)
    layout.addWidget( self.lbxValues )

    hb = QHBoxLayout()
    hb.setSpacing( 6 )

    self.btnAdd = QPushButton( _t_( 'Add' ) )
    self.btnAdd.clicked.connect(self._add)
    hb.addWidget( self.btnAdd )

    self.btnRemove = QPushButton( _t_( 'Remove' ) )
    self.btnRemove.setEnabled( 0 )
    self.btnRemove.clicked.connect(self._remove)
    hb.addWidget( self.btnRemove )

    self.btnUp = QPushButton( )
    self.btnUp.setIcon( self.pixUp )
    self.btnUp.setIconSize(buttonIconSize)
    self.btnUp.setEnabled( 0 )
    self.btnUp.clicked.connect(self._up)
    hb.addWidget( self.btnUp )

    self.btnDown = QPushButton( )
    self.btnDown.setIcon( self.pixDown )
    self.btnDown.setIconSize(buttonIconSize)
    self.btnDown.setEnabled( 0 )
    self.btnDown.clicked.connect(self._down)
    hb.addWidget( self.btnDown )

    spacer = QSpacerItem( 10, 10, QSizePolicy.Expanding, QSizePolicy.Minimum )
    hb.addItem( spacer )

    layout.addLayout( hb )

    hb = QHBoxLayout()
    hb.setSpacing(6)
    hb.setContentsMargins( 6, 6, 6, 6 )
    spacer = QSpacerItem(20,20,QSizePolicy.Expanding,QSizePolicy.Minimum)
    hb.addItem( spacer )
    btn =QPushButton( _t_('Ok') )
    hb.addWidget( btn )
    btn.clicked.connect(self._ok)
    btn =QPushButton( _t_('Cancel') )
    hb.addWidget( btn )
    btn.clicked.connect(self._cancel)
    layout.addLayout( hb )

    neuroConfig.registerObject( self )

  def closeEvent( self, event ):
    neuroConfig.unregisterObject( self )
    QWidget.closeEvent( self, event )

  def _currentChanged( self ):
    index = self.lbxValues.currentRow()
    if index >= 0 and index < len( self.values ):
      # TODO
      #self.sle.setValue( [ self.values[ index ].fullPath() ] )
      self.btnRemove.setEnabled( 1 )
      if index > 0:
        self.btnUp.setEnabled( 1 )
      else:
        self.btnUp.setEnabled( 0 )
      if index < ( len( self.values ) - 1 ):
        self.btnDown.setEnabled( 1 )
      else:
        self.btnDown.setEnabled( 0 )
    else:
      # TODO
      #self.sle.setValue( None )
      self.btnRemove.setEnabled( 0 )
      self.btnUp.setEnabled( 0 )
      self.btnDown.setEnabled( 0 )

  def _add( self ):
    try:
      pass
      # TODO
      #for v in map( self.parameter.findValue, self.sle.getValue() ):
        #self.values.append( v )
        #if v is None:
          #self.lbxValues.insertItem( '<' + _t_('None') + '>' )
        #else:
          #self.lbxValues.insertItem( v.fileName() )
      #self.lbxValues.setCurrentItem( len( self.values ) - 1 )
    except:
      showException( parent=self )

  def _remove( self ):
    index = self.lbxValues.currentRow()
    del self.values[ index ]
    self.lbxValues.takeItem( index )

  def _up( self ):
    index = self.lbxValues.currentRow()
    tmp = self.values[ index ]
    self.values[ index ] = self.values[ index - 1 ]
    self.values[ index - 1 ] = tmp
    item=self.lbxValues.takeItem( index )
    self.lbxValues.insertItem( index - 1, item )

  def _down( self ):
    index = self.lbxValues.currentRow()
    tmp = self.values[ index ]
    self.values[ index ] = self.values[ index + 1 ]
    self.values[ index + 1 ] = tmp
    item=self.lbxValues.takeItem( index )
    self.lbxValues.insertItem( index + 1, item )

  def setValue( self, value ):
    if isinstance(value, (list, tuple)):
      self.values = []
      self.lbxValues.clear()
      for v in value:
        self.values.append( v )
        if v is None:
          self.lbxValues.addItem( '<' + _t_('None') + '>' )
        else:
          pass
          # TODO
          #self.lbxValues.insertItem( v.fileName() )

  def _ok( self ):
    # TODO
    #self.dilEditor._newValue( self.values )
    self.close( True )

  def _cancel( self ):
    self.close( True )



#----------------------------------------------------------------------------
class ListOfListEditor( QPushButton, DataEditor ):

  noDefault = QtCore.Signal(unicode)
  newValidValue = QtCore.Signal(unicode, object)
  
  def __init__( self, parameter, parent, name, context=None ):
    QPushButton.__init__( self, parent )
    self.editValuesDialog = None
    if name:
      self.setObjectName( name )
    self.setValue( None, True )
<<<<<<< HEAD
    self.connect( self, SIGNAL( 'clicked()' ), self.startEditValues )

=======
    self.clicked.connect(self.startEditValues)
  
>>>>>>> aea7f787
  def getValue( self ):
    return self._value

  def setValue( self, value, default = False ):
    self._value = value
    if value:
      self.setText( _t_( 'list of length %d' ) % ( len( value ), ) )
    else:
      self.setText( _t_( 'empty list' ) )

  def startEditValues( self ):
    if self.editValuesDialog is None:
      self.editValuesDialog = GenericListSelection( self.parentWidget(), self.objectName() )
      self.editValuesDialog.accept.connect(self.acceptEditedValues)
    self.editValuesDialog.show()


  def acceptEditedValues( self ):
    self.newValidValue.emit(unicode(self.objectName()), 
                            self.acceptEditedValues.values)
    self.noDefault.emit(unicode(self.objectName()))


##----------------------------------------------------------------------------
#class ObjectSelection( QComboBox ):
  #def __init__( self, objects, names = None, parent = None, name = None ):
    #QComboBox.__init__( self, 0, parent, name )
    #if names is None:
      #names = map( str, objects )
    #self.objects = objects
    #for n in names:
      #self.addItem( n )

  #def currentObject( self ):
    #i = self.currentItem()
    #if i > 0 and i < len( self.allTypes ):
      #return self.objects[ i ]
    #return None

#----------------------------------------------------------------------------
class ObjectsSelection( QListWidget ):
  def __init__( self, objects, names = None, parent = None, name = None ):
    QListBox.__init__( self, parent )
    if name:
      self.setObjectName( name )
    self.setSelectionMode( self.ExtendedSelection )
    if names is None:
      names = map( str, objects )
    self.objects = objects
    for n in names:
      self.addItem( n )

  def currentObjects( self ):
    result = []
    i = 0
    while i < self.count():
      if self.isSelected( i ):
        result.append( self.objects[ i ] )
      i += 1
    return result


#----------------------------------------------------------------------------
class NotImplementedEditor( QLabel, DataEditor ):

  noDefault = QtCore.Signal(unicode)
  newValidValue = QtCore.Signal(unicode, object)
  
  def __init__( self, parent ):
    QLabel.__init__( self, '<font color=red>' + \
                     _t_( 'editor not implemented' ) + '</font>', parent )
    self._value = None

  def setValue( self, value, default ):
    self._value = value

  def getValue( self ):
    return self._value

#----------------------------------------------------------------------------
def initializeDataGUI():
  # Connect editors to Parameters. This is done here to make module neuroData
  # independant from module neuroDataGUI
  String.editor = \
    lambda self, parent, name, context: StringEditor( self, parent, name )
  String.listEditor = \
    lambda self, parent, name, context: StringListEditor( parent, name )
  Password.editor = \
    lambda self, parent, name, context: PasswordEditor( self, parent, name )
  Number.editor = \
    lambda self, parent, name, context: NumberEditor( self, parent, name )
  Number.listEditor = \
    lambda self, parent, name, context: NumberListEditor( parent, name )
  Integer.editor = \
    lambda self, parent, name, context: IntegerEditor( self, parent, name )
  Integer.listEditor = \
    lambda self, parent, name, context: IntegerListEditor( parent, name )
  Float.editor = \
    lambda self, parent, name, context: FloatEditor( self, parent, name )
  Float.listEditor = \
    lambda self, parent, name, context: FloatListEditor( parent, name )
  Choice.editor = \
    lambda self, parent, name, context: ChoiceEditor( self, parent, name )
  OpenChoice.editor = \
    lambda self, parent, name, context: OpenChoiceEditor( self, parent, name )
  Choice.listEditor = \
    lambda self, parent, name, context: ChoiceListEditor( self, parent, name )
  ListOf.listEditor = \
    lambda self, parent, name, context: NotImplementedEditor( parent )
  Point.editor = \
    lambda self, parent, name, context: PointEditor( self, parent, name )
  Point.listEditor = \
    lambda self, parent, name, context: PointListEditor( self, parent, name )
  Point2D.editor = \
    lambda self, parent, name, context: PointEditor( self, parent, name )
  Point2D.listEditor = \
    lambda self, parent, name, context: PointListEditor( self, parent, name )
  Point3D.editor = \
    lambda self, parent, name, context: PointEditor( self, parent, name )
  Point3D.listEditor = \
    lambda self, parent, name, context: PointListEditor( self, parent, name )
  ListOfVector.editor = \
    lambda self, parent, name, context: ListOfVectorEditor( self, parent, name )
  Matrix.editor = \
    lambda self, parent, name, context: MatrixEditor( self, parent, name )
  Boolean.editor = \
    lambda self, parent, name, context: BooleanEditor( parent, name )
  Boolean.listEditor = \
    lambda self, parent, name, context: BooleanListEditor( self, parent, name )<|MERGE_RESOLUTION|>--- conflicted
+++ resolved
@@ -69,30 +69,21 @@
 
 #----------------------------------------------------------------------------
 class StringEditor( QLineEdit, DataEditor ):
-<<<<<<< HEAD
-  def __init__( self, parameter, parent, name ):
-=======
   
   noDefault = QtCore.Signal(unicode)
   newValidValue = QtCore.Signal(unicode, object)
   
-  def __init__( self, parent, name ):
->>>>>>> aea7f787
+  def __init__( self, parameter, parent, name ):
     DataEditor.__init__( self )
     QLineEdit.__init__( self, parent )
     if name:
       self.setObjectName( name )
     self.parameter = parameter
     self.setMaxLength(-1)
-<<<<<<< HEAD
-    self.connect( self, SIGNAL( 'returnPressed()' ), self.setFocusNext )
-    self.connect( self, SIGNAL( 'lostFocus()' ), self.checkValue )
+    self.returnPressed.connect(self.setFocusNext)
+    self.lostFocus.connect(self.checkValue)
     if self.parameter.placeholder_text is not None:
       self.setPlaceholderText(self.parameter.placeholder_text)
-=======
-    self.returnPressed.connect(self.setFocusNext)
-    self.lostFocus.connect(self.checkValue)
->>>>>>> aea7f787
     self.value = None
     self.setValue( None, True )
 
@@ -119,15 +110,9 @@
     if value != self.value:
       self.value = value
       if not default:
-<<<<<<< HEAD
-        self.emit( SIGNAL('noDefault'), unicode(self.objectName()) )
-      self.emit( SIGNAL('newValidValue'), unicode(self.objectName()), self.value )
-
-=======
         self.noDefault.emit(unicode(self.objectName()))
       self.newValidValue.emit(unicode(self.objectName()), self.value)
-  
->>>>>>> aea7f787
+
   def setFocusNext( self ):
     self.focusNextChild()
 
@@ -648,15 +633,9 @@
     if value != self.value:
       self._setValue( value )
       if not default:
-<<<<<<< HEAD
-        self.emit( SIGNAL('noDefault'), unicode(self.objectName()) )
-      self.emit( SIGNAL('newValidValue'), unicode(self.objectName()), self.value )
-
-=======
         self.noDefault.emit(unicode(self.objectName()))
       self.newValidValue.emit(unicode(self.objectName()), self.value)
-    
->>>>>>> aea7f787
+
   def _setValue( self, value ):
     self.value = value
     text = ''
@@ -694,15 +673,9 @@
     currentValue = self._valueFromText( unicode( self.text() ) )
     if currentValue != self.getValue() and ( self.getValue() or currentValue ):
       self.value = currentValue
-<<<<<<< HEAD
-      self.emit( SIGNAL('noDefault'), unicode(self.objectName()) )
-      self.emit( SIGNAL('newValidValue'), unicode(self.objectName()), self.value )
-
-=======
       self.noDefault.emit(unicode(self.objectName()) )
       self.newValidValue.emit(unicode(self.objectName()), self.value )
-        
->>>>>>> aea7f787
+
 
 #----------------------------------------------------------------------------
 
@@ -975,30 +948,18 @@
     self.parameter = parameter
     self.nle = NumberListEditor( None, name )
     layout.addWidget(self.nle)
-<<<<<<< HEAD
-
-    self.connect( self.nle, SIGNAL( 'newValidValue' ), SIGNAL( 'newValidValue' ) )
-    self.connect( self.nle, SIGNAL( 'noDefault' ), SIGNAL( 'noDefault' ) )
-
-=======
-    
+
     self.nle.newValidValue.connect(self.newValidValue)
     self.nle.noDefault.connect(self.noDefault)
-    
->>>>>>> aea7f787
+
     self.btnSelect = QPushButton( )
     layout.addWidget(self.btnSelect)
     self.btnSelect.setIcon( self.pixSelect )
     self.btnSelect.setIconSize(buttonIconSize)
     self.btnSelect.setFixedSize( buttonIconSize + buttonMargin )
     self.btnSelect.setFocusPolicy( Qt.NoFocus )
-<<<<<<< HEAD
-    self.connect( self.btnSelect, SIGNAL( 'clicked()' ), self.selectPressed )
-
-=======
     self.btnSelect.clicked.connect(self.selectPressed)
-    
->>>>>>> aea7f787
+
     self.nle.setValue( None )
 
   def set_read_only(self, read_only):
@@ -1075,26 +1036,16 @@
     self.btnSelect.setFixedSize( buttonIconSize + buttonMargin )
     self.btnSelect.setCheckable(True)
     self.btnSelect.setFocusPolicy( Qt.NoFocus )
-<<<<<<< HEAD
-    self.connect( self.btnSelect, SIGNAL( 'clicked()' ), self.selectPressed )
-
-=======
     self.btnSelect.clicked.connect(self.selectPressed)
-    
->>>>>>> aea7f787
+
     self.btnErase = QPushButton()
     layout.addWidget(self.btnErase)
     self.btnErase.setIcon( self.pixErase )
     self.btnErase.setIconSize(buttonIconSize)
     self.btnErase.setFixedSize( buttonIconSize + buttonMargin )
     self.btnSelect.setFocusPolicy( Qt.NoFocus )
-<<<<<<< HEAD
-    self.connect( self.btnErase, SIGNAL( 'clicked()' ), self.erasePressed )
-
-=======
     self.btnErase.clicked.connect(self.erasePressed)
-    
->>>>>>> aea7f787
+
     self.setValue( None, 1 )
 
   def getFocus( self ):
@@ -1125,15 +1076,9 @@
     except:
       pass
     else:
-<<<<<<< HEAD
-      self.emit( SIGNAL('noDefault'), unicode(self.objectName()) )
-      self.emit( SIGNAL('newValidValue'), unicode(self.objectName()), v )
-
-=======
       self.noDefault.emit(unicode(self.objectName()))
       self.newValidValue.emit(unicode(self.objectName()), v)
-        
->>>>>>> aea7f787
+
 
   def selectPressed( self ):
     from brainvisa import anatomist
@@ -1320,13 +1265,8 @@
     if name:
       self.setObjectName( name )
     self.setValue( None, True )
-<<<<<<< HEAD
-    self.connect( self, SIGNAL( 'clicked()' ), self.startEditValues )
-
-=======
     self.clicked.connect(self.startEditValues)
-  
->>>>>>> aea7f787
+
   def getValue( self ):
     return self._value
 
