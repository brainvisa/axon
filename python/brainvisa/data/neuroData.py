--- conflicted
+++ resolved
@@ -805,13 +805,8 @@
     new = copy.copy(self)
     new.sortedKeys = copy.copy(self.sortedKeys)
     new.data = copy.copy( self.data )
-<<<<<<< HEAD
-
-    for k, i in new.data.iteritems():
-=======
-    
+
     for k, i in six.iteritems(new.data):
->>>>>>> 2537d3ff
       new.data[ k ] = copyType( i )
 
     return new
