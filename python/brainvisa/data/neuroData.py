--- conflicted
+++ resolved
@@ -315,11 +315,7 @@
   def _makeValueReasonable( self, value ):
     """limit float number to 10 decimal maximum, because of truncation with
     QString/unicode convertion may cause comparison trouble"""
-<<<<<<< HEAD
-    return float("{:.10e}".format(float(value)))
-=======
     return float("%.10e" % float(value))
->>>>>>> 8c3a11f9
 
   def findValue( self, value ):
     """
