# -*- coding: utf-8 -*-
#  This software and supporting documentation are distributed by
#      Institut Federatif de Recherche 49
#      CEA/NeuroSpin, Batiment 145,
#      91191 Gif-sur-Yvette cedex
#      France
#
# This software is governed by the CeCILL license version 2 under
# French law and abiding by the rules of distribution of free software.
# You can  use, modify and/or redistribute the software under the 
# terms of the CeCILL license version 2 as circulated by CEA, CNRS
# and INRIA at the following URL "http://www.cecill.info". 
#
# As a counterpart to the access to the source code and  rights to copy,
# modify and redistribute granted by the license, users are provided only
# with a limited warranty  and the software's author,  the holder of the
# economic rights,  and the successive licensors  have only  limited
# liability.
#
# In this respect, the user's attention is drawn to the risks associated
# with loading,  using,  modifying and/or developing or reproducing the
# software by the user in light of its specific status of free software,
# that may mean  that it is complicated to manipulate,  and  that  also
# therefore means  that it is reserved for developers  and  experienced
# professionals having in-depth computer knowledge. Users are therefore
# encouraged to load and test the software's suitability as regards their
# requirements in conditions enabling the security of their systems and/or 
# data to be ensured and,  more generally, to use and operate it in the 
# same conditions as regards security.
#
# The fact that you are presently reading this means that you have had
# knowledge of the CeCILL license version 2 and that you accept its terms.
import sys
import os, re

import time
from itertools import izip, chain
from StringIO import StringIO
import cPickle

from soma.minf.api import readMinf
from soma.html import htmlEscape
from soma.sorted_dictionary import SortedDictionary
from soma.undefined import Undefined
from soma.translation import translate as _
from soma.path import split_path, relative_path
from soma.somatime import timeDifferenceToString
from soma.uuid import Uuid
from soma.notification import Notifier
from soma.databases.api import sqlite3, ThreadSafeSQLiteConnection

from fileSystemOntology import FileSystemOntology, SetContent
from neuroProcesses import diskItemTypes, getDiskItemType
import neuroProcesses, neuroConfig
from neuroException import showWarning
from neuroDiskItems import getFormat, getFormats, Format, FormatSeries, File, Directory, getAllFormats
from neuroException import HTMLMessage
from brainvisa.data.patterns import DictPattern
from brainvisa.data.sql import mangleSQL, unmangleSQL
from brainvisa.data.fileformats import FileFormats
from brainvisa.data.directory_iterator import DirectoryIterator, VirtualDirectoryIterator

out = sys.stdout

#------------------------------------------------------------------------------
class CombineGet( object ):
  def __init__( self, *args ):
    self.__objects = args
  
  def get( self, key, default=None ):
    for o in self.__objects:
      v = o.get( key, Undefined )
      if v is not Undefined:
        return v
    return default


  def __getitem__( self, key ):
    for o in self.__objects:
      v = o.get( key, Undefined )
      if v is not Undefined:
        return v
    raise KeyError( key )

  def copy( self ):
    result = self.__objects[ 0 ].copy()
    for d in self.__objects[ 1: ]:
      for k, v in d.iteritems():
        result.setdefault( k, v )
    return result

#------------------------------------------------------------------------------
def _indicesForTuplesWithMissingValues( n ):
  if n > 0:
    for i in xrange( n ):
      yield ( i, )
      for t in _indicesForTuplesWithMissingValues( n-i-1 ):
        yield ( i, ) + tuple(j+i+1 for j in t)

#------------------------------------------------------------------------------
def tupleWithMissingValues( t, tpl, missingValue ) :
  result = list()
  for i in xrange(len(tpl)) :
    if (i in t ) :
      result += tuple((missingValue, ))
    else :
      result += tuple((tpl[i],))
  
  return tuple(result)

#------------------------------------------------------------------------------
def tuplesWithMissingValues( tpl, missingValue ):
  yield tpl
  for t in _indicesForTuplesWithMissingValues( len( tpl ) ):
    yield tupleWithMissingValues( t, tpl, missingValue )
    

#------------------------------------------------------------------------------
class DatabaseError( Exception ):
  pass
  

#------------------------------------------------------------------------------
class NotInDatabaseError( DatabaseError ):
  pass


#------------------------------------------------------------------------------
class Database( object ):

  _all_formats = None
  @property
  def formats( self ):
    if Database._all_formats is None:
      # Build list of all formats used in BrainVISA
      Database._all_formats = FileFormats( 'All formats' )
      formatsAlreadyDefined = set( ( 'Directory', 'Graph', 'Graph and data' ,'mdata file' ) )
      Database._all_formats.newFormat( 'Graph and data', ( 'arg', 'd|data' ) )
      Database._all_formats.newAlias( 'Graph', 'Graph and data' )
      for format in (i for i in getAllFormats() if not i.name.startswith( 'Series of ' )):
        if isinstance( format, FormatSeries ) or format.name == 'mdata file': continue
        if format.name not in formatsAlreadyDefined:
          patterns = []
          for p in format.patterns.patterns:
            p = p.pattern
            dotIndex = p.find( '.' )
            if dotIndex < 0:
              break
            patterns.append( p[ dotIndex + 1 : ] )
          Database._all_formats.newFormat( format.name, patterns )
          formatsAlreadyDefined.add( format.name )
    return Database._all_formats
  
  
  @staticmethod
  def getAttributeValues( attributeName, selection, required, default=Undefined ):
    r = required.get( attributeName, Undefined )
    s = selection.get( attributeName, default )
    if s is Undefined:
      if r is Undefined:
        return []
      if r is None or isinstance( r, basestring ):
        return [ r ]
      return r
    if s is None or isinstance( s, basestring ):
      s = [ s ]
    if r is Undefined:
      return s
    if r is None or isinstance( r, basestring ):
      r = set( [ r ] )
    else:
      r = set( r )
    i = r.intersection( s )
    if i: return list( i )
    return list( r )

  def __init__(self):
    # a notifier that notifies database update
    self.onUpdateNotifier=Notifier()

  
  
  def insertDiskItem( self, item, **kwargs ):
    self.insertDiskItems( ( item, ), **kwargs )
  

  def removeDiskItem( self, item, **kwargs ):
    self.removeDiskItems( ( item, ), **kwargs )
  

  def findOrCreateDiskItems( self, selection={}, **required ):
    fullPaths = set()
    for item in self.findDiskItems( selection, **required ):
      fullPaths.add( item.fullPath() )
      yield item
    for item in self.createDiskItems( selection, **required ):
      if item.fullPath() not in fullPaths:
        yield item
  
  
  def findDiskItem( self, *args, **kwargs ):
    item = None
    for i in self.findDiskItems( *args, **kwargs ):
      if item is None:
        item = i
      else:
        # At least two values found ==> return None
        return None
    return item


  def findOrCreateDiskItem( self, *args, **kwargs ):
    item = None
    for i in self.findOrCreateDiskItems( *args, **kwargs ):
      if item is None:
        item = i
      else:
        # At least two values found ==> return None
        return None
    return item


  def currentThreadCleanup( self ):
    pass


  def createDiskItemFromFormatExtension( self, fileName, defaultValue=Undefined ):
    format, ext, noExt = self.formats._findMatchingFormat( fileName )
    if format is not None:
      extensions = format.extensions()
      if len( extensions ) == 1:
        files = [ noExt + '.' + ext ]
      else:
        files = [ noExt + '.' + ext for ext in extensions ]
      diskItem = File( noExt, None )
      diskItem.format = getFormat( str(format.name) )
      diskItem.type = None
      diskItem._files = files
      return diskItem
    if defaultValue is Undefined:
      raise DatabaseError( _( 'No format is matching filename "%s"' ) % fileName )
    return None



#------------------------------------------------------------------------------
#dbg# import weakref
class SQLDatabase( Database ):
  class CursorProxy( object ):
#dbg#     _allProxy = weakref.WeakKeyDictionary()
    _proxyId = 0
    _executeCount = 0
    
    def __init__( self, cursor ):
      self.__cursor = cursor
      self._id = self._proxyId
      SQLDatabase.CursorProxy._proxyId += 1
#dbg#       self._debugMessage( 'create' )
#dbg#       self._allProxy[ self ] = None
    
    def execute( self, *args, **kwargs ):
      #SQLDatabase.CursorProxy._executeCount += 1
      self._debugMessage( 'execute:' + str( SQLDatabase.CursorProxy._executeCount ) + ' ' + args[0] )
      return self.__cursor.execute( *args, **kwargs )
    
    def executemany( self, *args, **kwargs ):
      #SQLDatabase.CursorProxy._executeCount += 1
      self._debugMessage( 'executemany:' + str( SQLDatabase.CursorProxy._executeCount ) + ' ' + args[0] )
      return self.__cursor.executemany( *args, **kwargs )
    
    def close( self ):
#dbg#       self._debugMessage( 'close' )
      self.__cursor.close()
      del self.__cursor
      
    def _debugMessage( self, message ):
      print >> sys.stderr, '!cursor!', self._id, ':', message


  def __init__( self, sqlDatabaseFile, directory, fso=None, context=None, otherSqliteFiles=[] ):
    super(SQLDatabase, self).__init__()
    self._connection = None
    self.name = os.path.normpath( directory )
    if sqlDatabaseFile not in ( '', ':memory:' ):
      self.sqlDatabaseFile = os.path.normpath( os.path.abspath( sqlDatabaseFile ) )
    else:
      self.sqlDatabaseFile = sqlDatabaseFile
    self.directory = os.path.normpath( directory )
    if not os.path.exists( self.directory ):
        raise ValueError( HTMLMessage(_t_('<em>%s</em> is not a valid directory') % str( self.directory )) )
    minf = os.path.join( self.directory, 'database_settings.minf' )
    if fso is None:
      if os.path.exists(minf):
        fso = readMinf( minf )[ 0 ].get( 'ontology', 'brainvisa-3.0' )
      else:
        fso='brainvisa-3.0'
    self.fso = FileSystemOntology.get( fso )
    self.otherSqliteFiles=otherSqliteFiles
    self._mustBeUpdated = False
    
    self.keysByType = {}
    self._tableAttributesByTypeName = {}
    self._nonMandatoryKeyAttributesByType = {}
    self.ruleSelectionByType = {}
    self._attributesEditionByType = {}
    self._formatsByTypeName = {}
    for type, rules in self.fso.typeToPatterns.iteritems():
      keys = []
      ruleSelectionByAttributeValue = []
      defaultAttributesValues = {}
      rulesDictionary = SortedDictionary()
      rulesByLOPA = {}
      editableAttributes = set()
      selectedValueAttributes = {}
      nonMandatoryKeyAttributes = set()
      for rule in rules:
        nonMandatoryKeyAttributes.update( rule.nonMandatoryKeyAttributes )
        for n, v in rule.defaultAttributesValues.iteritems():
          vv = defaultAttributesValues.get( n, Undefined )
          if vv is Undefined:
            defaultAttributesValues[ n ] = v
          else:
            if v != vv:
              raise DatabaseError( _( 'Two different values (%(v1)s and %(v2)s) found for default attribute "%(key)s" of type "%(type)s"' ) %
                                { 'v1': repr( v ), 'v2': repr( vv ), 'key': n, 'type': type.name } )
          defaultAttributesValues[ n ] = v
        rulesByLOPA.setdefault( tuple( rule.pattern.namedRegex() ), [] ).append( rule )
        if rule.formats:
          for format in rule.formats:
            typeFormats = self._formatsByTypeName.setdefault( type.name, [] )
            formatName = self.formats.getFormat( format.name, format ).name
            if formatName not in typeFormats:
              typeFormats.append( formatName )
      for lopa, lopaRules in rulesByLOPA.iteritems():
        for n in lopa:
          editableAttributes.add( n )
        if len( lopaRules ) > 1:
          key = list( lopa )
          localAttributesValues = {}
          for rule in lopaRules:
            for n, v in rule.localAttributes:
              ev = localAttributesValues.get( n )
              if ev is None:
                localAttributesValues[ n ] = v
              elif ev != v:
                if n not in key:
                  key.append( n )
                if n not in ruleSelectionByAttributeValue:
                  ruleSelectionByAttributeValue.append( n )
        else:
          key = lopa
        for a in key:
          if a not in keys:
            keys.append( a )
      
      ruleSelectionByMissingKeyAttributes = []
      for rule in rules:
        for n in keys:
          if n not in ruleSelectionByAttributeValue and n not in rule.pattern.namedRegex() and n not in ruleSelectionByMissingKeyAttributes:
            ruleSelectionByMissingKeyAttributes.append( n )
      for rule in rules:
        localAttributes = dict( rule.localAttributes )
        for n, v in localAttributes.iteritems():
          selectedValueAttributes.setdefault( n, set() ).add( v )
        ruleWithMissingValues = tuplesWithMissingValues(tuple((localAttributes.get(n, '') for n in ruleSelectionByAttributeValue)), '')
        ruleSelection = tuple(((not(n in rule.pattern.namedRegex())) for n in ruleSelectionByMissingKeyAttributes))
        ruleKeys = set((t, ruleSelection) for t in ruleWithMissingValues)
        #if rulesDictionary.has_key( ruleKey ):
          #raise ValueError( 'Two rules with the same selecion key' )
        for ruleKey in ruleKeys:
          rulesDictionary.setdefault( ruleKey, [] ).append( rule )
      # Sort rules by priorityOffset
      for rules in rulesDictionary.itervalues():
        if len( rules ) > 1:
          rules.sort( lambda x, y: cmp( y.priorityOffset, x.priorityOffset ) )
      self.keysByType[ type ] = keys
      self._tableAttributesByTypeName[ type.name ] = list( keys )
      for a in selectedValueAttributes:
        if a not in self._tableAttributesByTypeName[ type.name ]:
          self._tableAttributesByTypeName[ type.name ].append( a )
      self._nonMandatoryKeyAttributesByType[ type.name ] = nonMandatoryKeyAttributes
      self.ruleSelectionByType[ type.name ] = ( ruleSelectionByAttributeValue, ruleSelectionByMissingKeyAttributes, rulesDictionary, defaultAttributesValues )
      self._attributesEditionByType[ type.name ] = ( editableAttributes, selectedValueAttributes )
      
    
    self.typesWithTable = set()
    self._childrenByTypeName = {}
    for type in diskItemTypes.itervalues():
      self._childrenByTypeName.setdefault( type.name, set() ).add( type.name )
      p = type.parent
      while p is not None:
        self._childrenByTypeName.setdefault( p.name, set() ).add( type.name )
        p = p.parent
      if self.keysByType.get( type ) is not None:
        self.typesWithTable.add( type )
    self.typesParentOfATypeWithTable = set()
    for type in self.typesWithTable:
      parent = type.parent
      while parent:
        if parent not in self.typesWithTable:
          self.typesParentOfATypeWithTable.add( parent )
        parent = parent.parent
    self.typesWithTable = set((t.name for t in self.typesWithTable))
    self.keysByType = dict( ((t.name,v) for t,v in self.keysByType.iteritems()))
    
    # init of _tableFieldsAndInsertByTypeName
    self._tableFieldsAndInsertByTypeName = {}
    for type in self.typesWithTable:
      tableName = type
      tableFields = [ '_uuid', '_format', '_name' ] + [mangleSQL(i) for i in self._tableAttributesByTypeName[ type ]]
      tableAttributes = [ '_uuid', '_format', '_name' ] + [i for i in self._tableAttributesByTypeName[ type ]]
      sql = 'INSERT INTO ' + '"' + tableName + '" (' + ', '.join( (i for i in tableFields) ) + ') VALUES (' + ', '.join( ('?' for i in tableFields) ) + ')'
      self._tableFieldsAndInsertByTypeName[ type ] = ( tableName, tableFields, tableAttributes, sql )

    # Determine if the database needs update
    if os.path.exists( self.sqlDatabaseFile ):
      if self.fso.lastModification > os.stat(self.sqlDatabaseFile).st_mtime:
        self._mustBeUpdated = True
        neuroProcesses.defaultContext().write("Database ",  self.name, " must be updated because the database file is too old." )
        #showWarning( _( 'ontology "%(ontology)s" had been modified, database "%(database)s" should be updated. Use the process : Data Management =&gt; Update databases.' ) % { 'ontology': self.fso.name, 'database': self.name } )
      else: # database seem to be up to date but let's check if all the types tables exist
        if not self.checkTables():
          self._mustBeUpdated=True
          neuroProcesses.defaultContext().write( "Database ",  self.name, " must be updated because some types tables are missing." )
    else :
      if (self.sqlDatabaseFile != ":memory:") and (len(os.listdir(self.directory)) > 1): # there is at least database_settings.minf
        self._mustBeUpdated = True
        neuroProcesses.defaultContext().write( "Database ",  self.name, " must be updated because there is no database file." )
      else: # if database directory is empty , it is a new database or it is in memory -> automatically update
        if self.createTables():
          self.update( context=context)
    # do not update automatically enven if the database sqlite file doesn't exists, ask the user.
    #if self.createTables():
      #self.update( context=context)
    if self.otherSqliteFiles: # if there are other sqlite files, the database might have been modified by other version of brainvisa
      # update or not depends on the value of databaseVersionSync option
      if ((neuroConfig.databaseVersionSync is None) and (not neuroConfig.setup)):
        neuroConfig.chooseDatabaseVersionSyncOption(context)
      if neuroConfig.databaseVersionSync == 'auto':
        self._mustBeUpdated = True
        neuroProcesses.defaultContext().write( "Database ",  self.name, " must be updated because it has been used with other versions of Brainvisa." )
  
  
  def update( self, directoriesToScan=None, recursion=True, context=None ):
    if context is not None:
      context.write( self.name + ': parse directories and insert items' )
    t0 = time.time()
    self.insertDiskItems( ( i for i in self.scanDatabaseDirectories( directoriesToScan=directoriesToScan, recursion=recursion ) if i.type is not None ), update=True )
    duration = time.time() - t0
    cursor = self._getDatabaseCursor()
    try:
      fileCount = cursor.execute( 'select COUNT(*) from _filenames_' ).fetchone()[0]
      diskItemCount = cursor.execute( 'select COUNT(*) from _diskitems_' ).fetchone()[0]
    finally:
      self._closeDatabaseCursor( cursor )
    if context is not None:
      context.write( self.name + ':', fileCount, 'files are stored as', diskItemCount, 'DiskItems in', timeDifferenceToString( duration ) )
    # notifies the update to potential listeners
    self.onUpdateNotifier.notify()
  
  
  def clear( self, context=None ):
    if ((neuroConfig.databaseVersionSync=='auto') and self.otherSqliteFiles):
      for f in self.otherSqliteFiles:
        if os.path.exists(f):
          os.remove(f)
        if os.path.exists(f+".minf"):
          os.remove(f+".minf")
      if context is not None:
        context.write("Delete other versions of database cache files : "+unicode(self.otherSqliteFiles))
      self.otherSqliteFiles=[]
    cursor = self._getDatabaseCursor()
    try:
      tables = cursor.execute( 'SELECT name FROM sqlite_master WHERE type="table"' ).fetchall()
      for table in tables:
        cursor.execute( 'DROP TABLE "' + table[0] + '"' )
      cursor.execute( 'VACUUM' )
    finally:
      self._closeDatabaseCursor( cursor )
    self._connection.closeSqliteConnections()
    self.currentThreadCleanup()
    self._connection=None
    self.createTables( context=context )
  
  
  def fsoToHTML( self, fileName ):
    out = open( fileName, 'w' )
    print >> out, '<html>\n<body>\n<center><h1>' + self.fso.name + '</h1></center>'
    for type in sorted( self.keysByType ):
      print >> out, '<h3 id="' + htmlEscape( type ) + '">' + htmlEscape( type ) + '</h3><blockquote>'
      parentType = getDiskItemType( type ).parent
      if parentType is not None:
        print >> out, '<b>Parent types:<blockquote>'
        while parentType is not None:
          t = htmlEscape( parentType.name )
          print >> out, '<a href="#' + t + '">' + htmlEscape( t ) + '</a></p>'
          parentType = parentType.parent
        print >> out, '</blockquote>'
      key = self.keysByType[ type ]
      print >> out, '<b>Key: </b><font color="blue">' + htmlEscape( unicode( key ) ) + '</font><p>'
      nonMandatory = self._nonMandatoryKeyAttributesByType[ type ]
      if nonMandatory:
        print >> out, '<blockquote><b>Non mandatory key attributes: </b>' + htmlEscape( tuple( nonMandatory ) ) + '<p>'
      ruleSelectionByAttributeValue, ruleSelectionByMissingKeyAttributes, rulesDictionary, defaultAttributesValues = self.ruleSelectionByType[ type ]
      if defaultAttributesValues:
        print >> out, '<b>Default attributes values:</b><blockquote>'
        for n, v in defaultAttributesValues.iteritems():
          print >> out, n + ' = ' + htmlEscape( repr(v) ) + '<br/>'
        print >> out, '</blockquote>'
      if ruleSelectionByAttributeValue or ruleSelectionByMissingKeyAttributes:
        print >> out, '<b>Rules selection key: </b><font color=darkgreen>' + htmlEscape( unicode( ruleSelectionByAttributeValue ) ) + '</font> <font color=blue>' + htmlEscape( unicode( ruleSelectionByMissingKeyAttributes ) ) + '</font><p>'
      for ruleKey, rules in rulesDictionary.iteritems():
        #print >> out,'<font color=darkgreen>' + htmlEscape( unicode( ruleKey[0] ) ) + '</font> <font color=blue>' + htmlEscape( unicode( ruleKey[1] ) ) + '</font><blockquote>'
        if len( rules ) > 1:
          print >> out, '<hr>'
        for rule in rules:
          print >> out, htmlEscape( unicode( rule.pattern.pattern ) ) + '<br/>'
          print >> out, '<blockquote>'
          print >> out, '<b>Formats: </b>' + htmlEscape( repr(rule.formats) ) + '<br/>'
          print >> out, 'Rule selection key: <font color=darkgreen>' + htmlEscape( unicode( ruleKey[0] ) ) + '</font> <font color=blue>' + htmlEscape( unicode( ruleKey[1] ) ) + '</font><br/>'
          print >> out, 'Priority offset: ' + str(rule.priorityOffset) + '<br/>'
          if rule.localAttributes:
            for n in key:
              if n in rule.pattern.namedRegex() or n in ruleSelectionByAttributeValue: continue
              f = '<font color=blue>'
              nf = '</font>'
              print >> out, f + n + " = ''" + nf + '<br/>'
            for n, v in rule.localAttributes:
              if n in rule.pattern.namedRegex(): continue
              if n in ruleSelectionByAttributeValue:
                f = '<font color=darkgreen>'
                nf = '</font>'
              else:
                f = nf = ''
              print >> out, f + n + ' = ' + htmlEscape( repr(v) ) + nf + '<br/>'
          print >> out, '</blockquote>'
        if len( rules ) > 1:
          print >> out, '<hr>'
        #print >> out, '</blockquote>'
      print >> out, '</blockquote></blockquote>'
    print >> out, '</body>\n<//html>\n'
    out.close()
  
  
  def _getDatabaseCursor( self ):
    databaseFile=self.sqlDatabaseFile
    if not (os.path.exists(self.sqlDatabaseFile)):
      databaseFile=':memory:'
    if self._connection is None:
      self._connection = ThreadSafeSQLiteConnection( databaseFile, 20, isolation_level="EXCLUSIVE" )
    #cursor = self.CursorProxy( self._connection._getConnection().cursor() )
    cursor = self._connection._getConnection().cursor()
    return cursor
  
  
  def _closeDatabaseCursor( self, cursor, rollback=False ):
    if self._connection is not None:
      cursor.close()
      connection = self._connection._getConnection()
      if rollback:
        connection.rollback()
      else:
        connection.commit()
  
  
  def currentThreadCleanup( self ):
    if self._connection is not None:
      self._connection.currentThreadCleanup()
  
  
  def createTables( self, context=None ):
    # if the database file is created by sqlite, the write permission is given only for the current user, not for the group, so the database cannot be shared
    if not os.path.exists( self.sqlDatabaseFile ) and self.sqlDatabaseFile not in ( '', ':memory:' ):
      f=open(self.sqlDatabaseFile, "w")
      f.close()
    cursor = self._getDatabaseCursor()
    try:
      self._tableFieldsAndInsertByTypeName = {}
      create = True
      try:
        cursor.execute( 'PRAGMA synchronous =  0' )
        cursor.execute( 'CREATE TABLE _DISKITEMS_ (_uuid CHAR(36) PRIMARY KEY, _diskItem TEXT)' )
      except sqlite3.OperationalError:
        create = False
      if create:
        if context is not None:
          context.write( 'Generating database tables for', self.name )
        cursor.execute( 'CREATE TABLE _FILENAMES_ (filename VARCHAR PRIMARY KEY, _uuid CHAR(36))' )
        cursor.execute( 'CREATE INDEX _IDX_FILENAMES_ ON _FILENAMES_ (filename, _uuid)' )
      for type in self.typesWithTable:
        #tableName = mangleSQL(type.name)
        tableName = type
        tableFields = [ '_uuid', '_format', '_name' ] + [mangleSQL(i) for i in self._tableAttributesByTypeName[ type ]]
        tableAttributes = [ '_uuid', '_format', '_name' ] + [i for i in self._tableAttributesByTypeName[ type ]]
        if create:
          sql = 'CREATE TABLE ' + '"' + tableName + '" (_uuid CHAR(36) PRIMARY KEY, ' + ', '.join( (i + ' VARCHAR' for i in tableFields[1:]) ) + ')'
          #print '!createTables!', sql
          cursor.execute( sql )
          # create index
          keys = self.keysByType[ type ]
          if keys:
            sql = 'CREATE INDEX "IDX_' + tableName + '" ON "' + tableName + '" ( ' + ', '.join([mangleSQL(i) for i in keys]) + ')'
            cursor.execute( sql )
        sql = 'INSERT INTO ' + '"' + tableName + '" (' + ', '.join( (i for i in tableFields) ) + ') VALUES (' + ', '.join( ('?' for i in tableFields) ) + ')'
        self._tableFieldsAndInsertByTypeName[ type ] = ( tableName, tableFields, tableAttributes, sql )
    except:
      self._closeDatabaseCursor( cursor, rollback=True )
      raise
    else:
      self._closeDatabaseCursor( cursor )
    # Save, in the database directory, an HTML file corresponding to database ontology
    if create and os.path.exists( self.sqlDatabaseFile ):
      html = os.path.join( os.path.dirname( self.sqlDatabaseFile ), 'database_fso.html' )
      self.fsoToHTML( html )
    return create

  def checkTables(self):
    """
    Checks if all types currently defined in the database ontology have a matching table in the sqlite database.
    It may be not the case when the database have been update with a version of brainvisa that has not all the toolboxes. It should then be updated.
    """
    cursor = self._getDatabaseCursor()
    tablesExist=False
    try:
      try:
        res=cursor.execute( "SELECT name FROM sqlite_master WHERE type='table' ORDER BY name" )
        tables=set([t[0] for t in res.fetchall()]) # fetchall returns a list of tuples
        tablesExist=self.typesWithTable.issubset(tables) # there are also tables for diskitems and filenames which does match a specific type.
      except sqlite3.OperationalError, e:
        neuroProcesses.defaultContext().warning(e.message)
    finally:
      self._closeDatabaseCursor( cursor )
    return tablesExist

  def insertDiskItems( self, diskItems, update=False ):
    cursor = self._getDatabaseCursor()
    try:
      for diskItem in diskItems:
        #print '!insertDiskItems!', diskItem
        if diskItem.type is None:
          raise DatabaseError( _('Cannot insert an item wthout type in a database: %s') % ( unicode( diskItem ), ) )
        try:
          uuid = str( diskItem.uuid() )
        except RuntimeError:
          uuid = str( diskItem.uuid( saveMinf=False ) )
        if diskItem._write:
          diskItem.readAndUpdateMinf()
          diskItem._write = False
        
        if diskItem.format :
          format = self.formats.getFormat( diskItem.format.name,diskItem.format).name
        else :
          format = None
        
        del diskItem._globalAttributes["_database"]
        state =  {
          'isDirectory': isinstance( diskItem, Directory ),
          'type': diskItem.type.name,
          'format': format,
          'name': relative_path(diskItem.name, self.directory),
          '_files': [ relative_path(f, self.directory) for f in diskItem._files ],
          '_localAttributes': diskItem._localAttributes,
          '_globalAttributes': diskItem._globalAttributes,
          '_minfAttributes': diskItem._minfAttributes,
          '_otherAttributes': diskItem._otherAttributes,
          '_uuid': diskItem._uuid,
          '_priority': getattr( diskItem, '_priority', 0 ),
        }
        minf = cPickle.dumps( state )
        diskItem._globalAttributes["_database"]=self.name
        #f = StringIO()
        #writeMinf( f, ( state, ) )
        #minf = f.getvalue()
        ## decode the minf string to pass a unicode string  to the sqlite database
        #minf = minf.decode("utf-8")
        try:
          cursor.execute( 'INSERT INTO _DISKITEMS_ (_uuid, _diskItem) VALUES (? ,?)', ( uuid, minf ) )
          delete = False
        except sqlite3.IntegrityError, e:
          # an item with the same uuid is already in the database
          uuid = cursor.execute( 'SELECT _uuid FROM _FILENAMES_ WHERE filename=?', ( relative_path(diskItem.fullPath(), self.directory), ) ).fetchone()
          if uuid:
            uuid = uuid[ 0 ]
            # diskItem file name is in the database
            if update:
              if uuid == str( diskItem._uuid ):
                delete = True
                cursor.execute( 'UPDATE _DISKITEMS_ SET _diskItem=? WHERE _uuid=?', ( minf, uuid ) )
              else:
                raise DatabaseError( 'Cannot insert "%s" because its uuid is in conflict with the uuid of another file in the database' % diskItem.fullPath() )
            else:
              raise DatabaseError( 'Cannot insert "%s" because it is already in the database' % diskItem.fullPath() )
          else:
            # diskItem file name is not in the database ==> DiskItem's uuid is changed
            # commit changes
            self._closeDatabaseCursor( cursor )
            cursor = self._getDatabaseCursor()
            print >> sys.stderr, _( 'Warning: changed uuid of "%(newDiskItem)s" because another file has the same uuid: %(uuid)s' ) % {
                'newDiskItem': repr( diskItem ),
                'uuid': str( uuid ),
              }
            delete = False
            diskItem.setUuid( Uuid() )
            uuid = str( diskItem._uuid )
            state[ '_uuid' ] = diskItem._uuid
            #f = StringIO()
            #writeMinf( f, ( state, ) )
            #minf = f.getvalue()
            minf = cPickle.dumps( state )
            cursor.execute( 'INSERT INTO _DISKITEMS_ (_uuid, _diskItem) VALUES (? ,?)', ( uuid, minf ) )
        if delete:
          cursor.execute( 'DELETE FROM _FILENAMES_ WHERE _uuid=?', ( uuid, ) )
        try:
          cursor.executemany( 'INSERT INTO _FILENAMES_ (filename, _uuid) VALUES (? ,?)', (( relative_path(i, self.directory), uuid ) for i in diskItem.fullPaths()) )
        except sqlite3.IntegrityError, e:
          raise DatabaseError( unicode(e)+': file names = ' + repr(diskItem.fullPaths()) )
        
        values = [ uuid, format, os.path.basename( diskItem.fullPath() ) ]					
        if diskItem.type.name in self._tableFieldsAndInsertByTypeName:
          tableName, tableFields, tableAttributes, sql = self._tableFieldsAndInsertByTypeName[ diskItem.type.name ]
          for i in tableAttributes[3:]:
            v = diskItem.getHierarchy( i )
            if v is None:
              values.append( None )
            elif isinstance( v, basestring ):
              values.append( v )
            else:
              values.append( unicode( v ) )
          #print '!insertDiskItems!', sql, values, [ type(i) for i in values ]
          if delete:
            cursor.execute( 'DELETE FROM "' + tableName + '" WHERE _uuid=?', ( uuid, ) )
          cursor.execute( sql, values )
    except sqlite3.OperationalError, e:
      self._closeDatabaseCursor( cursor, rollback=True )
      raise DatabaseError( "Cannot insert items in database " + self.name + ": "+e.message+". You should update this database." )
    except:
      self._closeDatabaseCursor( cursor, rollback=True )
      raise
    else:
      self._closeDatabaseCursor( cursor )
  
  
  def removeDiskItems( self, diskItems, eraseFiles=False ):
    cursor = self._getDatabaseCursor()
    try:
      for diskItem in diskItems:
        uuid = str( diskItem.uuid( saveMinf=False ) )
        cursor.execute( 'DELETE FROM _DISKITEMS_ WHERE _uuid=?', ( uuid, ) )
        cursor.execute( 'DELETE FROM _FILENAMES_ WHERE _uuid=?', ( uuid, ) )
        tableName, tableFields, tableAttributes, sql = self._tableFieldsAndInsertByTypeName[ diskItem.type.name ]
        cursor.execute( 'DELETE FROM "' + tableName + '" WHERE _uuid=?', ( uuid, ) )
        if eraseFiles:
          diskItem.eraseFiles()
    except sqlite3.OperationalError, e:
      self._closeDatabaseCursor( cursor, rollback=True )
      raise DatabaseError( "Cannot remove items from database "+self.name+". You should update this database." )
    except:
      self._closeDatabaseCursor( cursor, rollback=True )
      raise
    else:
      self._closeDatabaseCursor( cursor )
  
  def _diskItemFromMinf(self, minf ):
    #if type(minf) is unicode:
      ## have to pass a str to readMinf and not a unicode because, xml parser will use encoding information written in the xml tag to decode the string. In brainvisa, all minf are encoded in utf-8
      #minf=minf.encode("utf-8")
    #f = StringIO( minf )
    #state = readMinf( f )[ 0 ]
    state = cPickle.loads( str( minf ) )
    if state[ 'isDirectory' ]:
      diskItem = Directory( os.path.join( self.directory, state[ 'name' ]), None )
    else:
      diskItem = File( os.path.join( self.directory, state[ 'name' ]), None )
    diskItem.type = getDiskItemType( str( state[ 'type' ] ) )
    f = state[ 'format' ]
    if f:
      diskItem.format = getFormat( str( f ) )
    #self.name = state[ 'name' ]
    diskItem._files = [ os.path.join( self.directory, f) for f in state[ '_files' ] ]
    diskItem._localAttributes = state[ '_localAttributes' ]
    diskItem._globalAttributes = state[ '_globalAttributes' ]
    diskItem._globalAttributes["_database"]=self.name
    diskItem._minfAttributes = state[ '_minfAttributes' ]
    diskItem._otherAttributes = state[ '_otherAttributes' ]
    diskItem._changeUuid( state.get( '_uuid' ) )
    diskItem._priority = state[ '_priority' ]
    return diskItem
  
  
  def getDiskItemFromUuid( self, uuid, defaultValue=Undefined ):
    cursor = self._getDatabaseCursor()
    minf=None
    try:
      sql = "SELECT _diskItem from _DISKITEMS_ WHERE _uuid='" + str( uuid ) + "'"
      minf = cursor.execute( sql ).fetchone()
    except sqlite3.OperationalError, e:
      neuroProcesses.defaultContext().warning( "Cannot question database "+self.name+". You should update this database." )
    finally:
      self._closeDatabaseCursor( cursor )
    if minf is not None:
      return self._diskItemFromMinf( minf[ 0 ] )
    if defaultValue is Undefined:
      raise DatabaseError( _( 'Database "%(database)s" contains no DiskItem with uuid %(uuid)s' ) % { 'database': self.name,  'uuid': str(uuid) } )
    return defaultValue
  
  
  def getDiskItemFromFileName( self, fileName, defaultValue=Undefined ):
    if fileName.startswith(self.directory):
      cursor = self._getDatabaseCursor()
      minf=None
      try:
        sql = "SELECT _diskItem FROM _FILENAMES_ F, _DISKITEMS_ D WHERE F._uuid=D._uuid AND F.filename='" + unicode( relative_path(fileName, self.directory) ) + "'"
        minf = cursor.execute( sql ).fetchone()
      except sqlite3.OperationalError, e:
        neuroProcesses.defaultContext().warning( "Cannot question database "+self.name+". You should update this database." )
      finally:
        self._closeDatabaseCursor( cursor )
      if minf is not None:
        return self._diskItemFromMinf( minf[ 0 ] )
    if defaultValue is Undefined:
      raise DatabaseError( _( 'Database "%(database)s" does not reference file "%(filename)s"' ) % { 'database': self.name,  'filename': fileName } )
    return defaultValue


  def createDiskItemFromFileName( self, fileName, defaultValue=Undefined ):
    diskItem = self.createDiskItemFromFormatExtension( fileName, None )
    if diskItem is not None:
      d=self.directory
      if fileName.startswith( d ):
        splitted = split_path( fileName[ len(d)+1: ] )
        content = reduce( lambda x,y: [(y,x)], reversed(splitted[:-1]), [ (os.path.basename(f), None) for f in diskItem._files ] )
        vdi = VirtualDirectoryIterator( fileName[ :len(d) ], content )
        lastItem = None
        for item in self.scanDatabaseDirectories( vdi ):
          lastItem = item
        if lastItem is not None and fileName in lastItem.fullPaths():
          return lastItem
    if defaultValue is Undefined:
      raise DatabaseError( _( 'Database "%(database)s" cannot reference file "%(filename)s"' ) % { 'database': self.name,  'filename': fileName } )
    return defaultValue

<<<<<<< HEAD
=======
  def createDiskItemFromFormatExtension( self, fileName, defaultValue=Undefined ):
    #print '!createDiskItemFromFormatExtension!', self.name, fileName
    format, ext, noExt = self.formats._findMatchingFormat( fileName )
    #print '!createDiskItemFromFormatExtension!', format, ext, noExt
    if format is not None:
      extensions = format.extensions()
      if len( extensions ) == 1:
        files = [ noExt + '.' + ext ]
      else:
        files = [ noExt + '.' + ext for ext in extensions ]
      diskItem = File( noExt, None )
      diskItem.format = getFormat( str(format.name) )
      diskItem.type = None
      diskItem._files = files
      return diskItem
    if defaultValue is Undefined:
      raise DatabaseError( _( 'Database "%(database)s" has no format to recognise "%(filename)s"' ) % { 'database': self.name,  'filename': fileName } )
    return None
>>>>>>> cb88d251
    
  def changeDiskItemFormat( self, diskItem, newFormat ):
    #print '!changeDiskItemFormat!', self.name, diskItem, newFormat, type( newFormat )
    result = None
    newFormat = self.formats.getFormat( newFormat, None )
    if newFormat is not None:
      #print '!changeDiskItemFormat!  ', newFormat, 'found.'
      format, ext, noExt = self.formats._findMatchingFormat( diskItem.fullPath() )
      if format is not None:
        #print '!changeDiskItemFormat!  ', format, 'matching.'
        result = diskItem.clone()
        result.format = getFormat( str(format.name) )
        result._files = [ os.path.normpath( noExt + '.' + ext ) for ext in newFormat.extensions() ]
    return result
  
  
  def scanDatabaseDirectories( self, directoriesIterator=None, includeUnknowns=False, directoriesToScan=None, recursion=True, debugHTML=None ):
    if debugHTML:
      print >> debugHTML, '<html><body><h1>Scan log for database <tt>' + self.name + '</tt></h1>\n<h2>Directory</h2><blockquote>'
      print >> debugHTML, self.directory, '</blockquote>'
    scanner = [i for i in self.fso.content if isinstance(i,SetContent)][0].scanner
    if directoriesIterator is None:
      stack = [ ( DirectoryIterator(self.directory), scanner, { }, 0 ) ]
    else:
      stack = [ ( directoriesIterator, scanner, {  }, 0 ) ]
    while stack:
      itDirectory, scanner, attributes, priorityOffset = stack.pop( 0 )
      f = itDirectory.fullPath()
      if directoriesToScan is not None:
        ignore = True
        allowYield = False
        if recursion:
          for d in directoriesToScan:
            i = min( len(d), len(f) )
            if d[:i] == f[:i]:
              allowYield = len( f ) >= len( d )
              ignore = False
              break
        else:
          for d in directoriesToScan:
            i = min( len(d), len(f) )
            if d[:i] == f[:i]:
              allowYield = allowYield or f == d
              ignore = not allowYield and not len( f ) <= len( d )
              if allowYield and not ignore: break
        #print '!scanDatabaseDirectories! directory "' + f + '": ignore =', ignore, ', allowYield =', allowYield
        if ignore:
          continue
      else:
        allowYield = True
      if debugHTML:
        print >> debugHTML, '<h2>' + itDirectory.fullPath() + '</h2>\nparents attributes: ' + repr( attributes )
      directoryRules = []
      nonDirectoryRules = []
      for rule in getattr( scanner, 'rules', () ):
        if rule.scanner is not None:
          directoryRules.append( rule )
        else:
          nonDirectoryRules.append( rule )
      if debugHTML:
        print >> debugHTML, '<h3>Rules</h3><blockquote>'
        for rule in directoryRules:
          print >> debugHTML, '<font color=darkblue>' + htmlEscape( rule.pattern.pattern ) + ':</font>', rule.type, '<br>'
        for rule in nonDirectoryRules:
          print >> debugHTML, '<font color=darkgreen>' + htmlEscape( rule.pattern.pattern ) + ':</font>', rule.type, '<br>'
        print >> debugHTML, '</blockquote>'
      # Identify formats
      try:
        knownFormat, unknownFormat = self.formats.identify( itDirectory )
      except OSError, e:
        print >> sys.stderr, e
        knownFormat = unknownFormat = []
      
      if includeUnknowns and allowYield:
        for it in unknownFormat:
          diskItem = File( it.fileName(), None )
          diskItem._files = [ os.path.normpath( it.fullPath() ) ]
          diskItem._globalAttributes[ '_database' ] = self.name
          diskItem._identified = False
          yield diskItem
      if debugHTML:
        if unknownFormat:
          print >> debugHTML, '<h3>Unknown format</h3><blockquote>'
          for f in unknownFormat:
            print >> debugHTML, '<font color=red>' + repr( f.fullPath() ) + '</font><br>'
          print >> debugHTML, '</blockquote>'
        print >> debugHTML, '<h3>Items identification</h3><blockquote>'
      
      unknownType = []
      knownType = []
      nameSeriesGroupedItems = {}
      for nameWithoutExtension, files, minf, format, it in knownFormat:
        if format == 'Directory':
          # Find directories corresponding to a rule with a SetContent
          f = it.fileName()
          for rule in directoryRules:
            match = DictPattern.match( rule.pattern, f, attributes )
            if match is not None:
              a = attributes.copy()
              a.update( match )
              a.update( rule.localAttributes )
              stack.append( ( it, rule.scanner, a, priorityOffset + rule.priorityOffset ) )
              if allowYield and ( rule.type is not None or includeUnknowns ):
                diskItem = Directory( nameWithoutExtension, None )
                diskItem.type = rule.type
                diskItem.format = getFormat( 'Directory' )
                diskItem._files = [ os.path.normpath( f ) for f in files ]
                diskItem._globalAttributes[ '_database' ] = self.name
                diskItem._globalAttributes[ '_ontology' ] = self.fso.name
                diskItem._globalAttributes.update( a )
                diskItem._priority = priorityOffset + rule.priorityOffset
                diskItem._identified = True
                diskItem.readAndUpdateMinf()
                yield diskItem
                if debugHTML:
                  print >> debugHTML, '<font color=darkblue><b>', diskItem, ':</b>', diskItem.type, '</font> (' + htmlEscape( rule.pattern.pattern ) + ':' + str( rule.type ) + ')<br>'
              #if debugHTML:
                #print >> debugHTML, '<font color=darkorange><b>' + f + ':</b> ' + repr( match ) + '</font><br>'
              break
          else:
            #for rule in directoryRules:
              #print '  -->', rule.pattern
            if includeUnknowns:
              stack.append( ( it, None, attributes, priorityOffset ) )
              if allowYield:
                diskItem = Directory( nameWithoutExtension, None )
                diskItem._files = [ os.path.normpath( f ) for f in files ]
                diskItem._globalAttributes[ '_database' ] = self.name
                diskItem._identified = False
                yield diskItem
        else:
          diskItem = File( nameWithoutExtension, None )
          diskItem.format = getFormat( str( format ) )
          diskItem._files = [ os.path.normpath( os.path.join( itDirectory.fullPath(), i ) ) for i in files ]
          diskItem._globalAttributes[ '_database' ] = self.name
          for rule in nonDirectoryRules:
            if rule.formats and format not in rule.formatNamesInSet:
              if format != 'Graph and data' or 'Graph' not in rule.formatNamesInSet:
                continue
            match = DictPattern.match( rule.pattern, os.path.basename( nameWithoutExtension ), attributes )
            if match is not None:
              diskItem.type = rule.type
              name_serie = match.pop( 'name_serie', None )
              if name_serie is not None:
                key = ( diskItem.type, format, rule.pattern.pattern, tuple( match.itervalues() ) )
                groupDiskItem = nameSeriesGroupedItems.get( key )
                if groupDiskItem is None:
                  diskItem._globalAttributes[ '_ontology' ] = self.fso.name
                  diskItem._globalAttributes.update( attributes )
                  diskItem._globalAttributes.update( match )
                  diskItem._globalAttributes.update( rule.localAttributes )
                  diskItem._priority = priorityOffset + rule.priorityOffset
                  diskItem._identified = True
                  groupDiskItem = diskItem
                  match[ 'name_serie' ] = '#'
                  groupDiskItem.format = getFormat( str( 'Series of ' + format ) )
                  n = DictPattern.unmatch( rule.pattern, match, attributes )
                  groupDiskItem._files = [ os.path.normpath( os.path.join( itDirectory.fullPath(), n + '.' + i ) ) for i in self.formats.getFormat( format ).extensions() ]
                  groupDiskItem._setLocal( 'name_serie', set( ( name_serie, ) ) )
                  nameSeriesGroupedItems[ key ] = groupDiskItem
                else:
                  groupDiskItem._getLocal( 'name_serie' ).add( name_serie )
              elif allowYield:
                diskItem._globalAttributes[ '_ontology' ] = self.fso.name
                diskItem._globalAttributes.update( attributes )
                diskItem._globalAttributes.update( match )
                diskItem._globalAttributes.update( rule.localAttributes )
                diskItem._priority = priorityOffset + rule.priorityOffset
                diskItem.readAndUpdateMinf()
                diskItem._identified = True
                if debugHTML:
                  print >> debugHTML, '<font color=darkgreen><b>', diskItem, ':</b>', diskItem.type, '</font> (' + htmlEscape( rule.pattern.pattern ) + ':' + str( rule.type ) + ')<br>'
                yield diskItem
              break
          else:
            if allowYield and includeUnknowns:
              diskItem.readAndUpdateMinf()
              diskItem._identified = False
              yield diskItem
            unknownType.append( diskItem )
      if allowYield:
        for diskItem in nameSeriesGroupedItems.itervalues():
          diskItem._setLocal( 'name_serie', sorted( diskItem._getLocal( 'name_serie' ) ) )
          diskItem.readAndUpdateMinf()
          yield diskItem
      if debugHTML:
        for diskItem in nameSeriesGroupedItems.itervalues():
          print >> debugHTML, '<font color=darkgreen><b>', diskItem, ':</b> ', diskItem.type, repr( diskItem._getLocal( 'name_serie' ) ) + '</font><br>'
          #for f in diskItem.fullPaths()[ 1: ]:
            #print >> debugHTML, '&nbsp;' * 8 + f + '<br>'
          #print >> debugHTML, '</font>'
        for diskItem in unknownType:
          print >> debugHTML, '<font color=red>', diskItem.fullPath(), '(' + diskItem.format.name + ')</font><br>'
        
      if debugHTML:
        print >> debugHTML, '</blockquote>'
    
    if debugHTML:
      print >> debugHTML, '</body></html>'

  def findAttributes( self, attributes, selection={}, _debug=None, exactType=False, **required ):
    if exactType:
      types = set( self.getAttributeValues( '_type', selection, required ) )
    else:
      types = set( chain( *( self._childrenByTypeName.get( t, ()) for t in self.getAttributeValues( '_type', selection, required ) ) ) )
    if _debug is not None:
      print >> _debug, '!findAttributes!', repr(self.name), attributes, tuple( types ), selection, required
    for t in types:
      try:
        tableName, tableFields, tableAttributes, sql = self._tableFieldsAndInsertByTypeName[ t ]
      except KeyError:
        if _debug is not None:
          print >> _debug, '!findAttributes!  No table for type', t, 'in', repr(self.name)
        continue
      tableAttributes = [ '_diskItem' ] + tableAttributes
      tableFields = [ '_diskItem', 'T._uuid' ] + tableFields[1:]
      nonMandatoryKeyAttributes = self._nonMandatoryKeyAttributesByType[ t ]
      #if _debug is not None:
        #print >> _debug, '!findAttributes!  tableFields(', repr( t ), ') =', repr( tableFields )
      select = []
      tupleIndices = []
      for a in attributes:
        if a == '_type':
          tupleIndices.append( 1 )
          continue
        try:
          i = tableAttributes.index( a )
          select.append( tableFields[ i ] )
          tupleIndices.append( len( select ) + 1 )
        except ValueError:
          tupleIndices.append( 0 )
          continue
      typeOnly = False
      if not select:
        if [i for i in tupleIndices if i != 0]:
          select = [ 'COUNT(*)' ]
          typeOnly = True
        else:
          if _debug is not None:
            print >> _debug, '!findAttributes!  No attribute selected for type', t, 'in', repr(self.name), 'possible values are:', tableAttributes
          continue
      where = {}
      for f, a in izip( tableFields, tableAttributes ):
        if a in required or a not in nonMandatoryKeyAttributes:
          v = self.getAttributeValues( a, selection, required )
          #if _debug is not None:
            #print >> _debug, '!findAttributes!  getAttributeValues(', repr( a ), ', ... ) =', repr( v )
          if v:
            where[ f ] = v
      sql = 'SELECT DISTINCT ' + ', '.join( select ) + " FROM '" + tableName + "' T, _DISKITEMS_ D WHERE T._uuid=D._uuid"
      if where:
        sqlWhereClauses = []
        for f, v in where.iteritems():
          if v is None:
            sqlWhereClauses.append( f + '=NULL' )
          elif isinstance( v, basestring ):
            sqlWhereClauses.append( f + "='" + v + "'" )
          else:
            #sqlWhereClauses.append( f + ' IN (' + ','.join( (('NULL' if i is None else "'" + i +"'") for i in v) ) + ')' )
            whereParts = list()
            for i in v :
              if i is None :
                whereParts += ('NULL', )
              else :
                whereParts += ("'" + i +"'", )
            sqlWhereClauses.append( f + ' IN (' + ','.join( whereParts ) + ')' )
        sql += ' AND ' + ' AND '.join( sqlWhereClauses )
      if _debug is not None:
        print >> _debug, '!findAttributes! ->', sql
      cursor = self._getDatabaseCursor()
      sqlResult=[]
      try:
        try:
          sqlResult = cursor.execute( sql ).fetchall()
        except sqlite3.OperationalError, e:
          neuroProcesses.defaultContext().warning(e.message)
      finally:
        self._closeDatabaseCursor( cursor )
      for tpl in sqlResult:
        if typeOnly:
          if tpl[0] > 0:
            yield tuple( (( None, t )[i] for i in tupleIndices) )

        else:
          tpl = ( None, t ) + tpl
          yield tuple( (tpl[i] for i in tupleIndices) )
  
  def findDiskItems( self, selection={}, _debug=None, exactType=False, **required ):
    for t in self.findAttributes( ( '_diskItem', ), selection, _debug=_debug, exactType=exactType, **required ):
        yield self._diskItemFromMinf( t[0] )
  
  
  def createDiskItems( self, selection={}, _debug=None, exactType=False, **required ):
    if exactType:
      types = set( self.getAttributeValues( '_type', selection, required ) )
    else:
      types = set( chain( *( self._childrenByTypeName[ t ] for t in self.getAttributeValues( '_type', selection, required ) ) ) )
    if _debug is not None:
      print >> _debug, '!createDiskItems!', tuple( types ), selection, required
    for type in types:
      r = self.ruleSelectionByType.get( type )
      if r is None:
        if _debug is not None:
          print >> _debug, '!createDiskItems! no rule selection found for type', type
        continue
      possibleFormats = self.getAttributeValues( '_format', selection, required )
      if _debug is not None:
        print >> _debug, '!createDiskItems! possibleFormats = ', possibleFormats
      ruleSelectionByAttributeValue, ruleSelectionByMissingKeyAttributes, rulesDictionary, defaultAttributesValues = r
      #key = ( tuple( ( selection.get( i, required.get( i, '' ) ) for i in ruleSelectionByAttributeValue ) ),
              #tuple( ( (False if selection.get( i, required.get( i ) ) else True) for i in ruleSelectionByMissingKeyAttributes ) ) )
      keys = []
      stack = [ [
                [ self.getAttributeValues( i, selection, required, defaultAttributesValues.get( i, Undefined ) ) for i in ruleSelectionByAttributeValue ],
                [ self.getAttributeValues( i, selection, required, defaultAttributesValues.get( i, Undefined ) ) for i in ruleSelectionByMissingKeyAttributes ]
              ] ]
      if _debug is not None:
        print >> _debug, '!createDiskItems! stack = ', stack
      while stack:
        k1, k2 = stack.pop( 0 )
        for i in xrange( len(k1) ):
          if isinstance( k1[i], ( set, list, tuple ) ):
            if k1[i]:
              stack += [ [ k1[ :i] + [j] + k1[i+1:], k2 ] for j in k1[i] ]
            else:
              stack += [ [ k1[ :i] + [''] + k1[i+1:], k2 ] ]
            k1 = None
            break
        if k1 is not None:
          for i in xrange( len(k2) ):
            if isinstance( k2[i], ( set, list, tuple ) ) and k2[i]:
              stack += [ [ k1, k2[ :i] + [j] + k2[i+1:] ] for j in k2[i] ]
              k2 = None
              break
          if k2 is not None:
            keys.append( ( tuple(k1), tuple((not(i)) for i in k2) ) )
      if _debug is not None:
        print >> _debug, '!createDiskItems! keys for rules selection = ', keys
      for key in keys:
        rules = rulesDictionary.get( key )
        if rules is not None:
          if _debug is not None:
            print >> _debug, '!createDiskItems! rules = ', [r.pattern.pattern for r in rules]
          for rule in rules:
            if rule._formatsNameSet:
              formats = rule._formatsNameSet.intersection( possibleFormats )
            else:
              formats = possibleFormats
            if not formats:
              if _debug is not None:
                print >> _debug, '!createDiskItems! no possible format for type', type, 'and rule', rule.pattern.pattern
              continue
            cg = CombineGet( required, selection, defaultAttributesValues )
            names = rule.pattern.multipleUnmatch( cg )
            if names:
              for name, unmatchAttributes in names:
                databaseDirectory = self.getAttributeValues( '_databaseDirectory', selection, required )
                if databaseDirectory:
                  databaseDirectory = databaseDirectory[ 0 ]
                else:
                  databaseDirectory = self.directory
                for format in (getFormat( f ) for f in formats): # search format in all format including Series of ...
                  if format.name == 'Directory':
                    files = [ os.path.normpath( os.path.join( databaseDirectory, name ) ) ]
                  elif isinstance( format, FormatSeries ): # a Series of ... has in _files the pattern of each data with # instead of the number
                    cg2 = CombineGet( {'name_serie' : "#"}, required, selection, defaultAttributesValues ) 
                    name2 = rule.pattern.unmatch( cg2, cg2 )
                    format2=self.formats.getFormat(format.baseFormat.name) # get the base file format
                    files = [ os.path.normpath( os.path.join( databaseDirectory, name2 + '.' + e ) ) for e in format2.extensions() ]
                  else:
                    format=self.formats.getFormat(format.name) # get corresponding file format
                    files = [ os.path.normpath( os.path.join( databaseDirectory, name + '.' + e ) ) for e in format.extensions() ]
                  diskItem = File( os.path.join( databaseDirectory, name ), None )
                  diskItem._files = files
                  diskItem.type = getDiskItemType( type )
                  diskItem.format = getFormat( str(format.name) )
                  #diskItem.uuid( saveMinf=False )
                  diskItem._globalAttributes[ '_database' ] = self.name
                  diskItem._globalAttributes[ '_ontology' ] = self.fso.name
                  diskItem._write = True
                  
                  c = CombineGet( unmatchAttributes, required, selection, defaultAttributesValues )
                  for n in self.keysByType[ type ]:
                    if n=="name_serie": # name_serie is a local attribute
                      diskItem._setLocal(n, c.get(n, ""))
                    else:
                      diskItem._globalAttributes[ n ] = c.get( n, '' )
                  for n, v in rule.localAttributes:
                    diskItem._globalAttributes[ n ] = v
                  diskItem._priority = rule.priorityOffset
                  yield diskItem
            elif _debug is not None:
              print >> _debug, '!createDiskItems! rule', rule.pattern.pattern, 'not "unmatched"'
        else:
          if _debug is not None:
            print >> _debug, '!createDiskItems! no rule found for type', type,' and key =', key
  
  
  def getAttributesEdition( self, *types ):
    editable = set()
    values = {}
    for t1 in types:
      for t2 in self._childrenByTypeName[ t1 ]:
        e = self._attributesEditionByType.get( t2 )
        if e is not None:
          editable.update( e[0] )
          for a, v in e[1].iteritems():
            values.setdefault( a, set() ).update( v )
    return editable, values
  
  
  def getTypeChildren( self, *types ):
    return set( chain( *( self._childrenByTypeName[ t ] for t in  types ) ) )
  
  
  def getTypesKeysAttributes( self, *types ):
    result = []
    for t1 in types:
      for t2 in self._childrenByTypeName[ t1 ]:
        for a in self.keysByType.get( t2, () ):
          if a not in result: result.append( a )
    return result
    
  
  def getTypesFormats( self, *types ):
    result = set()
    for t1 in types:
      for t2 in self._childrenByTypeName[ t1 ]:
        f = self._formatsByTypeName.get( t2 )
        if f:
          result.update( f )
    return result
    
    
  def newFormat( self, name, patterns ):
    if getFormat( name, None ) is None:
      bvPatterns = []
      for p in patterns:
        i = p.find( '|' )
        if i < 0:
          bvPatterns.append( '*.' + p )
        else:
          bvPatterns.append( p[ :i+1 ] + '*.' + p[ i+1: ] )
      Format( name, bvPatterns )
      self.formats.newFormat( name, patterns )

  
#------------------------------------------------------------------------------
class NoGeneratorSQLDatabase( SQLDatabase ):
  '''
  It is not possible to use a SQLDatabase through Pyro because generators
  cannot be pickled. This class replace all methods creating generators (i.e.
  using yield) by methods returning lists.
  '''
  def __init__( self, sqlDatabaseInstance ):
      self._sqlDatabaseInstance = sqlDatabaseInstance
  
  
  def __getattr__( self, name ):
      return getattr( self._sqlDatabaseInstance, name )
  
  
  def scanDatabaseDirectories( self, *args, **kwargs ):
    return list( self._sqlDatabaseInstance.scanDatabaseDirectories( *args, **kwargs ) )
  
  
  def findAttributes( self, *args, **kwargs ):
    return list( self._sqlDatabaseInstance.findAttributes( *args, **kwargs ) )
  
  
  def findDiskItems( self, *args, **kwargs ):
    return list( self._sqlDatabaseInstance.findDiskItems( *args, **kwargs ) )
  
  
  def createDiskItems( self, *args, **kwargs ):
    return list( self._sqlDatabaseInstance.createDiskItems( *args, **kwargs ) )
  
  
#------------------------------------------------------------------------------
class SQLDatabases( Database ):
  def __init__( self, databases=[] ):
    super(SQLDatabases, self).__init__()
    self._databases = SortedDictionary()
    for database in databases:
      self.add( database )
  
  
  def iterDatabases( self ):
    return self._databases.itervalues()
  
  
  def database( self, name ):
    return self._databases[ name ]
  
  def hasDatabase(self, name):
    return self._databases.has_key(name)
  
  def add( self, database ):
    self._databases[ database.name ] = database
    # SQLDatabases notifier notifies when one of its database notifies an update
    if isinstance( database, SQLDatabase ):
      database.onUpdateNotifier.add(self.onUpdateNotifier.notify)
  
  def remove( self, name ):
    if self._databases.has_key(name):
      del self._databases[name]
    
  def removeDatabases( self ):
    self._databases = SortedDictionary()
  
  
  def clear( self ):
    for d in self.iterDatabases():
      d.clear()
  
  
  def update( self, directoriesToScan=None, recursion=True, context=None ):
    self.onUpdateNotifier.delayNotification()
    for d in self.iterDatabases():
      d.update( directoriesToScan=directoriesToScan, recursion=recursion, context=context )
    self.onUpdateNotifier.restartNotification()
  
  
  def _iterateDatabases( self, selection, required={} ):
    databases = self.getAttributeValues( '_database', selection, required )
    if not databases:
      for d in self._databases.itervalues():
        yield d
    for n in databases:
      try:
        yield self._databases[os.path.normpath(n)]
      except KeyError:
        pass
  
  
  def insertDiskItems( self, diskItems, update=False ):
    for diskItem in diskItems:
      baseName = diskItem.getHierarchy( '_database' )
      if baseName is None:
        if len( self._databases ) == 1:
          database = self._databases.values()[0]
        else:
          raise NotInDatabaseError( _( 'Cannot find out in which database "%s" should be inserted' ) % ( diskItem.fullPath(), ) )
      else:
        database = self._databases[ baseName ]
      database.insertDiskItems( (diskItem,), update=update )
  
  
  def removeDiskItems( self, diskItems, eraseFiles=False ):
    for diskItem in diskItems:
      baseName = diskItem.getHierarchy( '_database' )
      if baseName is None:
        if len( self._databases ) == 1:
          database = self._databases.values()[0]
        else:
          raise NotInDatabaseError( _( 'Cannot find out from which database "%s" should be removed' ) % ( diskItem.fullPath(), ) )
      else:
        database = self._databases[ baseName ]
      database.removeDiskItems( (diskItem,), eraseFiles=eraseFiles )
  
  
  def getDiskItemFromUuid( self, uuid, defaultValue=Undefined ):
    for database in self._databases.itervalues():
      item = database.getDiskItemFromUuid( uuid, None )
      if item is not None:
        return item
    if defaultValue is Undefined:
      raise DatabaseError( _( 'No database contain a DiskItem with uuid %(uuid)s' ) % { 'uuid': str(uuid) } )
    return defaultValue
  
  
  def getDiskItemFromFileName( self, fileName, defaultValue=Undefined ):
    for database in self._databases.itervalues():
      item = database.getDiskItemFromFileName( fileName, None )
      if item is not None:
        return item
    if defaultValue is Undefined:
      raise DatabaseError( _( 'No database reference file "%(filename)s"' ) % { 'filename': fileName } )
    return defaultValue
  
  
  def findAttributes( self, attributes, selection={},  _debug=None, exactType=False, **required ):
    index = 0
    for a in attributes:
      if a == '_database':
        break
      index += 1
    else:
      index = -1
    for database in self._iterateDatabases( selection, required ):
      for tpl in database.findAttributes( attributes, selection, _debug=_debug, exactType=exactType, **required ):
        if index >= 0:
          yield tpl[:index] + ( database.name, ) + tpl[index+1:]
        else:
          yield tpl
  
  
  def findDiskItems( self, selection={}, _debug=None, exactType=False, **required ):
    for database in self._iterateDatabases( {}, required ):
      for item in database.findDiskItems( selection, _debug=_debug, exactType=exactType, **required ):
        yield item
  
  
  def createDiskItems( self, selection={}, _debug=None, exactType=False, **required ):
    for database in self._iterateDatabases( {}, required ):
      for item in database.createDiskItems( selection, _debug=_debug, exactType=exactType, **required ):
        yield item
  
  
  def createDiskItemFromFileName( self, fileName, defaultValue=Undefined ):
    for database in self._iterateDatabases( {}, {} ):
      item = database.createDiskItemFromFileName( fileName, None )
      if item is not None:
        return item
    if defaultValue is Undefined:
      raise DatabaseError( _( 'No database can reference file "%(filename)s"' ) % { 'filename': fileName } )
    return defaultValue
  
  
  def changeDiskItemFormat( self, diskItem, newFormat ):
    for database in self._iterateDatabases( {}, {} ):
      item = database.changeDiskItemFormat( diskItem, newFormat )
      if item is not None:
        return item
    return None
  
  def changeDiskItemFormatToSeries( self, diskItem ):
    """
    Changes the format of the diskItem to Series of diskItem.format
    The number is extracted from the name to begin the name_serie list attribute. Other files with the same name but another number are searched in the parent directory to find the other numbers of the serie.
    """
    formatSeries=getFormat("Series of "+diskItem.format.name)
    if formatSeries is not None:
      parentDir=os.path.dirname(diskItem.fileName())
      filename=os.path.basename(diskItem.fileName())
      # get the number at the end of the filename : it is considered as the name_serie
      regexp=re.compile("(.+?)(\d+)\.(.+)")
      match=regexp.match(filename)
      if match:
        name=match.group(1)
        ext=match.group(3)
        diskItem.format=formatSeries
        name_serie=[]
        diskItem._setLocal("name_serie", name_serie)
        files=diskItem._files
        diskItem._files=[]
        for f in files:
          match=regexp.match(f)
          if match:
            namef=match.group(1)
            numf=match.group(2)
            extf=match.group(3)
            diskItem._files.append(os.path.join(os.path.dirname(f), namef+"#."+extf))
        # search the other numbers of the serie
        regexp=re.compile("^"+name+"(\d+)\."+ext+"$")
        for file in sorted(os.listdir(parentDir)):
          match=regexp.match(file)
          if match:
            name_serie.append(match.group(1))
    return diskItem
  
  def getAttributesEdition( self, *types ):
    editable = set()
    values = { '_database': tuple( (i.name for i in self._databases.itervalues()) ) }
    for database in self._databases.itervalues():
      e, d = database.getAttributesEdition( *types )
      editable.update( e )
      for a, v  in d.iteritems():
        values.setdefault( a, set() ).update( v )
    return editable, values
  
  def getTypeChildren( self, *types ):
    if self._databases:
      return set( chain( *(d.getTypeChildren( *types ) for d in self._databases.itervalues() ) ) )
    return ()
  
  
  def getTypesKeysAttributes( self, *types ):
    if self._databases:
      # Combine attributes from databases but try to keep the order (not using only a set)
      # because this order is used to build combos on graphical interface
      result = []
      set_result = set()
      for d in self._databases.itervalues():
        for a in d.getTypesKeysAttributes( *types ):
          if a not in set_result:
            result.append( a )
            set_result.add( a )
      return result
    return []
    
  
  def getTypesFormats( self, *types ):
    if self._databases:
      return set( chain( *(d.getTypesFormats( *types ) for d in self._databases.itervalues() ) ) )
    return ()

  def currentThreadCleanup( self ):
    for database in self._iterateDatabases( {}, {} ):
      database.currentThreadCleanup()
  
  
  def newFormat( self, name, patterns ):
    for database in self._iterateDatabases( {}, {} ):
      database.newFormat( name, patterns )
<|MERGE_RESOLUTION|>--- conflicted
+++ resolved
@@ -839,27 +839,8 @@
       raise DatabaseError( _( 'Database "%(database)s" cannot reference file "%(filename)s"' ) % { 'database': self.name,  'filename': fileName } )
     return defaultValue
 
-<<<<<<< HEAD
-=======
-  def createDiskItemFromFormatExtension( self, fileName, defaultValue=Undefined ):
     #print '!createDiskItemFromFormatExtension!', self.name, fileName
-    format, ext, noExt = self.formats._findMatchingFormat( fileName )
     #print '!createDiskItemFromFormatExtension!', format, ext, noExt
-    if format is not None:
-      extensions = format.extensions()
-      if len( extensions ) == 1:
-        files = [ noExt + '.' + ext ]
-      else:
-        files = [ noExt + '.' + ext for ext in extensions ]
-      diskItem = File( noExt, None )
-      diskItem.format = getFormat( str(format.name) )
-      diskItem.type = None
-      diskItem._files = files
-      return diskItem
-    if defaultValue is Undefined:
-      raise DatabaseError( _( 'Database "%(database)s" has no format to recognise "%(filename)s"' ) % { 'database': self.name,  'filename': fileName } )
-    return None
->>>>>>> cb88d251
     
   def changeDiskItemFormat( self, diskItem, newFormat ):
     #print '!changeDiskItemFormat!', self.name, diskItem, newFormat, type( newFormat )
