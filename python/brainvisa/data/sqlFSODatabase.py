# -*- coding: utf-8 -*-
#  This software and supporting documentation are distributed by
#      Institut Federatif de Recherche 49
#      CEA/NeuroSpin, Batiment 145,
#      91191 Gif-sur-Yvette cedex
#      France
#
# This software is governed by the CeCILL license version 2 under
# French law and abiding by the rules of distribution of free software.
# You can  use, modify and/or redistribute the software under the 
# terms of the CeCILL license version 2 as circulated by CEA, CNRS
# and INRIA at the following URL "http://www.cecill.info". 
#
# As a counterpart to the access to the source code and  rights to copy,
# modify and redistribute granted by the license, users are provided only
# with a limited warranty  and the software's author,  the holder of the
# economic rights,  and the successive licensors  have only  limited
# liability.
#
# In this respect, the user's attention is drawn to the risks associated
# with loading,  using,  modifying and/or developing or reproducing the
# software by the user in light of its specific status of free software,
# that may mean  that it is complicated to manipulate,  and  that  also
# therefore means  that it is reserved for developers  and  experienced
# professionals having in-depth computer knowledge. Users are therefore
# encouraged to load and test the software's suitability as regards their
# requirements in conditions enabling the security of their systems and/or 
# data to be ensured and,  more generally, to use and operate it in the 
# same conditions as regards security.
#
# The fact that you are presently reading this means that you have had
# knowledge of the CeCILL license version 2 and that you accept its terms.
import sys
import os, re

import time
from itertools import izip, chain
from StringIO import StringIO
import cPickle

from soma.minf.api import readMinf
from soma.html import htmlEscape
from soma.sorted_dictionary import SortedDictionary
from soma.undefined import Undefined
from soma.translation import translate as _
from soma.path import split_path, relative_path
from soma.somatime import timeDifferenceToString
from soma.uuid import Uuid
from soma.notification import Notifier
from soma.databases.api import sqlite3, ThreadSafeSQLiteConnection

from fileSystemOntology import FileSystemOntology, SetContent
from neuroProcesses import diskItemTypes, getDiskItemType
import neuroProcesses, neuroConfig
from neuroException import showWarning
from neuroDiskItems import getFormat, getFormats, Format, FormatSeries, File, Directory, getAllFormats
from neuroException import HTMLMessage
from brainvisa.data.patterns import DictPattern
from brainvisa.data.sql import mangleSQL, unmangleSQL
from brainvisa.data.fileformats import FileFormats
from brainvisa.data.directory_iterator import DirectoryIterator, VirtualDirectoryIterator

out = sys.stdout

#------------------------------------------------------------------------------
class CombineGet( object ):
  def __init__( self, *args ):
    self.__objects = args
  
  def get( self, key, default=None ):
    for o in self.__objects:
      v = o.get( key, Undefined )
      if v is not Undefined:
        return v
    return default


  def __getitem__( self, key ):
    for o in self.__objects:
      v = o.get( key, Undefined )
      if v is not Undefined:
        return v
    raise KeyError( key )

  def copy( self ):
    result = self.__objects[ 0 ].copy()
    for d in self.__objects[ 1: ]:
      for k, v in d.iteritems():
        result.setdefault( k, v )
    return result

#------------------------------------------------------------------------------
def _indicesForTuplesWithMissingValues( n ):
  if n > 0:
    for i in xrange( n ):
      yield ( i, )
      for t in _indicesForTuplesWithMissingValues( n-i-1 ):
        yield ( i, ) + tuple(j+i+1 for j in t)

#------------------------------------------------------------------------------
def tupleWithMissingValues( t, tpl, missingValue ) :
  result = list()
  for i in xrange(len(tpl)) :
    if (i in t ) :
      result += tuple((missingValue, ))
    else :
      result += tuple((tpl[i],))
  
  return tuple(result)

#------------------------------------------------------------------------------
def tuplesWithMissingValues( tpl, missingValue ):
  yield tpl
  for t in _indicesForTuplesWithMissingValues( len( tpl ) ):
    yield tupleWithMissingValues( t, tpl, missingValue )
    

#------------------------------------------------------------------------------
class DatabaseError( Exception ):
  pass
  

#------------------------------------------------------------------------------
class NotInDatabaseError( DatabaseError ):
  pass


#------------------------------------------------------------------------------
class Database( object ):

  _all_formats = None
  @property
  def formats( self ):
    if Database._all_formats is None:
      # Build list of all formats used in BrainVISA
      Database._all_formats = FileFormats( 'All formats' )
      formatsAlreadyDefined = set( ( 'Directory', 'Graph', 'Graph and data' ,'mdata file' ) )
      Database._all_formats.newFormat( 'Graph and data', ( 'arg', 'd|data' ) )
      Database._all_formats.newAlias( 'Graph', 'Graph and data' )
      for format in (i for i in getAllFormats() if not i.name.startswith( 'Series of ' )):
        if isinstance( format, FormatSeries ) or format.name == 'mdata file': continue
        if format.name not in formatsAlreadyDefined:
          patterns = []
          for p in format.patterns.patterns:
            p = p.pattern
            dotIndex = p.find( '.' )
            if dotIndex < 0:
              break
            patterns.append( p[ dotIndex + 1 : ] )
          Database._all_formats.newFormat( format.name, patterns )
          formatsAlreadyDefined.add( format.name )
    return Database._all_formats
  
  
  @staticmethod
  def getAttributeValues( attributeName, selection, required, default=Undefined ):
    r = required.get( attributeName, Undefined )
    s = selection.get( attributeName, default )
    if s is Undefined:
      if r is Undefined:
        return []
      if r is None or isinstance( r, basestring ):
        return [ r ]
      return r
    if s is None or isinstance( s, basestring ):
      s = [ s ]
    if r is Undefined:
      return s
    if r is None or isinstance( r, basestring ):
      r = set( [ r ] )
    else:
      r = set( r )
    i = r.intersection( s )
    if i: return list( i )
    return list( r )

  def __init__(self):
    # a notifier that notifies database update
    self.onUpdateNotifier=Notifier()

  
  
  def insertDiskItem( self, item, **kwargs ):
    self.insertDiskItems( ( item, ), **kwargs )
  

  def removeDiskItem( self, item, **kwargs ):
    self.removeDiskItems( ( item, ), **kwargs )
  

  def findOrCreateDiskItems( self, selection={}, **required ):
    fullPaths = set()
    for item in self.findDiskItems( selection, **required ):
      fullPaths.add( item.fullPath() )
      yield item
    for item in self.createDiskItems( selection, **required ):
      if item.fullPath() not in fullPaths:
        yield item
  
  
  def findDiskItem( self, *args, **kwargs ):
    item = None
    for i in self.findDiskItems( *args, **kwargs ):
      if item is None:
        item = i
      else:
        # At least two values found ==> return None
        return None
    return item


  def findOrCreateDiskItem( self, *args, **kwargs ):
    item = None
    for i in self.findOrCreateDiskItems( *args, **kwargs ):
      if item is None:
        item = i
      else:
        # At least two values found ==> return None
        return None
    return item


  def currentThreadCleanup( self ):
    pass


  def createDiskItemFromFormatExtension( self, fileName, defaultValue=Undefined ):
    format, ext, noExt = self.formats._findMatchingFormat( fileName )
    if format is not None:
      extensions = format.extensions()
      if len( extensions ) == 1:
        files = [ noExt + '.' + ext ]
      else:
        files = [ noExt + '.' + ext for ext in extensions ]
      diskItem = File( noExt, None )
      diskItem.format = getFormat( str(format.name) )
      diskItem.type = None
      diskItem._files = files
      return diskItem
    if defaultValue is Undefined:
      raise DatabaseError( _( 'No format is matching filename "%s"' ) % fileName )
    return None



#------------------------------------------------------------------------------
#dbg# import weakref
class SQLDatabase( Database ):
  class CursorProxy( object ):
#dbg#     _allProxy = weakref.WeakKeyDictionary()
    _proxyId = 0
    _executeCount = 0
    
    def __init__( self, cursor ):
      self.__cursor = cursor
      self._id = self._proxyId
      SQLDatabase.CursorProxy._proxyId += 1
#dbg#       self._debugMessage( 'create' )
#dbg#       self._allProxy[ self ] = None
    
    def execute( self, *args, **kwargs ):
      #SQLDatabase.CursorProxy._executeCount += 1
      self._debugMessage( 'execute:' + str( SQLDatabase.CursorProxy._executeCount ) + ' ' + args[0] )
      return self.__cursor.execute( *args, **kwargs )
    
    def executemany( self, *args, **kwargs ):
      #SQLDatabase.CursorProxy._executeCount += 1
      self._debugMessage( 'executemany:' + str( SQLDatabase.CursorProxy._executeCount ) + ' ' + args[0] )
      return self.__cursor.executemany( *args, **kwargs )
    
    def close( self ):
#dbg#       self._debugMessage( 'close' )
      self.__cursor.close()
      del self.__cursor
      
    def _debugMessage( self, message ):
      print >> sys.stderr, '!cursor!', self._id, ':', message


  def __init__( self, sqlDatabaseFile, directory, fso=None, context=None, otherSqliteFiles=[] ):
    super(SQLDatabase, self).__init__()
    self._connection = None
    self.name = os.path.normpath( directory )
    if sqlDatabaseFile not in ( '', ':memory:' ):
      self.sqlDatabaseFile = os.path.normpath( os.path.abspath( sqlDatabaseFile ) )
    else:
      self.sqlDatabaseFile = sqlDatabaseFile
    self.directory = os.path.normpath( directory )
    if not os.path.exists( self.directory ):
        raise ValueError( HTMLMessage(_t_('<em>%s</em> is not a valid directory') % str( self.directory )) )
    minf = os.path.join( self.directory, 'database_settings.minf' )
    if fso is None:
      if os.path.exists(minf):
        fso = readMinf( minf )[ 0 ].get( 'ontology', 'brainvisa-3.0' )
      else:
        fso='brainvisa-3.0'
    self.fso = FileSystemOntology.get( fso )
    self.otherSqliteFiles=otherSqliteFiles
    self._mustBeUpdated = False
    
    self.keysByType = {}
    self._tableAttributesByTypeName = {}
    self._nonMandatoryKeyAttributesByType = {}
    self.ruleSelectionByType = {}
    self._attributesEditionByType = {}
    self._formatsByTypeName = {}
    for type, rules in self.fso.typeToPatterns.iteritems():
      keys = []
      ruleSelectionByAttributeValue = []
      defaultAttributesValues = {}
      rulesDictionary = SortedDictionary()
      rulesByLOPA = {}
      editableAttributes = set()
      selectedValueAttributes = {}
      nonMandatoryKeyAttributes = set()
      for rule in rules:
        nonMandatoryKeyAttributes.update( rule.nonMandatoryKeyAttributes )
        for n, v in rule.defaultAttributesValues.iteritems():
          vv = defaultAttributesValues.get( n, Undefined )
          if vv is Undefined:
            defaultAttributesValues[ n ] = v
          else:
            if v != vv:
              raise DatabaseError( _( 'Two different values (%(v1)s and %(v2)s) found for default attribute "%(key)s" of type "%(type)s"' ) %
                                { 'v1': repr( v ), 'v2': repr( vv ), 'key': n, 'type': type.name } )
          defaultAttributesValues[ n ] = v
        rulesByLOPA.setdefault( tuple( rule.pattern.namedRegex() ), [] ).append( rule )
        if rule.formats:
          for format in rule.formats:
            typeFormats = self._formatsByTypeName.setdefault( type.name, [] )
            formatName = self.formats.getFormat( format.name, format ).name
            if formatName not in typeFormats:
              typeFormats.append( formatName )
      for lopa, lopaRules in rulesByLOPA.iteritems():
        for n in lopa:
          editableAttributes.add( n )
        if len( lopaRules ) > 1:
          key = list( lopa )
          localAttributesValues = {}
          for rule in lopaRules:
            for n, v in rule.localAttributes:
              ev = localAttributesValues.get( n )
              if ev is None:
                localAttributesValues[ n ] = v
              elif ev != v:
                if n not in key:
                  key.append( n )
                if n not in ruleSelectionByAttributeValue:
                  ruleSelectionByAttributeValue.append( n )
        else:
          key = lopa
        for a in key:
          if a not in keys:
            keys.append( a )
      
      ruleSelectionByMissingKeyAttributes = []
      for rule in rules:
        for n in keys:
          if n not in ruleSelectionByAttributeValue and n not in rule.pattern.namedRegex() and n not in ruleSelectionByMissingKeyAttributes:
            ruleSelectionByMissingKeyAttributes.append( n )
      for rule in rules:
        localAttributes = dict( rule.localAttributes )
        for n, v in localAttributes.iteritems():
          selectedValueAttributes.setdefault( n, set() ).add( v )
        ruleWithMissingValues = tuplesWithMissingValues(tuple((localAttributes.get(n, '') for n in ruleSelectionByAttributeValue)), '')
        ruleSelection = tuple(((not(n in rule.pattern.namedRegex())) for n in ruleSelectionByMissingKeyAttributes))
        ruleKeys = set((t, ruleSelection) for t in ruleWithMissingValues)
        #if rulesDictionary.has_key( ruleKey ):
          #raise ValueError( 'Two rules with the same selecion key' )
        for ruleKey in ruleKeys:
          rulesDictionary.setdefault( ruleKey, [] ).append( rule )
      # Sort rules by priorityOffset
      for rules in rulesDictionary.itervalues():
        if len( rules ) > 1:
          rules.sort( lambda x, y: cmp( y.priorityOffset, x.priorityOffset ) )
      self.keysByType[ type ] = keys
      self._tableAttributesByTypeName[ type.name ] = list( keys )
      for a in selectedValueAttributes:
        if a not in self._tableAttributesByTypeName[ type.name ]:
          self._tableAttributesByTypeName[ type.name ].append( a )
      self._nonMandatoryKeyAttributesByType[ type.name ] = nonMandatoryKeyAttributes
      self.ruleSelectionByType[ type.name ] = ( ruleSelectionByAttributeValue, ruleSelectionByMissingKeyAttributes, rulesDictionary, defaultAttributesValues )
      self._attributesEditionByType[ type.name ] = ( editableAttributes, selectedValueAttributes )
      
    
    self.typesWithTable = set()
    self._childrenByTypeName = {}
    for type in diskItemTypes.itervalues():
      self._childrenByTypeName.setdefault( type.name, set() ).add( type.name )
      p = type.parent
      while p is not None:
        self._childrenByTypeName.setdefault( p.name, set() ).add( type.name )
        p = p.parent
      if self.keysByType.get( type ) is not None:
        self.typesWithTable.add( type )
    self.typesParentOfATypeWithTable = set()
    for type in self.typesWithTable:
      parent = type.parent
      while parent:
        if parent not in self.typesWithTable:
          self.typesParentOfATypeWithTable.add( parent )
        parent = parent.parent
    self.typesWithTable = set((t.name for t in self.typesWithTable))
    self.keysByType = dict( ((t.name,v) for t,v in self.keysByType.iteritems()))
    
    # init of _tableFieldsAndInsertByTypeName
    self._tableFieldsAndInsertByTypeName = {}
    for type in self.typesWithTable:
      tableName = type
      tableFields = [ '_uuid', '_format', '_name' ] + [mangleSQL(i) for i in self._tableAttributesByTypeName[ type ]]
      tableAttributes = [ '_uuid', '_format', '_name' ] + [i for i in self._tableAttributesByTypeName[ type ]]
      sql = 'INSERT INTO ' + '"' + tableName + '" (' + ', '.join( (i for i in tableFields) ) + ') VALUES (' + ', '.join( ('?' for i in tableFields) ) + ')'
      self._tableFieldsAndInsertByTypeName[ type ] = ( tableName, tableFields, tableAttributes, sql )

    # Determine if the database needs update
    if os.path.exists( self.sqlDatabaseFile ):
      if self.fso.lastModification > os.stat(self.sqlDatabaseFile).st_mtime:
        self._mustBeUpdated = True
        neuroProcesses.defaultContext().write("Database ",  self.name, " must be updated because the database file is too old." )
        #showWarning( _( 'ontology "%(ontology)s" had been modified, database "%(database)s" should be updated. Use the process : Data Management =&gt; Update databases.' ) % { 'ontology': self.fso.name, 'database': self.name } )
      else: # database seem to be up to date but let's check if all the types tables exist
        if not self.checkTables():
          self._mustBeUpdated=True
          neuroProcesses.defaultContext().write( "Database ",  self.name, " must be updated because some types tables are missing." )
    else :
      if (self.sqlDatabaseFile != ":memory:") and (len(os.listdir(self.directory)) > 1): # there is at least database_settings.minf
        self._mustBeUpdated = True
        neuroProcesses.defaultContext().write( "Database ",  self.name, " must be updated because there is no database file." )
      else: # if database directory is empty , it is a new database or it is in memory -> automatically update
        if self.createTables():
          self.update( context=context)
    # do not update automatically enven if the database sqlite file doesn't exists, ask the user.
    #if self.createTables():
      #self.update( context=context)
    if self.otherSqliteFiles: # if there are other sqlite files, the database might have been modified by other version of brainvisa
      # update or not depends on the value of databaseVersionSync option
      if ((neuroConfig.databaseVersionSync is None) and (not neuroConfig.setup)):
        neuroConfig.chooseDatabaseVersionSyncOption(context)
      if neuroConfig.databaseVersionSync == 'auto':
        self._mustBeUpdated = True
        neuroProcesses.defaultContext().write( "Database ",  self.name, " must be updated because it has been used with other versions of Brainvisa." )
  
  
  def update( self, directoriesToScan=None, recursion=True, context=None ):
    if context is not None:
      context.write( self.name + ': parse directories and insert items' )
    t0 = time.time()
    self.insertDiskItems( ( i for i in self.scanDatabaseDirectories( directoriesToScan=directoriesToScan, recursion=recursion ) if i.type is not None ), update=True )
    duration = time.time() - t0
    cursor = self._getDatabaseCursor()
    try:
      fileCount = cursor.execute( 'select COUNT(*) from _filenames_' ).fetchone()[0]
      diskItemCount = cursor.execute( 'select COUNT(*) from _diskitems_' ).fetchone()[0]
    finally:
      self._closeDatabaseCursor( cursor )
    if context is not None:
      context.write( self.name + ':', fileCount, 'files are stored as', diskItemCount, 'DiskItems in', timeDifferenceToString( duration ) )
    # notifies the update to potential listeners
    self.onUpdateNotifier.notify()
  
  
  def clear( self, context=None ):
    if ((neuroConfig.databaseVersionSync=='auto') and self.otherSqliteFiles):
      for f in self.otherSqliteFiles:
        if os.path.exists(f):
          os.remove(f)
        if os.path.exists(f+".minf"):
          os.remove(f+".minf")
      if context is not None:
        context.write("Delete other versions of database cache files : "+unicode(self.otherSqliteFiles))
      self.otherSqliteFiles=[]
    cursor = self._getDatabaseCursor()
    try:
      tables = cursor.execute( 'SELECT name FROM sqlite_master WHERE type="table"' ).fetchall()
      for table in tables:
        cursor.execute( 'DROP TABLE "' + table[0] + '"' )
      cursor.execute( 'VACUUM' )
    finally:
      self._closeDatabaseCursor( cursor )
    self._connection.closeSqliteConnections()
    self.currentThreadCleanup()
    self._connection=None
    self.createTables( context=context )
  
  
  def fsoToHTML( self, fileName ):
    out = open( fileName, 'w' )
    print >> out, '<html>\n<body>\n<center><h1>' + self.fso.name + '</h1></center>'
    for type in sorted( self.keysByType ):
      print >> out, '<h3 id="' + htmlEscape( type ) + '">' + htmlEscape( type ) + '</h3><blockquote>'
      parentType = getDiskItemType( type ).parent
      if parentType is not None:
        print >> out, '<b>Parent types:<blockquote>'
        while parentType is not None:
          t = htmlEscape( parentType.name )
          print >> out, '<a href="#' + t + '">' + htmlEscape( t ) + '</a></p>'
          parentType = parentType.parent
        print >> out, '</blockquote>'
      key = self.keysByType[ type ]
      print >> out, '<b>Key: </b><font color="blue">' + htmlEscape( unicode( key ) ) + '</font><p>'
      nonMandatory = self._nonMandatoryKeyAttributesByType[ type ]
      if nonMandatory:
        print >> out, '<blockquote><b>Non mandatory key attributes: </b>' + htmlEscape( tuple( nonMandatory ) ) + '<p>'
      ruleSelectionByAttributeValue, ruleSelectionByMissingKeyAttributes, rulesDictionary, defaultAttributesValues = self.ruleSelectionByType[ type ]
      if defaultAttributesValues:
        print >> out, '<b>Default attributes values:</b><blockquote>'
        for n, v in defaultAttributesValues.iteritems():
          print >> out, n + ' = ' + htmlEscape( repr(v) ) + '<br/>'
        print >> out, '</blockquote>'
      if ruleSelectionByAttributeValue or ruleSelectionByMissingKeyAttributes:
        print >> out, '<b>Rules selection key: </b><font color=darkgreen>' + htmlEscape( unicode( ruleSelectionByAttributeValue ) ) + '</font> <font color=blue>' + htmlEscape( unicode( ruleSelectionByMissingKeyAttributes ) ) + '</font><p>'
      for ruleKey, rules in rulesDictionary.iteritems():
        #print >> out,'<font color=darkgreen>' + htmlEscape( unicode( ruleKey[0] ) ) + '</font> <font color=blue>' + htmlEscape( unicode( ruleKey[1] ) ) + '</font><blockquote>'
        if len( rules ) > 1:
          print >> out, '<hr>'
        for rule in rules:
          print >> out, htmlEscape( unicode( rule.pattern.pattern ) ) + '<br/>'
          print >> out, '<blockquote>'
          print >> out, '<b>Formats: </b>' + htmlEscape( repr(rule.formats) ) + '<br/>'
          print >> out, 'Rule selection key: <font color=darkgreen>' + htmlEscape( unicode( ruleKey[0] ) ) + '</font> <font color=blue>' + htmlEscape( unicode( ruleKey[1] ) ) + '</font><br/>'
          print >> out, 'Priority offset: ' + str(rule.priorityOffset) + '<br/>'
          if rule.localAttributes:
            for n in key:
              if n in rule.pattern.namedRegex() or n in ruleSelectionByAttributeValue: continue
              f = '<font color=blue>'
              nf = '</font>'
              print >> out, f + n + " = ''" + nf + '<br/>'
            for n, v in rule.localAttributes:
              if n in rule.pattern.namedRegex(): continue
              if n in ruleSelectionByAttributeValue:
                f = '<font color=darkgreen>'
                nf = '</font>'
              else:
                f = nf = ''
              print >> out, f + n + ' = ' + htmlEscape( repr(v) ) + nf + '<br/>'
          print >> out, '</blockquote>'
        if len( rules ) > 1:
          print >> out, '<hr>'
        #print >> out, '</blockquote>'
      print >> out, '</blockquote></blockquote>'
    print >> out, '</body>\n<//html>\n'
    out.close()
  
  
  def _getDatabaseCursor( self ):
    databaseFile=self.sqlDatabaseFile
    if not (os.path.exists(self.sqlDatabaseFile)):
      databaseFile=':memory:'
    if self._connection is None:
      self._connection = ThreadSafeSQLiteConnection( databaseFile, 20, isolation_level="EXCLUSIVE" )
    #cursor = self.CursorProxy( self._connection._getConnection().cursor() )
    cursor = self._connection._getConnection().cursor()
    return cursor
  
  
  def _closeDatabaseCursor( self, cursor, rollback=False ):
    if self._connection is not None:
      cursor.close()
      connection = self._connection._getConnection()
      if rollback:
        connection.rollback()
      else:
        connection.commit()
  
  
  def currentThreadCleanup( self ):
    if self._connection is not None:
      self._connection.currentThreadCleanup()
  
  
  def createTables( self, context=None ):
    # if the database file is created by sqlite, the write permission is given only for the current user, not for the group, so the database cannot be shared
    if not os.path.exists( self.sqlDatabaseFile ) and self.sqlDatabaseFile not in ( '', ':memory:' ):
      f=open(self.sqlDatabaseFile, "w")
      f.close()
    cursor = self._getDatabaseCursor()
    try:
      self._tableFieldsAndInsertByTypeName = {}
      create = True
      try:
        cursor.execute( 'PRAGMA synchronous =  0' )
        cursor.execute( 'CREATE TABLE _DISKITEMS_ (_uuid CHAR(36) PRIMARY KEY, _diskItem TEXT)' )
      except sqlite3.OperationalError:
        create = False
      if create:
        if context is not None:
          context.write( 'Generating database tables for', self.name )
        cursor.execute( 'CREATE TABLE _FILENAMES_ (filename VARCHAR PRIMARY KEY, _uuid CHAR(36))' )
        cursor.execute( 'CREATE INDEX _IDX_FILENAMES_ ON _FILENAMES_ (filename, _uuid)' )
      for type in self.typesWithTable:
        #tableName = mangleSQL(type.name)
        tableName = type
        tableFields = [ '_uuid', '_format', '_name' ] + [mangleSQL(i) for i in self._tableAttributesByTypeName[ type ]]
        tableAttributes = [ '_uuid', '_format', '_name' ] + [i for i in self._tableAttributesByTypeName[ type ]]
        if create:
          sql = 'CREATE TABLE ' + '"' + tableName + '" (_uuid CHAR(36) PRIMARY KEY, ' + ', '.join( (i + ' VARCHAR' for i in tableFields[1:]) ) + ')'
          #print '!createTables!', sql
          cursor.execute( sql )
          # create index
          keys = self.keysByType[ type ]
          if keys:
            sql = 'CREATE INDEX "IDX_' + tableName + '" ON "' + tableName + '" ( ' + ', '.join([mangleSQL(i) for i in keys]) + ')'
            cursor.execute( sql )
        sql = 'INSERT INTO ' + '"' + tableName + '" (' + ', '.join( (i for i in tableFields) ) + ') VALUES (' + ', '.join( ('?' for i in tableFields) ) + ')'
        self._tableFieldsAndInsertByTypeName[ type ] = ( tableName, tableFields, tableAttributes, sql )
    except:
      self._closeDatabaseCursor( cursor, rollback=True )
      raise
    else:
      self._closeDatabaseCursor( cursor )
    # Save, in the database directory, an HTML file corresponding to database ontology
    if create and os.path.exists( self.sqlDatabaseFile ):
      html = os.path.join( os.path.dirname( self.sqlDatabaseFile ), 'database_fso.html' )
      self.fsoToHTML( html )
    return create

  def checkTables(self):
    """
    Checks if all types currently defined in the database ontology have a matching table in the sqlite database.
    It may be not the case when the database have been update with a version of brainvisa that has not all the toolboxes. It should then be updated.
    """
    cursor = self._getDatabaseCursor()
    tablesExist=False
    try:
      try:
        res=cursor.execute( "SELECT name FROM sqlite_master WHERE type='table' ORDER BY name" )
        tables=set([t[0] for t in res.fetchall()]) # fetchall returns a list of tuples
        tablesExist=self.typesWithTable.issubset(tables) # there are also tables for diskitems and filenames which does match a specific type.
      except sqlite3.OperationalError, e:
        neuroProcesses.defaultContext().warning(e.message)
    finally:
      self._closeDatabaseCursor( cursor )
    return tablesExist

  def insertDiskItems( self, diskItems, update=False ):
    cursor = self._getDatabaseCursor()
    try:
      for diskItem in diskItems:
        #print '!insertDiskItems!', diskItem
        if diskItem.type is None:
          raise DatabaseError( _('Cannot insert an item wthout type in a database: %s') % ( unicode( diskItem ), ) )
        try:
          uuid = str( diskItem.uuid() )
        except RuntimeError:
          uuid = str( diskItem.uuid( saveMinf=False ) )
        if diskItem._write:
          diskItem.readAndUpdateMinf()
          diskItem._write = False
        
        if diskItem.format :
          format = self.formats.getFormat( diskItem.format.name,diskItem.format).name
        else :
          format = None
        
        diskItem._globalAttributes.pop("_database", None)
        state =  {
          'isDirectory': isinstance( diskItem, Directory ),
          'type': diskItem.type.name,
          'format': format,
          'name': relative_path(diskItem.name, self.directory),
          '_files': [ relative_path(f, self.directory) for f in diskItem._files ],
          '_localAttributes': diskItem._localAttributes,
          '_globalAttributes': diskItem._globalAttributes,
          '_minfAttributes': diskItem._minfAttributes,
          '_otherAttributes': diskItem._otherAttributes,
          '_uuid': diskItem._uuid,
          '_priority': getattr( diskItem, '_priority', 0 ),
        }
        minf = cPickle.dumps( state )
        diskItem._globalAttributes["_database"]=self.name
        #f = StringIO()
        #writeMinf( f, ( state, ) )
        #minf = f.getvalue()
        ## decode the minf string to pass a unicode string  to the sqlite database
        #minf = minf.decode("utf-8")
        try:
          cursor.execute( 'INSERT INTO _DISKITEMS_ (_uuid, _diskItem) VALUES (? ,?)', ( uuid, minf ) )
          delete = False
        except sqlite3.IntegrityError, e:
          # an item with the same uuid is already in the database
          uuid = cursor.execute( 'SELECT _uuid FROM _FILENAMES_ WHERE filename=?', ( relative_path(diskItem.fullPath(), self.directory), ) ).fetchone()
          if uuid:
            uuid = uuid[ 0 ]
            # diskItem file name is in the database
            if update:
              if uuid == str( diskItem._uuid ):
                delete = True
                cursor.execute( 'UPDATE _DISKITEMS_ SET _diskItem=? WHERE _uuid=?', ( minf, uuid ) )
              else:
                raise DatabaseError( 'Cannot insert "%s" because its uuid is in conflict with the uuid of another file in the database' % diskItem.fullPath() )
            else:
              raise DatabaseError( 'Cannot insert "%s" because it is already in the database' % diskItem.fullPath() )
          else:
            # diskItem file name is not in the database ==> DiskItem's uuid is changed
            # commit changes
            self._closeDatabaseCursor( cursor )
            cursor = self._getDatabaseCursor()
            print >> sys.stderr, _( 'Warning: changed uuid of "%(newDiskItem)s" because another file has the same uuid: %(uuid)s' ) % {
                'newDiskItem': repr( diskItem ),
                'uuid': str( uuid ),
              }
            delete = False
            diskItem.setUuid( Uuid() )
            uuid = str( diskItem._uuid )
            state[ '_uuid' ] = diskItem._uuid
            #f = StringIO()
            #writeMinf( f, ( state, ) )
            #minf = f.getvalue()
            minf = cPickle.dumps( state )
            cursor.execute( 'INSERT INTO _DISKITEMS_ (_uuid, _diskItem) VALUES (? ,?)', ( uuid, minf ) )
        if delete:
          cursor.execute( 'DELETE FROM _FILENAMES_ WHERE _uuid=?', ( uuid, ) )
        try:
          cursor.executemany( 'INSERT INTO _FILENAMES_ (filename, _uuid) VALUES (? ,?)', (( relative_path(i, self.directory), uuid ) for i in diskItem.fullPaths()) )
        except sqlite3.IntegrityError, e:
          raise DatabaseError( unicode(e)+': file names = ' + repr(diskItem.fullPaths()) )
        
        values = [ uuid, format, os.path.basename( diskItem.fullPath() ) ]					
        if diskItem.type.name in self._tableFieldsAndInsertByTypeName:
          tableName, tableFields, tableAttributes, sql = self._tableFieldsAndInsertByTypeName[ diskItem.type.name ]
          for i in tableAttributes[3:]:
            v = diskItem.getHierarchy( i )
            if v is None:
              values.append( None )
            elif isinstance( v, basestring ):
              values.append( v )
            else:
              values.append( unicode( v ) )
          #print '!insertDiskItems!', sql, values, [ type(i) for i in values ]
          if delete:
            cursor.execute( 'DELETE FROM "' + tableName + '" WHERE _uuid=?', ( uuid, ) )
          cursor.execute( sql, values )
    except sqlite3.OperationalError, e:
      self._closeDatabaseCursor( cursor, rollback=True )
      raise DatabaseError( "Cannot insert items in database " + self.name + ": "+e.message+". You should update this database." )
    except:
      self._closeDatabaseCursor( cursor, rollback=True )
      raise
    else:
      self._closeDatabaseCursor( cursor )
  
  
  def removeDiskItems( self, diskItems, eraseFiles=False ):
    cursor = self._getDatabaseCursor()
    try:
      for diskItem in diskItems:
        uuid = str( diskItem.uuid( saveMinf=False ) )
        cursor.execute( 'DELETE FROM _DISKITEMS_ WHERE _uuid=?', ( uuid, ) )
        cursor.execute( 'DELETE FROM _FILENAMES_ WHERE _uuid=?', ( uuid, ) )
        tableName, tableFields, tableAttributes, sql = self._tableFieldsAndInsertByTypeName[ diskItem.type.name ]
        cursor.execute( 'DELETE FROM "' + tableName + '" WHERE _uuid=?', ( uuid, ) )
        if eraseFiles:
          diskItem.eraseFiles()
    except sqlite3.OperationalError, e:
      self._closeDatabaseCursor( cursor, rollback=True )
      raise DatabaseError( "Cannot remove items from database "+self.name+". You should update this database." )
    except:
      self._closeDatabaseCursor( cursor, rollback=True )
      raise
    else:
      self._closeDatabaseCursor( cursor )
  
  def _diskItemFromMinf(self, minf ):
    #if type(minf) is unicode:
      ## have to pass a str to readMinf and not a unicode because, xml parser will use encoding information written in the xml tag to decode the string. In brainvisa, all minf are encoded in utf-8
      #minf=minf.encode("utf-8")
    #f = StringIO( minf )
    #state = readMinf( f )[ 0 ]
    state = cPickle.loads( str( minf ) )
    if state[ 'isDirectory' ]:
      diskItem = Directory( os.path.join( self.directory, state[ 'name' ]), None )
    else:
      diskItem = File( os.path.join( self.directory, state[ 'name' ]), None )
    diskItem.type = getDiskItemType( str( state[ 'type' ] ) )
    f = state[ 'format' ]
    if f:
      diskItem.format = getFormat( str( f ) )
    #self.name = state[ 'name' ]
    diskItem._files = [ os.path.join( self.directory, f) for f in state[ '_files' ] ]
    diskItem._localAttributes = state[ '_localAttributes' ]
    diskItem._globalAttributes = state[ '_globalAttributes' ]
    diskItem._globalAttributes["_database"]=self.name
    diskItem._minfAttributes = state[ '_minfAttributes' ]
    diskItem._otherAttributes = state[ '_otherAttributes' ]
    diskItem._changeUuid( state.get( '_uuid' ) )
    diskItem._priority = state[ '_priority' ]
    return diskItem
  
  
  def getDiskItemFromUuid( self, uuid, defaultValue=Undefined ):
    cursor = self._getDatabaseCursor()
    minf=None
    try:
      sql = "SELECT _diskItem from _DISKITEMS_ WHERE _uuid='" + str( uuid ) + "'"
      minf = cursor.execute( sql ).fetchone()
    except sqlite3.OperationalError, e:
      neuroProcesses.defaultContext().warning( "Cannot question database "+self.name+". You should update this database." )
    finally:
      self._closeDatabaseCursor( cursor )
    if minf is not None:
      return self._diskItemFromMinf( minf[ 0 ] )
    if defaultValue is Undefined:
      raise DatabaseError( _( 'Database "%(database)s" contains no DiskItem with uuid %(uuid)s' ) % { 'database': self.name,  'uuid': str(uuid) } )
    return defaultValue
  
  
  def getDiskItemFromFileName( self, fileName, defaultValue=Undefined ):
    if fileName.startswith(self.directory):
      cursor = self._getDatabaseCursor()
      minf=None
      try:
        sql = "SELECT _diskItem FROM _FILENAMES_ F, _DISKITEMS_ D WHERE F._uuid=D._uuid AND F.filename='" + unicode( relative_path(fileName, self.directory) ) + "'"
        minf = cursor.execute( sql ).fetchone()
      except sqlite3.OperationalError, e:
        neuroProcesses.defaultContext().warning( "Cannot question database "+self.name+". You should update this database." )
      finally:
        self._closeDatabaseCursor( cursor )
      if minf is not None:
        return self._diskItemFromMinf( minf[ 0 ] )
    if defaultValue is Undefined:
      raise DatabaseError( _( 'Database "%(database)s" does not reference file "%(filename)s"' ) % { 'database': self.name,  'filename': fileName } )
    return defaultValue


  def createDiskItemFromFileName( self, fileName, defaultValue=Undefined ):
    diskItem = self.createDiskItemFromFormatExtension( fileName, None )
    if diskItem is not None:
      d=self.directory
      if fileName.startswith( d ):
        splitted = split_path( fileName[ len(d)+1: ] )
        if os.path.isdir(fileName):
          lastContent=[]
        else:
          lastContent=None
        content = reduce( lambda x,y: [(y,x)], reversed(splitted[:-1]), [ (os.path.basename(f), lastContent) for f in diskItem._files ] )
        vdi = VirtualDirectoryIterator( fileName[ :len(d) ], content )
        lastItem = None
        for item in self.scanDatabaseDirectories( vdi ):
          lastItem = item
        if lastItem is not None and fileName in lastItem.fullPaths():
          return lastItem
    if defaultValue is Undefined:
      raise DatabaseError( _( 'Database "%(database)s" cannot reference file "%(filename)s"' ) % { 'database': self.name,  'filename': fileName } )
    return defaultValue

    #print '!createDiskItemFromFormatExtension!', self.name, fileName
    #print '!createDiskItemFromFormatExtension!', format, ext, noExt
<<<<<<< HEAD
=======
    if format is not None:
      extensions = format.extensions()
      if len( extensions ) == 1:
        if ext:
          files = [ noExt + '.' + ext ]
        else:
          files = [ noExt ]
      else:
        files = [ noExt + '.' + ext for ext in extensions ]
      diskItem = File( noExt, None )
      diskItem.format = getFormat( str(format.name) )
      diskItem.type = None
      diskItem._files = files
      return diskItem
    if defaultValue is Undefined:
      raise DatabaseError( _( 'Database "%(database)s" has no format to recognise "%(filename)s"' ) % { 'database': self.name,  'filename': fileName } )
    return None
>>>>>>> a84c2634
    
  def changeDiskItemFormat( self, diskItem, newFormat ):
    #print '!changeDiskItemFormat!', self.name, diskItem, newFormat, type( newFormat )
    result = None
    newFormat = self.formats.getFormat( newFormat, None )
    if newFormat is not None:
      #print '!changeDiskItemFormat!  ', newFormat, 'found.'
      format, ext, noExt = self.formats._findMatchingFormat( diskItem.fullPath() )
      if format is not None:
        #print '!changeDiskItemFormat!  ', format, 'matching.'
        result = diskItem.clone()
        result.format = getFormat( str(format.name) )
        result._files = [ os.path.normpath( noExt + '.' + ext ) for ext in newFormat.extensions() ]
    return result
  
  
  def scanDatabaseDirectories( self, directoriesIterator=None, includeUnknowns=False, directoriesToScan=None, recursion=True, debugHTML=None ):
    if debugHTML:
      print >> debugHTML, '<html><body><h1>Scan log for database <tt>' + self.name + '</tt></h1>\n<h2>Directory</h2><blockquote>'
      print >> debugHTML, self.directory, '</blockquote>'
    scanner = [i for i in self.fso.content if isinstance(i,SetContent)][0].scanner
    if directoriesIterator is None:
      stack = [ ( DirectoryIterator(self.directory), scanner, { }, 0 ) ]
    else:
      stack = [ ( directoriesIterator, scanner, {  }, 0 ) ]
    while stack:
      itDirectory, scanner, attributes, priorityOffset = stack.pop( 0 )

      f = itDirectory.fullPath()
      if directoriesToScan is not None:
        ignore = True
        allowYield = False
        if recursion:
          for d in directoriesToScan:
            i = min( len(d), len(f) )
            if d[:i] == f[:i]:
              allowYield = len( f ) >= len( d )
              ignore = False
              break
        else:
          for d in directoriesToScan:
            i = min( len(d), len(f) )
            if d[:i] == f[:i]:
              allowYield = allowYield or f == d
              ignore = not allowYield and not len( f ) <= len( d )
              if allowYield and not ignore: break
        #print '!scanDatabaseDirectories! directory "' + f + '": ignore =', ignore, ', allowYield =', allowYield
        if ignore:
          continue
      else:
        allowYield = True
      if debugHTML:
        print >> debugHTML, '<h2>' + itDirectory.fullPath() + '</h2>\nparents attributes: ' + repr( attributes )
      directoryRules = []
      nonDirectoryRules = []
      for rule in getattr( scanner, 'rules', () ):
        if rule.scanner is not None:
          directoryRules.append( rule )
        else:
          nonDirectoryRules.append( rule )
      if debugHTML:
        print >> debugHTML, '<h3>Rules</h3><blockquote>'
        for rule in directoryRules:
          print >> debugHTML, '<font color=darkblue>' + htmlEscape( rule.pattern.pattern ) + ':</font>', rule.type, '<br>'
        for rule in nonDirectoryRules:
          print >> debugHTML, '<font color=darkgreen>' + htmlEscape( rule.pattern.pattern ) + ':</font>', rule.type, '<br>'
        print >> debugHTML, '</blockquote>'
      # Identify formats
      try:
        knownFormat, unknownFormat = self.formats.identify( itDirectory )
      except OSError, e:
        print >> sys.stderr, e
        knownFormat = unknownFormat = []
      
      if includeUnknowns and allowYield:
        for it in unknownFormat:
          diskItem = File( it.fileName(), None )
          diskItem._files = [ os.path.normpath( it.fullPath() ) ]
          diskItem._globalAttributes[ '_database' ] = self.name
          diskItem._identified = False
          yield diskItem
      if debugHTML:
        if unknownFormat:
          print >> debugHTML, '<h3>Unknown format</h3><blockquote>'
          for f in unknownFormat:
            print >> debugHTML, '<font color=red>' + repr( f.fullPath() ) + '</font><br>'
          print >> debugHTML, '</blockquote>'
        print >> debugHTML, '<h3>Items identification</h3><blockquote>'
      
      unknownType = []
      knownType = []
      nameSeriesGroupedItems = {}
      for nameWithoutExtension, files, minf, format, it in knownFormat:
        if format == 'Directory':
          # Find directories corresponding to a rule with a SetContent
          f = it.fileName()
          for rule in directoryRules:
            match = DictPattern.match( rule.pattern, f, attributes )
            if match is not None:
              a = attributes.copy()
              a.update( match )
              a.update( rule.localAttributes )
              stack.append( ( it, rule.scanner, a, priorityOffset + rule.priorityOffset ) )
              if allowYield and ( rule.type is not None or includeUnknowns ):
                diskItem = Directory( nameWithoutExtension, None )
                diskItem.type = rule.type
                diskItem.format = getFormat( 'Directory' )
                diskItem._files = [ os.path.normpath( f ) for f in files ]
                diskItem._globalAttributes[ '_database' ] = self.name
                diskItem._globalAttributes[ '_ontology' ] = self.fso.name
                diskItem._globalAttributes.update( a )
                diskItem._priority = priorityOffset + rule.priorityOffset
                diskItem._identified = True
                diskItem.readAndUpdateMinf()
                yield diskItem
                if debugHTML:
                  print >> debugHTML, '<font color=darkblue><b>', diskItem, ':</b>', diskItem.type, '</font> (' + htmlEscape( rule.pattern.pattern ) + ':' + str( rule.type ) + ')<br>'
              #if debugHTML:
                #print >> debugHTML, '<font color=darkorange><b>' + f + ':</b> ' + repr( match ) + '</font><br>'
              break
          else:
            #for rule in directoryRules:
              #print '  -->', rule.pattern
            if includeUnknowns:
              stack.append( ( it, None, attributes, priorityOffset ) )
              if allowYield:
                diskItem = Directory( nameWithoutExtension, None )
                diskItem._files = [ os.path.normpath( f ) for f in files ]
                diskItem._globalAttributes[ '_database' ] = self.name
                diskItem._identified = False
                yield diskItem
        else:
          diskItem = File( nameWithoutExtension, None )
          diskItem.format = getFormat( str( format ) )
          diskItem._files = [ os.path.normpath( os.path.join( itDirectory.fullPath(), i ) ) for i in files ]
          diskItem._globalAttributes[ '_database' ] = self.name
          for rule in nonDirectoryRules:
            if rule.formats and format not in rule.formatNamesInSet:
              if format != 'Graph and data' or 'Graph' not in rule.formatNamesInSet:
                continue
            match = DictPattern.match( rule.pattern, os.path.basename( nameWithoutExtension ), attributes )
            if match is not None:
              diskItem.type = rule.type
              name_serie = match.pop( 'name_serie', None )
              if name_serie is not None:
                key = ( diskItem.type, format, rule.pattern.pattern, tuple( match.itervalues() ) )
                groupDiskItem = nameSeriesGroupedItems.get( key )
                if groupDiskItem is None:
                  diskItem._globalAttributes[ '_ontology' ] = self.fso.name
                  diskItem._globalAttributes.update( attributes )
                  diskItem._globalAttributes.update( match )
                  diskItem._globalAttributes.update( rule.localAttributes )
                  diskItem._priority = priorityOffset + rule.priorityOffset
                  diskItem._identified = True
                  groupDiskItem = diskItem
                  match[ 'name_serie' ] = '#'
                  groupDiskItem.format = getFormat( str( 'Series of ' + format ) )
                  n = DictPattern.unmatch( rule.pattern, match, attributes )
                  groupDiskItem._files = [ os.path.normpath( os.path.join( itDirectory.fullPath(), n + '.' + i ) ) for i in self.formats.getFormat( format ).extensions() ]
                  groupDiskItem._setLocal( 'name_serie', set( ( name_serie, ) ) )
                  nameSeriesGroupedItems[ key ] = groupDiskItem
                else:
                  groupDiskItem._getLocal( 'name_serie' ).add( name_serie )
              elif allowYield:
                diskItem._globalAttributes[ '_ontology' ] = self.fso.name
                diskItem._globalAttributes.update( attributes )
                diskItem._globalAttributes.update( match )
                diskItem._globalAttributes.update( rule.localAttributes )
                diskItem._priority = priorityOffset + rule.priorityOffset
                diskItem.readAndUpdateMinf()
                diskItem._identified = True
                if debugHTML:
                  print >> debugHTML, '<font color=darkgreen><b>', diskItem, ':</b>', diskItem.type, '</font> (' + htmlEscape( rule.pattern.pattern ) + ':' + str( rule.type ) + ')<br>'
                yield diskItem
              break
          else:
            if allowYield and includeUnknowns:
              diskItem.readAndUpdateMinf()
              diskItem._identified = False
              yield diskItem
            unknownType.append( diskItem )
      if allowYield:
        for diskItem in nameSeriesGroupedItems.itervalues():
          diskItem._setLocal( 'name_serie', sorted( diskItem._getLocal( 'name_serie' ) ) )
          diskItem.readAndUpdateMinf()
          yield diskItem
      if debugHTML:
        for diskItem in nameSeriesGroupedItems.itervalues():
          print >> debugHTML, '<font color=darkgreen><b>', diskItem, ':</b> ', diskItem.type, repr( diskItem._getLocal( 'name_serie' ) ) + '</font><br>'
          #for f in diskItem.fullPaths()[ 1: ]:
            #print >> debugHTML, '&nbsp;' * 8 + f + '<br>'
          #print >> debugHTML, '</font>'
        for diskItem in unknownType:
          print >> debugHTML, '<font color=red>', diskItem.fullPath(), '(' + diskItem.format.name + ')</font><br>'
        
      if debugHTML:
        print >> debugHTML, '</blockquote>'
    
    if debugHTML:
      print >> debugHTML, '</body></html>'

  def findAttributes( self, attributes, selection={}, _debug=None, exactType=False, **required ):
    if exactType:
      types = set( self.getAttributeValues( '_type', selection, required ) )
    else:
      types = set( chain( *( self._childrenByTypeName.get( t, ()) for t in self.getAttributeValues( '_type', selection, required ) ) ) )
    if _debug is not None:
      print >> _debug, '!findAttributes!', repr(self.name), attributes, tuple( types ), selection, required
    for t in types:
      try:
        tableName, tableFields, tableAttributes, sql = self._tableFieldsAndInsertByTypeName[ t ]
      except KeyError:
        if _debug is not None:
          print >> _debug, '!findAttributes!  No table for type', t, 'in', repr(self.name)
        continue
      tableAttributes = [ '_diskItem' ] + tableAttributes
      tableFields = [ '_diskItem', 'T._uuid' ] + tableFields[1:]
      nonMandatoryKeyAttributes = self._nonMandatoryKeyAttributesByType[ t ]
      #if _debug is not None:
        #print >> _debug, '!findAttributes!  tableFields(', repr( t ), ') =', repr( tableFields )
      select = []
      tupleIndices = []
      for a in attributes:
        if a == '_type':
          tupleIndices.append( 1 )
          continue
        try:
          i = tableAttributes.index( a )
          select.append( tableFields[ i ] )
          tupleIndices.append( len( select ) + 1 )
        except ValueError:
          tupleIndices.append( 0 )
          continue
      typeOnly = False
      if not select:
        if [i for i in tupleIndices if i != 0]:
          select = [ 'COUNT(*)' ]
          typeOnly = True
        else:
          if _debug is not None:
            print >> _debug, '!findAttributes!  No attribute selected for type', t, 'in', repr(self.name), 'possible values are:', tableAttributes
          continue
      where = {}
      for f, a in izip( tableFields, tableAttributes ):
        if a in required or a not in nonMandatoryKeyAttributes:
          v = self.getAttributeValues( a, selection, required )
          #if _debug is not None:
            #print >> _debug, '!findAttributes!  getAttributeValues(', repr( a ), ', ... ) =', repr( v )
          if v:
            where[ f ] = v
      sql = 'SELECT DISTINCT ' + ', '.join( select ) + " FROM '" + tableName + "' T, _DISKITEMS_ D WHERE T._uuid=D._uuid"
      if where:
        sqlWhereClauses = []
        for f, v in where.iteritems():
          if v is None:
            sqlWhereClauses.append( f + '=NULL' )
          elif isinstance( v, basestring ):
            sqlWhereClauses.append( f + "='" + v + "'" )
          else:
            #sqlWhereClauses.append( f + ' IN (' + ','.join( (('NULL' if i is None else "'" + i +"'") for i in v) ) + ')' )
            whereParts = list()
            for i in v :
              if i is None :
                whereParts += ('NULL', )
              else :
                whereParts += ("'" + i +"'", )
            sqlWhereClauses.append( f + ' IN (' + ','.join( whereParts ) + ')' )
        sql += ' AND ' + ' AND '.join( sqlWhereClauses )
      if _debug is not None:
        print >> _debug, '!findAttributes! ->', sql
      cursor = self._getDatabaseCursor()
      sqlResult=[]
      try:
        try:
          sqlResult = cursor.execute( sql ).fetchall()
        except sqlite3.OperationalError, e:
          neuroProcesses.defaultContext().warning(e.message)
      finally:
        self._closeDatabaseCursor( cursor )
      for tpl in sqlResult:
        if typeOnly:
          if tpl[0] > 0:
            yield tuple( (( None, t )[i] for i in tupleIndices) )

        else:
          tpl = ( None, t ) + tpl
          yield tuple( (tpl[i] for i in tupleIndices) )
  
  def findDiskItems( self, selection={}, _debug=None, exactType=False, **required ):
    for t in self.findAttributes( ( '_diskItem', ), selection, _debug=_debug, exactType=exactType, **required ):
        yield self._diskItemFromMinf( t[0] )
  
  
  def createDiskItems( self, selection={}, _debug=None, exactType=False, **required ):
    if exactType:
      types = set( self.getAttributeValues( '_type', selection, required ) )
    else:
      types = set( chain( *( self._childrenByTypeName[ t ] for t in self.getAttributeValues( '_type', selection, required ) ) ) )
    if _debug is not None:
      print >> _debug, '!createDiskItems!', tuple( types ), selection, required
    for type in types:
      r = self.ruleSelectionByType.get( type )
      if r is None:
        if _debug is not None:
          print >> _debug, '!createDiskItems! no rule selection found for type', type
        continue
      possibleFormats = self.getAttributeValues( '_format', selection, required )
      if _debug is not None:
        print >> _debug, '!createDiskItems! possibleFormats = ', possibleFormats
      ruleSelectionByAttributeValue, ruleSelectionByMissingKeyAttributes, rulesDictionary, defaultAttributesValues = r
      #key = ( tuple( ( selection.get( i, required.get( i, '' ) ) for i in ruleSelectionByAttributeValue ) ),
              #tuple( ( (False if selection.get( i, required.get( i ) ) else True) for i in ruleSelectionByMissingKeyAttributes ) ) )
      keys = []
      stack = [ [
                [ self.getAttributeValues( i, selection, required, defaultAttributesValues.get( i, Undefined ) ) for i in ruleSelectionByAttributeValue ],
                [ self.getAttributeValues( i, selection, required, defaultAttributesValues.get( i, Undefined ) ) for i in ruleSelectionByMissingKeyAttributes ]
              ] ]
      if _debug is not None:
        print >> _debug, '!createDiskItems! stack = ', stack
      while stack:
        k1, k2 = stack.pop( 0 )
        for i in xrange( len(k1) ):
          if isinstance( k1[i], ( set, list, tuple ) ):
            if k1[i]:
              stack += [ [ k1[ :i] + [j] + k1[i+1:], k2 ] for j in k1[i] ]
            else:
              stack += [ [ k1[ :i] + [''] + k1[i+1:], k2 ] ]
            k1 = None
            break
        if k1 is not None:
          for i in xrange( len(k2) ):
            if isinstance( k2[i], ( set, list, tuple ) ) and k2[i]:
              stack += [ [ k1, k2[ :i] + [j] + k2[i+1:] ] for j in k2[i] ]
              k2 = None
              break
          if k2 is not None:
            keys.append( ( tuple(k1), tuple((not(i)) for i in k2) ) )
      if _debug is not None:
        print >> _debug, '!createDiskItems! keys for rules selection = ', keys
      for key in keys:
        rules = rulesDictionary.get( key )
        if rules is not None:
          if _debug is not None:
            print >> _debug, '!createDiskItems! rules = ', [r.pattern.pattern for r in rules]
          for rule in rules:
            if rule._formatsNameSet:
              formats = rule._formatsNameSet.intersection( possibleFormats )
            else:
              formats = possibleFormats
            if not formats:
              if _debug is not None:
                print >> _debug, '!createDiskItems! no possible format for type', type, 'and rule', rule.pattern.pattern
              continue
            cg = CombineGet( required, selection, defaultAttributesValues )
            names = rule.pattern.multipleUnmatch( cg )
            if names:
              for name, unmatchAttributes in names:
                databaseDirectory = self.getAttributeValues( '_databaseDirectory', selection, required )
                if databaseDirectory:
                  databaseDirectory = databaseDirectory[ 0 ]
                else:
                  databaseDirectory = self.directory
                for format in (getFormat( f ) for f in formats): # search format in all format including Series of ...
                  if format.name == 'Directory':
                    files = [ os.path.normpath( os.path.join( databaseDirectory, name ) ) ]
                  elif isinstance( format, FormatSeries ): # a Series of ... has in _files the pattern of each data with # instead of the number
                    cg2 = CombineGet( {'name_serie' : "#"}, unmatchAttributes, required, selection, defaultAttributesValues ) 
                    name2 = rule.pattern.unmatch( cg2, cg2 )
                    format2=self.formats.getFormat(format.baseFormat.name) # get the base file format
                    files = [ os.path.normpath( os.path.join( databaseDirectory, name2 + '.' + e ) ) for e in format2.extensions() ]
                  else:
                    format=self.formats.getFormat(format.name) # get corresponding file format
                    files = [ os.path.normpath( os.path.join( databaseDirectory, name + '.' + e ) ) for e in format.extensions() ]
                  diskItem = File( os.path.join( databaseDirectory, name ), None )
                  diskItem._files = files
                  diskItem.type = getDiskItemType( type )
                  diskItem.format = getFormat( str(format.name) )
                  #diskItem.uuid( saveMinf=False )
                  diskItem._globalAttributes[ '_database' ] = self.name
                  diskItem._globalAttributes[ '_ontology' ] = self.fso.name
                  diskItem._write = True
                  
                  c = CombineGet( unmatchAttributes, required, selection, defaultAttributesValues )
                  for n in self.keysByType[ type ]:
                    if n=="name_serie": # name_serie is a local attribute
                      diskItem._setLocal(n, c.get(n, ""))
                    else:
                      diskItem._globalAttributes[ n ] = c.get( n, '' )
                  for n, v in rule.localAttributes:
                    diskItem._globalAttributes[ n ] = v
                  diskItem._priority = rule.priorityOffset
                  yield diskItem
            elif _debug is not None:
              print >> _debug, '!createDiskItems! rule', rule.pattern.pattern, 'not "unmatched"'
        else:
          if _debug is not None:
            print >> _debug, '!createDiskItems! no rule found for type', type,' and key =', key
  
  
  def getAttributesEdition( self, *types ):
    editable = set()
    values = {}
    for t1 in types:
      for t2 in self._childrenByTypeName[ t1 ]:
        e = self._attributesEditionByType.get( t2 )
        if e is not None:
          editable.update( e[0] )
          for a, v in e[1].iteritems():
            values.setdefault( a, set() ).update( v )
    return editable, values
  
  
  def getTypeChildren( self, *types ):
    return set( chain( *( self._childrenByTypeName[ t ] for t in  types ) ) )
  
  
  def getTypesKeysAttributes( self, *types ):
    result = []
    for t1 in types:
      for t2 in self._childrenByTypeName[ t1 ]:
        for a in self.keysByType.get( t2, () ):
          if a not in result: result.append( a )
    return result
    
  
  def getTypesFormats( self, *types ):
    result = set()
    for t1 in types:
      for t2 in self._childrenByTypeName[ t1 ]:
        f = self._formatsByTypeName.get( t2 )
        if f:
          result.update( f )
    return result
    
    
  def newFormat( self, name, patterns ):
    if getFormat( name, None ) is None:
      bvPatterns = []
      for p in patterns:
        i = p.find( '|' )
        if i < 0:
          bvPatterns.append( '*.' + p )
        else:
          bvPatterns.append( p[ :i+1 ] + '*.' + p[ i+1: ] )
      Format( name, bvPatterns )
      self.formats.newFormat( name, patterns )

  
#------------------------------------------------------------------------------
class NoGeneratorSQLDatabase( SQLDatabase ):
  '''
  It is not possible to use a SQLDatabase through Pyro because generators
  cannot be pickled. This class replace all methods creating generators (i.e.
  using yield) by methods returning lists.
  '''
  def __init__( self, sqlDatabaseInstance ):
      self._sqlDatabaseInstance = sqlDatabaseInstance
  
  
  def __getattr__( self, name ):
      return getattr( self._sqlDatabaseInstance, name )
  
  
  def scanDatabaseDirectories( self, *args, **kwargs ):
    return list( self._sqlDatabaseInstance.scanDatabaseDirectories( *args, **kwargs ) )
  
  
  def findAttributes( self, *args, **kwargs ):
    return list( self._sqlDatabaseInstance.findAttributes( *args, **kwargs ) )
  
  
  def findDiskItems( self, *args, **kwargs ):
    return list( self._sqlDatabaseInstance.findDiskItems( *args, **kwargs ) )
  
  
  def createDiskItems( self, *args, **kwargs ):
    return list( self._sqlDatabaseInstance.createDiskItems( *args, **kwargs ) )
  
  
#------------------------------------------------------------------------------
class SQLDatabases( Database ):
  def __init__( self, databases=[] ):
    super(SQLDatabases, self).__init__()
    self._databases = SortedDictionary()
    for database in databases:
      self.add( database )
  
  
  def iterDatabases( self ):
    return self._databases.itervalues()
  
  
  def database( self, name ):
    return self._databases[ name ]
  
  def hasDatabase(self, name):
    return self._databases.has_key(name)
  
  def add( self, database ):
    self._databases[ database.name ] = database
    # SQLDatabases notifier notifies when one of its database notifies an update
    if isinstance( database, SQLDatabase ):
      database.onUpdateNotifier.add(self.onUpdateNotifier.notify)
  
  def remove( self, name ):
    if self._databases.has_key(name):
      del self._databases[name]
    
  def removeDatabases( self ):
    self._databases = SortedDictionary()
  
  
  def clear( self ):
    for d in self.iterDatabases():
      d.clear()
  
  
  def update( self, directoriesToScan=None, recursion=True, context=None ):
    self.onUpdateNotifier.delayNotification()
    for d in self.iterDatabases():
      d.update( directoriesToScan=directoriesToScan, recursion=recursion, context=context )
    self.onUpdateNotifier.restartNotification()
  
  
  def _iterateDatabases( self, selection, required={} ):
    databases = self.getAttributeValues( '_database', selection, required )
    if not databases:
      for d in self._databases.itervalues():
        yield d
    for n in databases:
      try:
        yield self._databases[os.path.normpath(n)]
      except KeyError:
        pass
  
  
  def insertDiskItems( self, diskItems, update=False ):
    for diskItem in diskItems:
      baseName = diskItem.getHierarchy( '_database' )
      if baseName is None:
        if len( self._databases ) == 1:
          database = self._databases.values()[0]
        else:
          raise NotInDatabaseError( _( 'Cannot find out in which database "%s" should be inserted' ) % ( diskItem.fullPath(), ) )
      else:
        database = self._databases[ baseName ]
      database.insertDiskItems( (diskItem,), update=update )
  
  
  def removeDiskItems( self, diskItems, eraseFiles=False ):
    for diskItem in diskItems:
      baseName = diskItem.getHierarchy( '_database' )
      if baseName is None:
        if len( self._databases ) == 1:
          database = self._databases.values()[0]
        else:
          raise NotInDatabaseError( _( 'Cannot find out from which database "%s" should be removed' ) % ( diskItem.fullPath(), ) )
      else:
        database = self._databases[ baseName ]
      database.removeDiskItems( (diskItem,), eraseFiles=eraseFiles )
  
  
  def getDiskItemFromUuid( self, uuid, defaultValue=Undefined ):
    for database in self._databases.itervalues():
      item = database.getDiskItemFromUuid( uuid, None )
      if item is not None:
        return item
    if defaultValue is Undefined:
      raise DatabaseError( _( 'No database contain a DiskItem with uuid %(uuid)s' ) % { 'uuid': str(uuid) } )
    return defaultValue
  
  
  def getDiskItemFromFileName( self, fileName, defaultValue=Undefined ):
    for database in self._databases.itervalues():
      item = database.getDiskItemFromFileName( fileName, None )
      if item is not None:
        return item
    if defaultValue is Undefined:
      raise DatabaseError( _( 'No database reference file "%(filename)s"' ) % { 'filename': fileName } )
    return defaultValue
  
  
  def findAttributes( self, attributes, selection={},  _debug=None, exactType=False, **required ):
    index = 0
    for a in attributes:
      if a == '_database':
        break
      index += 1
    else:
      index = -1
    for database in self._iterateDatabases( selection, required ):
      for tpl in database.findAttributes( attributes, selection, _debug=_debug, exactType=exactType, **required ):
        if index >= 0:
          yield tpl[:index] + ( database.name, ) + tpl[index+1:]
        else:
          yield tpl
  
  
  def findDiskItems( self, selection={}, _debug=None, exactType=False, **required ):
    for database in self._iterateDatabases( {}, required ):
      for item in database.findDiskItems( selection, _debug=_debug, exactType=exactType, **required ):
        yield item
  
  
  def createDiskItems( self, selection={}, _debug=None, exactType=False, **required ):
    for database in self._iterateDatabases( {}, required ):
      for item in database.createDiskItems( selection, _debug=_debug, exactType=exactType, **required ):
        yield item
  
  
  def createDiskItemFromFileName( self, fileName, defaultValue=Undefined ):
    for database in self._iterateDatabases( {}, {} ):
      item = database.createDiskItemFromFileName( fileName, None )
      if item is not None:
        return item
    if defaultValue is Undefined:
      raise DatabaseError( _( 'No database can reference file "%(filename)s"' ) % { 'filename': fileName } )
    return defaultValue
  
  
  def changeDiskItemFormat( self, diskItem, newFormat ):
    for database in self._iterateDatabases( {}, {} ):
      item = database.changeDiskItemFormat( diskItem, newFormat )
      if item is not None:
        return item
    return None
  
  def changeDiskItemFormatToSeries( self, diskItem ):
    """
    Changes the format of the diskItem to Series of diskItem.format
    The number is extracted from the name to begin the name_serie list attribute. Other files with the same name but another number are searched in the parent directory to find the other numbers of the serie.
    """
    formatSeries=getFormat("Series of "+diskItem.format.name)
    if formatSeries is not None:
      parentDir=os.path.dirname(diskItem.fileName())
      filename=os.path.basename(diskItem.fileName())
      # get the number at the end of the filename : it is considered as the name_serie
      regexp=re.compile("(.+?)(\d+)\.(.+)")
      match=regexp.match(filename)
      if match:
        name=match.group(1)
        ext=match.group(3)
        diskItem.format=formatSeries
        name_serie=[]
        diskItem._setLocal("name_serie", name_serie)
        files=diskItem._files
        diskItem._files=[]
        for f in files:
          match=regexp.match(f)
          if match:
            namef=match.group(1)
            numf=match.group(2)
            extf=match.group(3)
            diskItem._files.append(os.path.join(os.path.dirname(f), namef+"#."+extf))
        # search the other numbers of the serie
        regexp=re.compile("^"+name+"(\d+)\."+ext+"$")
        for file in sorted(os.listdir(parentDir)):
          match=regexp.match(file)
          if match:
            name_serie.append(match.group(1))
    return diskItem
  
  def getAttributesEdition( self, *types ):
    editable = set()
    values = { '_database': tuple( (i.name for i in self._databases.itervalues()) ) }
    for database in self._databases.itervalues():
      e, d = database.getAttributesEdition( *types )
      editable.update( e )
      for a, v  in d.iteritems():
        values.setdefault( a, set() ).update( v )
    return editable, values
  
  def getTypeChildren( self, *types ):
    if self._databases:
      return set( chain( *(d.getTypeChildren( *types ) for d in self._databases.itervalues() ) ) )
    return ()
  
  
  def getTypesKeysAttributes( self, *types ):
    if self._databases:
      # Combine attributes from databases but try to keep the order (not using only a set)
      # because this order is used to build combos on graphical interface
      result = []
      set_result = set()
      for d in self._databases.itervalues():
        for a in d.getTypesKeysAttributes( *types ):
          if a not in set_result:
            result.append( a )
            set_result.add( a )
      return result
    return []
    
  
  def getTypesFormats( self, *types ):
    if self._databases:
      return set( chain( *(d.getTypesFormats( *types ) for d in self._databases.itervalues() ) ) )
    return ()

  def currentThreadCleanup( self ):
    for database in self._iterateDatabases( {}, {} ):
      database.currentThreadCleanup()
  
  
  def newFormat( self, name, patterns ):
    for database in self._iterateDatabases( {}, {} ):
      database.newFormat( name, patterns )
<|MERGE_RESOLUTION|>--- conflicted
+++ resolved
@@ -229,7 +229,10 @@
     if format is not None:
       extensions = format.extensions()
       if len( extensions ) == 1:
-        files = [ noExt + '.' + ext ]
+        if ext:
+          files = [ noExt + '.' + ext ]
+        else:
+          files = [ noExt ]
       else:
         files = [ noExt + '.' + ext for ext in extensions ]
       diskItem = File( noExt, None )
@@ -843,28 +846,8 @@
       raise DatabaseError( _( 'Database "%(database)s" cannot reference file "%(filename)s"' ) % { 'database': self.name,  'filename': fileName } )
     return defaultValue
 
-    #print '!createDiskItemFromFormatExtension!', self.name, fileName
-    #print '!createDiskItemFromFormatExtension!', format, ext, noExt
-<<<<<<< HEAD
-=======
-    if format is not None:
-      extensions = format.extensions()
-      if len( extensions ) == 1:
-        if ext:
-          files = [ noExt + '.' + ext ]
-        else:
-          files = [ noExt ]
-      else:
-        files = [ noExt + '.' + ext for ext in extensions ]
-      diskItem = File( noExt, None )
-      diskItem.format = getFormat( str(format.name) )
-      diskItem.type = None
-      diskItem._files = files
-      return diskItem
-    if defaultValue is Undefined:
-      raise DatabaseError( _( 'Database "%(database)s" has no format to recognise "%(filename)s"' ) % { 'database': self.name,  'filename': fileName } )
-    return None
->>>>>>> a84c2634
+
+
     
   def changeDiskItemFormat( self, diskItem, newFormat ):
     #print '!changeDiskItemFormat!', self.name, diskItem, newFormat, type( newFormat )
