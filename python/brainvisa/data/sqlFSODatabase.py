--- conflicted
+++ resolved
@@ -581,12 +581,8 @@
         for a in rule.declared_attributes:
           if a not in keys:
             keys.append( a )
-<<<<<<< HEAD
             nonMandatoryKeyAttributes.add(a)
-      for lopa, lopaRules in rulesByLOPA.iteritems():
-=======
       for lopa, lopaRules in six.iteritems(rulesByLOPA):
->>>>>>> 2537d3ff
         for n in lopa:
           editableAttributes.add( n )
         if len( lopaRules ) > 1:
