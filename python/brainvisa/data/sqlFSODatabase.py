--- conflicted
+++ resolved
@@ -492,13 +492,13 @@
 
 
   def __init__( self, sqlDatabaseFile, directory, fso=None, context=None, otherSqliteFiles=[], settings=None ):
-    # print '!==================================!'
-    # print '!SQLDatabase, initialization started!'
-    # print '!==================================!'
-    # print '!sqlDatabaseFile:', sqlDatabaseFile, '!'
-    # print '!directory:', directory, '!'
-    # print '!otherSqliteFiles:', otherSqliteFiles, '!'
-    # print '!==================================!'
+    # print('!==================================!')
+    # print('!SQLDatabase, initialization started!')
+    # print('!==================================!')
+    # print('!sqlDatabaseFile:', sqlDatabaseFile, '!')
+    # print('!directory:', directory, '!')
+    # print('!otherSqliteFiles:', otherSqliteFiles, '!')
+    # print('!==================================!')
     
     super(SQLDatabase, self).__init__()
     self._connection = None
@@ -630,8 +630,8 @@
       self.ruleSelectionByType[ type.name ] = ( ruleSelectionByAttributeValue, ruleSelectionByMissingKeyAttributes, rulesDictionary, defaultAttributesValues )
       self._attributesEditionByType[ type.name ] = ( editableAttributes, selectedValueAttributes, declaredAttributes )
       
-    #print '!SQLDatabase, rule! selection by type :'
-    #print self.ruleSelectionByType    
+    #print('!SQLDatabase, rule! selection by type :')
+    #print(self.ruleSelectionByType)
       
     
     self.typesWithTable = set()
@@ -688,9 +688,9 @@
         self._mustBeUpdated = True
         brainvisa.processes.defaultContext().write( "Database ",  self.name, " must be updated because it has been used with other versions of Brainvisa." )
         
-    # print '!==================================!'
-    # print '!SQLDatabase initialization ended!'
-    # print '!==================================!'
+    # print('!==================================!')
+    # print('!SQLDatabase initialization ended!')
+    # print('!==================================!')
 
   def _scanDatabaseByChunks(
       self, directoriesToScan, recursion=True, context=None, chunkSize=1000 ):
@@ -1665,15 +1665,10 @@
         required ) if x is not None ]
       types = set( chain( *( self._childrenByTypeName[ t ] for t in tval ) ) )
     if _debug is not None:
-<<<<<<< HEAD
-      print >> _debug, '!createDiskItems! database:', self.directory
-      print >> _debug, '!createDiskItems! types:', tuple( types )
-      print >> _debug, '!createDiskItems! selection:', selection
-      print >> _debug, '!createDiskItems! required:', required
-=======
-      print('!createDiskItems! database:', self.directory, tuple( types ),
-            selection, required, file=_debug)
->>>>>>> 7f6a82c1
+      print('!createDiskItems! database:', self.directory, file=_debug)
+      print(_debug, '!createDiskItems! types:', tuple( types ), file=_debug)
+      print(_debug, '!createDiskItems! selection:', selection, file=_debug)
+      print(_debug, '!createDiskItems! required:', required, file=_debug)
     for type in types:
       r = self.ruleSelectionByType.get( type )
       if r is None:
@@ -1687,10 +1682,10 @@
               file=_debug)
       ruleSelectionByAttributeValue, ruleSelectionByMissingKeyAttributes, rulesDictionary, defaultAttributesValues = r
       if _debug is not None:
-        print >> _debug, '!createDiskItems! ruleSelectionByAttributeValue:', ruleSelectionByAttributeValue
-        print >> _debug, '!createDiskItems! ruleSelectionByMissingKeyAttributes:', ruleSelectionByMissingKeyAttributes
-        print >> _debug, '!createDiskItems! rulesDictionary:', rulesDictionary
-        print >> _debug, '!createDiskItems! defaultAttributesValues:', defaultAttributesValues
+        print('!createDiskItems! ruleSelectionByAttributeValue:', ruleSelectionByAttributeValue, file=_debug)
+        print('!createDiskItems! ruleSelectionByMissingKeyAttributes:', ruleSelectionByMissingKeyAttributes, file=_debug)
+        print('!createDiskItems! rulesDictionary:', rulesDictionary, file=_debug)
+        print('!createDiskItems! defaultAttributesValues:', defaultAttributesValues, file=_debug)
       #key = ( tuple( ( selection.get( i, required.get( i, '' ) ) for i in ruleSelectionByAttributeValue ) ),
               #tuple( ( (False if selection.get( i, required.get( i ) ) else True) for i in ruleSelectionByMissingKeyAttributes ) ) )
       keys = []
