# -*- coding: utf-8 -*-
#  This software and supporting documentation are distributed by
#      Institut Federatif de Recherche 49
#      CEA/NeuroSpin, Batiment 145,
#      91191 Gif-sur-Yvette cedex
#      France
#
# This software is governed by the CeCILL license version 2 under
# French law and abiding by the rules of distribution of free software.
# You can  use, modify and/or redistribute the software under the
# terms of the CeCILL license version 2 as circulated by CEA, CNRS
# and INRIA at the following URL "http://www.cecill.info".
#
# As a counterpart to the access to the source code and  rights to copy,
# modify and redistribute granted by the license, users are provided only
# with a limited warranty  and the software's author,  the holder of the
# economic rights,  and the successive licensors  have only  limited
# liability.
#
# In this respect, the user's attention is drawn to the risks associated
# with loading,  using,  modifying and/or developing or reproducing the
# software by the user in light of its specific status of free software,
# that may mean  that it is complicated to manipulate,  and  that  also
# therefore means  that it is reserved for developers  and  experienced
# professionals having in-depth computer knowledge. Users are therefore
# encouraged to load and test the software's suitability as regards their
# requirements in conditions enabling the security of their systems and/or
# data to be ensured and,  more generally, to use and operate it in the
# same conditions as regards security.
#
# The fact that you are presently reading this means that you have had
# knowledge of the CeCILL license version 2 and that you accept its terms.
"""
This module contains classes defining Brainvisa **databases**.

The main classes are :py:class:`SQLDatabases` and :py:class:`SQLDatabase`.

"""
from __future__ import print_function
from __future__ import absolute_import
import sys
import os
import re

import time
from itertools import chain
from six.moves import StringIO
from six.moves import cPickle

from soma.minf.api import readMinf, writeMinf
from soma.html import htmlEscape
from soma.sorted_dictionary import SortedDictionary
from soma.undefined import Undefined
from soma.translation import translate as _
from soma.path import split_path, relative_path, parse_query_string,\
                      remove_query_string, split_query_string
from soma.somatime import timeDifferenceToString
from soma.uuid import Uuid
from soma.sqlite_tools import sqlite3, ThreadSafeSQLiteConnection

from brainvisa.data.fileSystemOntology import FileSystemOntology, SetContent
import brainvisa.processes
from brainvisa.configuration import neuroConfig
from brainvisa.data import neuroDiskItems
from brainvisa.processing.neuroException import showWarning, HTMLMessage, showException
from brainvisa.data.neuroDiskItems import DiskItem, getFormat, getFormats, Format, FormatSeries, File, Directory, getAllFormats, MinfFormat, getDiskItemType
from brainvisa.data.patterns import DictPattern
from brainvisa.data.sql import mangleSQL, unmangleSQL
from brainvisa.data.fileformats import FileFormats, getAllFileFormats
from brainvisa.data.directory_iterator import DirectoryIterator, VirtualDirectoryIterator
from brainvisa.data import temporary
import six
from six.moves import zip
from six.moves import range
from functools import reduce

if sys.version_info[0] >= 3:
    izip = zip
    def values(thing):
        return list(thing.values())
    xrange = range

else:
    from itertools import izip

    def values(thing):
        return thing.values()

out = sys.stdout

databaseVersion = '2.3'
# mapping between databases versions and axon versions : database version
# -> first axon version where this database version is used
databaseVersions = {'1.0': '3.1.0',
                    '1.1': '3.2.0',
                    '2.0': '4.0.0',
                    '2.1': '4.2.0',
                    '2.2': '4.5.0',
                    '2.3': '4.6.0'}

# Force use of the pickle protocol version 0, because the pickled data is
# inserted in a sqlite field of type TEXT (expects Unicode data).
#
# FIXME: Ideally we should use version 2 of the pickle protocol as long as we
# want to support Python 2. The problem is that Pickle protocols after version
# 1 use a binary representation, so we should switch the _DISKITEMS_ table to
# use a BLOB type instead of TEXT. However, we must make sure that the
# transition is handled correctly (i.e. mark the databases as needing an update
# instead of showing weird error messages).
MINF_PICKLE_PROTOCOL = 0

#------------------------------------------------------------------------------


class CombineGet(object):

    def __init__(self, *args):
        self.__objects = args

    def get(self, key, default=None):
        for o in self.__objects:
            v = o.get(key, Undefined)
            if v is not Undefined:
                return v
        return default

    def __getitem__(self, key):
        for o in self.__objects:
            v = o.get(key, Undefined)
            if v is not Undefined:
                return v
        raise KeyError(key)

    def copy(self):
        result = self.__objects[0].copy()
        for d in self.__objects[1:]:
            for k, v in six.iteritems(d):
                result.setdefault(k, v)
        return result

#------------------------------------------------------------------------------


def _indicesForTuplesWithMissingValues(n):
    if n > 0:
        for i in range(n):
            yield (i, )
            for t in _indicesForTuplesWithMissingValues(n - i - 1):
                yield (i, ) + tuple(j + i + 1 for j in t)

#------------------------------------------------------------------------------


def tupleWithMissingValues(t, tpl, missingValue):
    result = list()
    for i in range(len(tpl)):
        if (i in t):
            result += tuple((missingValue, ))
        else:
            result += tuple((tpl[i],))

    return tuple(result)

#------------------------------------------------------------------------------


def tuplesWithMissingValues(tpl, missingValue):
    yield tpl
    for t in _indicesForTuplesWithMissingValues(len(tpl)):
        yield tupleWithMissingValues(t, tpl, missingValue)


#------------------------------------------------------------------------------


def changeFormat(diskItem,
                 newFormat):

    result = None
    # print('!changeDiskItemFormat!', diskItem, newFormat, type( newFormat ))
    allFormats = getAllFileFormats()

    newFormat = allFormats.getFormat(newFormat.name, None)
    if newFormat is not None:
        # print('!changeDiskItemFormat!  ', newFormat, 'found.')
        format, ext, noExt = allFormats._findMatchingFormat(
            diskItem.fullPath(withQueryString=False)
        )
        if format is not None:
            # print('!changeDiskItemFormat!  ', format, 'matching.')
            result = diskItem.clone()
            result.format = getFormat(str(format.name))
            result._files = [os.path.normpath(noExt + '.' + ext)
                             for ext in newFormat.extensions()]

    return result


#------------------------------------------------------------------------------
def getFileFormatExtensions(formatName):
    format = getAllFileFormats().getFormat(formatName)
    if format is not None:
        return format.extensions()
    else:
        return None


#------------------------------------------------------------------------------
class DatabaseError(Exception):
    pass


#------------------------------------------------------------------------------
class NotInDatabaseError(DatabaseError):
    pass


#------------------------------------------------------------------------------
class Database(object):

    """
    Base class for Brainvisa databases.
    """

    _all_formats = None

    @property
    def formats(self):
        if Database._all_formats is None:
            Database._all_formats = getAllFileFormats()
        return Database._all_formats

    @staticmethod
    def getAttributeValues(attributeName, selection, required, default=Undefined):
        r = required.get(attributeName, Undefined)
        s = selection.get(attributeName, Undefined)
        t = selection.get(attributeName, default)
        if t is Undefined:
            if r is Undefined:
                return []
<<<<<<< HEAD
            if r is None or isinstance( r, (basestring, int, float, bool) ):
                return [r]
            return r
        if t is None or isinstance( t, (basestring, int, float, bool) ):
            t = [t]
        elif t is Undefined:
            t = []
        if s is None or isinstance( s, (basestring, int, float, bool) ):
=======
            if r is None or isinstance(r, six.string_types):
                return [r]
            return r
        if t is None or isinstance(t, six.string_types):
            t = [t]
        elif t is Undefined:
            t = []
        if s is None or isinstance(s, six.string_types):
>>>>>>> d03b467b
            s = [s]
        elif s is Undefined:
            s = []
        # if no selection is specified, we must try both None and default value
        # otherwise we are making this attribute mandatory
        if len(s) == 0:
            s = s + [None] + t
        if r is Undefined:
            return s
<<<<<<< HEAD
        if r is None or isinstance( r, (basestring, int, float, bool) ):
=======
        if r is None or isinstance(r, six.string_types):
>>>>>>> d03b467b
            r = set([r])
        else:
            r = set(r)
        i = r.intersection(s)
        if i:
            return list(i)
        return list(r)

    def insertDiskItem(self, item, **kwargs):
        self.insertDiskItems((item, ), **kwargs)

    def removeDiskItem(self, item, **kwargs):
        self.removeDiskItems((item, ), **kwargs)

    def findOrCreateDiskItems(self, selection={}, **required):
        fullPaths = set()
        for item in self.findDiskItems(selection, **required):
            fullPaths.add(item.fullPath())
            yield item
        for item in self.createDiskItems(selection, **required):
            if item.fullPath() not in fullPaths:
                yield item

    def findDiskItem(self, *args, **kwargs):
        item = None
        for i in self.findDiskItems(*args, **kwargs):
            if item is None:
                item = i
            else:
                # At least two values found ==> return None
                return None
        return item

    def findOrCreateDiskItem(self, *args, **kwargs):
        item = None
        for i in self.findOrCreateDiskItems(*args, **kwargs):
            if item is None:
                item = i
            else:
                # At least two values found ==> return None
                return None
        return item

    def currentThreadCleanup(self):
        pass

    def createDiskItemFromFormatExtension(self, fileName,
                                          defaultValue=Undefined,
                                          directory=False):
        fileName, queryString = split_query_string(fileName)
        format, ext, noExt = self.formats._findMatchingFormat(fileName)
        if format is None and directory:
            format = self.formats.getFormat('Directory')
            noExt = fileName
        if format is not None:
            extensions = format.extensions()
            if len(extensions) == 1:
                if ext:
                    files = [noExt + '.' + ext]
                else:
                    files = [noExt]
            else:
                files = [noExt + '.' + ext for ext in extensions]
            if directory:
                diskItem = Directory(noExt, None)
            else:
                diskItem = File(noExt, None)
            diskItem.format = getFormat(str(format.name))
            diskItem.type = None
            diskItem._files = files
            diskItem._queryStringAttributes = parse_query_string(queryString) \
                                              if queryString else {}
            return diskItem
        if defaultValue is Undefined:
            raise DatabaseError(
                _('No format is matching filename "%s"') % fileName)
        return None

    def findTransformationPaths(self, source_referential,
                                destination_referential, maxLength=None,
                                bidirectional=False):
        '''Return a generator object that iterate over all the transformation
        paths going from source_referential to destination_referential.
        A transformation path is a list of ( transformation uuid, destination
        referentia uuid). The pathsare returned in increasing length order.
        If maxlength is set to a non null positive value, it limits the size of
        the paths returned. Source and destination referentials must be given as
        string uuid.'''
        if isinstance(source_referential, Uuid):
            source_referential = str(source_referential)
        if isinstance(destination_referential, Uuid):
            destination_referential = str(destination_referential)

        # print('!findTransformationPaths!', source_referential,
        # destination_referential, maxLength, bidirectional)
        paths = self.findReferentialNeighbours(
            source_referential, bidirectional=bidirectional,
          flat_output=True)
        paths = [([[t[0], t[1 if t[1] != source_referential else 2]]],
                  set([t[1 if t[1] != source_referential else 2]]))
                 for t in paths]
        length = 1
        while paths:
            if maxLength and length > maxLength:
                break
            longerPaths = []
            for path, referentials in paths:
                # Get the last referential of the path
                lastReferential = path[-1][1]
                # Check if the path reach the destination referential
                # print('!findTransformationPaths 2!', path)
                if lastReferential == destination_referential:
                    # print('!findTransformationPaths! -->', path)
                    yield path
                    continue
                if lastReferential == source_referential:
                    continue

                # Get all the transformations objects starting from the last referential
                # of the path
                newPaths = self.findReferentialNeighbours(
                    lastReferential, bidirectional=bidirectional,
                  flat_output=True)

                for p in newPaths:
                    index = 1 if p[1] != lastReferential else 2
                    if p[index] not in referentials:
                        newReferentials = set(referentials)
                        newReferentials.add(p[index])
                        longerPaths.append(
                            (path + [[p[0], p[index]]], newReferentials))
            paths = longerPaths
            length += 1
        # print('!findTransformationPaths! finished')

    def findTransformationPathsFast(self, source_referential,
                                    destination_referential, maxLength=4,
                                    stopAtFirstPath=False):

        if isinstance(source_referential, Uuid):
            source_referential = str(source_referential)
        if isinstance(destination_referential, Uuid):
            destination_referential = str(destination_referential)

        # print('!findTransformationPathsFast!', source_referential, destination_referential, maxLength)
        # cursor = self._getDatabaseCursor()

        refs2explore = set([source_referential])
        allRefs = refs2explore
        # transfos = {source_referential:[[(None, None, None),],]}
        transfos = {source_referential: [[], ]}
            # transfos contains for each referential in refs2explore a list of
            # triplet (transform, from, to)
        length = 0
        refs2explore2 = set()
        # if '7c5de998-bce1-04b7-1b71-9f31ee946620' == source_referential or destination_referential == '7c5de998-bce1-04b7-1b71-9f31ee946620':
            # import pdb; pdb.set_trace()
        while destination_referential not in refs2explore and length <= maxLength and len(refs2explore) > 0:
            for r in refs2explore:  # Parcourons les referentiels source disponibles
                (refs, paths) = self.findReferentialNeighbours(r)
                 #On obtient tous les référentiels cible et les chemins vers ceux-ci
                # print("EXPAND REFS -> ",refs)
                refs2explore2.update(
                    refs)  # On ajoute ces référentiels dans ceux à explorer plus tard
                for r2 in refs:  # Pour les referentiels trouvés, on ajoute un chemin
                    if r2 not in transfos:  # Si on n'a pas encore ce referentiel, on initialise ses chemins de transfos
                        transfos[r2] = []
                    for tr in transfos[r]:  # On est partis du referentiel r pour trouver r2 -> on cherche les transfos qui menaient à r
                        for tr2 in paths[r2]:  # S'il y a plusieurs transfos disponibles de r vers r2
                            if len(tr) > 0 and tr[-1] == tr2:  # Do not add paths like transf12,transf12 (transf12 + transf12 in reverse goes back to the previous referential)
                                pass
                            else:
                                transfos[r2].append(
                                    tr + [tr2, ])  # On ajoute à r2 les chemins vers r+les chemins r->r2

            refs2explore = refs2explore2 - \
                allRefs  # Do not explore already explored ones (removes circular transforms)
            allRefs.update(refs)
            # print("--- all Refs ->", allRefs)
            # print("------transfos ->",transfos)
            if stopAtFirstPath == True and destination_referential in refs2explore:  # Found it !
                # print("FOUND :",transfos[destination_referential])
                return iter(transfos[destination_referential])  # iter -> because calling function expects a generator

            length += 1
        if destination_referential in refs2explore:  # Found it !
            # print("FOUND :",transfos[destination_referential])
            return iter(transfos[destination_referential])
        else:
            # print("NOT FOUND")
            return iter([])

                # for p in newPaths:
                    # if p[ 1 ] not in referentials:
                        # newReferentials = set( referentials )
                        # newReferentials.add( p[ 1 ] )
                        # longerPaths.append( ( path + [ p ], newReferentials ) )
            # paths = longerPaths
            # length += 1
        # print('!findTransformationPaths! finished')

    def findReferentialNeighbours(self, ref, bidirectional=True,
                                  flat_output=False):
        raise NotImplementedError(
            'findReferentialNeighbours has to be redefined in children classes of Database')


#------------------------------------------------------------------------------
# dbg# import weakref
class SQLDatabase(Database):

    """
    A Brainvisa database with files stored in a hierarchically organized directory and a SQL database indexing the files according to Brainvisa ontology.

    The SQL database is implemented using SQLite.
    """
    class CursorProxy(object):
# dbg#     _allProxy = weakref.WeakKeyDictionary()
        _proxyId = 0
        _executeCount = 0

        def __init__(self, cursor):
            self.__cursor = cursor
            self._id = self._proxyId
            SQLDatabase.CursorProxy._proxyId += 1
# dbg#       self._debugMessage( 'create' )
# dbg#       self._allProxy[ self ] = None

        def execute(self, *args, **kwargs):
            # SQLDatabase.CursorProxy._executeCount += 1
            self._debugMessage(
                'execute:' + str(SQLDatabase.CursorProxy._executeCount) + ' ' + args[0])
            return self.__cursor.execute(*args, **kwargs)

        def executemany(self, *args, **kwargs):
            # SQLDatabase.CursorProxy._executeCount += 1
            self._debugMessage('executemany:' + str(
                SQLDatabase.CursorProxy._executeCount) + ' ' + args[0])
            return self.__cursor.executemany(*args, **kwargs)

        def close(self):
# dbg#       self._debugMessage( 'close' )
            self.__cursor.close()
            del self.__cursor

        def _debugMessage(self, message):
            print('!cursor!', self._id, ':', message, file=sys.stderr)

    def __init__(self, sqlDatabaseFile, directory, fso=None, context=None, otherSqliteFiles=[], settings=None):
        #print('!==================================!')
        #print('!SQLDatabase, initialization started!')
        #print('!==================================!')
        #print('!sqlDatabaseFile:', sqlDatabaseFile, '!')
        #print('!directory:', directory, '!')
        #print('!otherSqliteFiles:', otherSqliteFiles, '!')
        #print('!==================================!')

        super(SQLDatabase, self).__init__()
        self._connection = None
        self.name = os.path.normpath(directory)
        if not sqlDatabaseFile or sqlDatabaseFile == ':temporary:':
            self.sqlDatabaseDirectory = temporary.manager.new()
            os.mkdir(self.sqlDatabaseDirectory)
            self.sqlDatabaseFile = os.path.join(
                self.sqlDatabaseDirectory, 'database.sqlite')
        elif sqlDatabaseFile != ':memory:':
            self.sqlDatabaseFile = os.path.normpath(
                os.path.abspath(sqlDatabaseFile))
        else:
            self.sqlDatabaseFile = sqlDatabaseFile
        self.directory = os.path.normpath(directory)
        if not os.path.exists(self.directory):
            raise ValueError(
                HTMLMessage(_t_('<em>%s</em> is not a valid directory') % str(self.directory)))
        minf = os.path.join(self.directory, 'database_settings.minf')
        if fso is None:
            if os.path.exists(minf):
                fso = readMinf(minf)[0].get('ontology', None)
            if fso is None:
                db_settings = neuroConfig.get_database_settings(directory)
                fso = db_settings.expert_settings.ontology
        self.fso = FileSystemOntology.get(fso)
        self.otherSqliteFiles = otherSqliteFiles
        self._mustBeUpdated = False
        if settings is not None:
            self.builtin = settings.builtin
            self.read_only = settings.read_only or settings.builtin
            self.uuid = settings.expert_settings.uuid
            self.activate_history = settings.expert_settings.activate_history
        else:
            self.builtin = False
            self.read_only = False
            self.uuid = None
            self.activate_history = False
        if not self.read_only and not os.access(self.directory,
                                                os.R_OK + os.W_OK + os.X_OK):
            self.read_only = True

        self.keysByType = {}
        self._tableAttributesByTypeName = {}
        self._nonMandatoryKeyAttributesByType = {}
        self.ruleSelectionByType = {}
        self._attributesEditionByType = {}
        self._formatsByTypeName = {}
        self._declared_attributes = self.fso._declared_attributes
        for type, rules in six.iteritems(self.fso.typeToPatterns):
            keys = []
            ruleSelectionByAttributeValue = []
            defaultAttributesValues = {}
            rulesDictionary = SortedDictionary()
            rulesByLOPA = {}
            editableAttributes = set()
            declaredAttributes = set(
                chain(*(r.declared_attributes for r in rules)))
            selectedValueAttributes = {}
            nonMandatoryKeyAttributes = set()
            for rule in rules:
                nonMandatoryKeyAttributes.update(
                    rule.nonMandatoryKeyAttributes)
                for n, v in six.iteritems(rule.defaultAttributesValues):
                    vv = defaultAttributesValues.get(n, Undefined)
                    if vv is Undefined:
                        defaultAttributesValues[n] = v
                    else:
                        if v != vv:
                            raise DatabaseError(_('Two different values (%(v1)s and %(v2)s) found for default attribute "%(key)s" of type "%(type)s"') %
                                                {'v1': repr(v), 'v2': repr(vv), 'key': n, 'type': type.name})
                    defaultAttributesValues[n] = v
                rulesByLOPA.setdefault(
                    tuple(rule.pattern.namedRegex()), []).append(rule)
                if rule.formats:
                    for format in rule.formats:
                        typeFormats = self._formatsByTypeName.setdefault(
                            type.name, [])
                        try:
                            formatName = self.formats.getFormat(
                                format.name, format).name
                        except Exception as e:
                            print('!!ERROR!! SQLDatabase: getFormat failed:',
                                  format.name)
                            print(
                                'Database', directory, 'will not be complete and fully working !')
                            continue
                        if formatName not in typeFormats:
                            typeFormats.append(formatName)
                for a in rule.declared_attributes:
                    if a not in keys:
                        keys.append(a)
                        nonMandatoryKeyAttributes.add(a)
            for lopa, lopaRules in six.iteritems(rulesByLOPA):
                for n in lopa:
                    editableAttributes.add(n)
                if len(lopaRules) > 1:
                    key = list(lopa)
                    localAttributesValues = {}
                    for rule in lopaRules:
                        for n, v in rule.localAttributes:
                            ev = localAttributesValues.get(n)
                            if ev is None:
                                localAttributesValues[n] = v
                            elif ev != v:
                                if n not in key:
                                    key.append(n)
                                if n not in ruleSelectionByAttributeValue:
                                    ruleSelectionByAttributeValue.append(n)
                else:
                    key = lopa
                for a in key:
                    if a not in keys:
                        keys.append(a)

            ruleSelectionByMissingKeyAttributes = []
            for rule in rules:
                for n in keys:
                    if n not in ruleSelectionByAttributeValue \
                        and n not in rule.pattern.namedRegex() \
                      and n not in ruleSelectionByMissingKeyAttributes \
                      and n not in nonMandatoryKeyAttributes:
                        ruleSelectionByMissingKeyAttributes.append(n)
            for rule in rules:
                localAttributes = dict(rule.localAttributes)
                for n, v in six.iteritems(localAttributes):
                    selectedValueAttributes.setdefault(n, set()).add(v)
                ruleWithMissingValues = tuplesWithMissingValues(
                    tuple((localAttributes.get(n, '') for n in ruleSelectionByAttributeValue)), '')
                ruleSelection = tuple(((not(n in rule.pattern.namedRegex()))
                                      for n in ruleSelectionByMissingKeyAttributes))
                ruleKeys = set((t, ruleSelection)
                               for t in ruleWithMissingValues)
                # if ruleKey in rulesDictionary:
                    # raise ValueError( 'Two rules with the same selecion key'
                    # )
                for ruleKey in ruleKeys:
                    rulesDictionary.setdefault(ruleKey, []).append(rule)
            # Sort rules by priorityOffset
            for rules in six.itervalues(rulesDictionary):
                if len(rules) > 1:
                    rules.sort(key=lambda x: x.priorityOffset)
            self.keysByType[type] = keys
            self._tableAttributesByTypeName[type.name] = list(keys)
            for a in selectedValueAttributes:
                if a not in self._tableAttributesByTypeName[type.name]:
                    self._tableAttributesByTypeName[type.name].append(a)
            self._nonMandatoryKeyAttributesByType[
                type.name] = nonMandatoryKeyAttributes
            self.ruleSelectionByType[type.name] = (
                ruleSelectionByAttributeValue, ruleSelectionByMissingKeyAttributes, rulesDictionary, defaultAttributesValues)
            self._attributesEditionByType[type.name] = (
                editableAttributes, selectedValueAttributes, declaredAttributes)

        #print('!SQLDatabase, rule! selection by type :')
        #print(self.ruleSelectionByType)

        self.typesWithTable = set()
        self._childrenByTypeName = {}
        for type in six.itervalues(neuroDiskItems.diskItemTypes):
            self._childrenByTypeName.setdefault(
                type.name, set()).add(type.name)
            p = type.parent
            while p is not None:
                self._childrenByTypeName.setdefault(
                    p.name, set()).add(type.name)
                p = p.parent
            if self.keysByType.get(type) is not None:
                self.typesWithTable.add(type)
        self.typesParentOfATypeWithTable = set()
        for type in self.typesWithTable:
            parent = type.parent
            while parent:
                if parent not in self.typesWithTable:
                    self.typesParentOfATypeWithTable.add(parent)
                parent = parent.parent
        self.typesWithTable = set((t.name for t in self.typesWithTable))
        self.keysByType = dict(((t.name, v)
                                for t, v in six.iteritems(self.keysByType)))

        # init of _tableFieldsAndInsertByTypeName
        self._tableFieldsAndInsertByTypeName = {}
        for type in self.typesWithTable:
            tableName = type
            tableFields = ['_uuid', '_format', '_name'] + [
                mangleSQL(i) for i in self._tableAttributesByTypeName[type]]
            tableAttributes = ['_uuid', '_format', '_name'] + [
                i for i in self._tableAttributesByTypeName[type]]
            sql = 'INSERT INTO ' + '"' + tableName + \
                '" (' + ', '.join((i for i in tableFields) ) + \
                ') VALUES (' + ', '.join(('?' for i in tableFields)) + ')'
            self._tableFieldsAndInsertByTypeName[type] = (
                tableName, tableFields, tableAttributes, sql)

        # Determine if the database needs update
        if os.path.exists(self.sqlDatabaseFile):
            if self.fso.lastModification > os.stat(self.sqlDatabaseFile).st_mtime:
                self._mustBeUpdated = True
                brainvisa.processes.defaultContext().write(
                    "Database ",  self.name, " must be updated because the database file is too old.")
                # showWarning( _( 'ontology "%(ontology)s" had been modified,
                # database "%(database)s" should be updated. Use the process :
                # Data Management =&gt; Update databases.' ) % { 'ontology':
                # self.fso.name, 'database': self.name } )
            else:  # database seem to be up to date but let's check if all the types tables exist
                if not self.checkTables():
                    self._mustBeUpdated = True
                    brainvisa.processes.defaultContext().write(
                        "Database ",  self.name, " must be updated because some types tables are missing.")
        else:
            if (sqlDatabaseFile != ":memory:") and (sqlDatabaseFile != ":temporary:") and (len(os.listdir(self.directory)) > 1):  # there is at least database_settings.minf
                self._mustBeUpdated = True
                brainvisa.processes.defaultContext().write(
                    "Database ",  self.name, " must be updated because there is no database file.")
            else:  # if database directory is empty , it is a new database or it is in memory or in temp dir -> automatically update
                if self.createTables():
                    self.update(context=context)
        if self.otherSqliteFiles:  # if there are other sqlite files, the database might have been modified by other version of brainvisa
            # update or not depends on the value of databaseVersionSync option
            if ((neuroConfig.databaseVersionSync is None) and (not neuroConfig.setup)):
                neuroConfig.chooseDatabaseVersionSyncOption(context)
            if neuroConfig.databaseVersionSync == 'auto':
                self._mustBeUpdated = True
                brainvisa.processes.defaultContext().write(
                    "Database ",  self.name, " must be updated because it has been used with other versions of Brainvisa.")

        #print('!==================================!')
        #print('!SQLDatabase initialization ended!')
        #print('!==================================!')

    def _scanDatabaseByChunks(
            self, directoriesToScan, recursion=True, context=None, chunkSize=1000):

        diskitems = []
        n = 0
        for i in self.scanDatabaseDirectories(
            directoriesToScan=directoriesToScan, recursion=recursion,
                context=context):
            if i.type is not None:
                if i.isReadable():
                    diskitems.append(i)
                    n += 1
                    if n >= chunkSize:
                        yield diskitems
                        diskitems = []
                        n = 0
                else:
                    if context is not None:
                        context.warning(
                            "The data ", i.fullPath(), "is not readable.")
        if n != 0:
            yield diskitems

    def updateHistoryFiles(self, directoriesToScan=None, recursion=True, context=None, scanAllBvproc=False):
        """
        Method to update a database based on reading bvproc and the date of the last incremental date in order to avoid the whole scan
        of files. Faster than updateAll method.
        """
        # INI
        infiles = []
        simulation = False
        # if simulation: removeold = False
        directory = os.path.join(self.name, "history_book")
        params = neuroConfig.get_database_settings(self.name)
        lastIncrementalUpdates = params.expert_settings.lastIncrementalUpdates
        lastIncrementalUpdate = lastIncrementalUpdates.get(databaseVersion)
        if lastIncrementalUpdate is None:
            lastIncrementalUpdate = params.expert_settings.lastIncrementalUpdate
        if not lastIncrementalUpdate:
            t = 0.
        else:
            t = time.mktime(time.strptime(lastIncrementalUpdate,
                                          '%Y-%m-%d-%H:%M'))
        t0 = time.time()

        # INI of the list of bvproc files
        for f in os.listdir(directory):
            if os.path.isdir(os.path.join(directory, f)):
                for readFile in os.listdir(os.path.join(directory, f)):
                    if readFile.endswith('.bvproc') or readFile.endswith('.bvsession'):
                        ff = os.path.join(directory, f, readFile)
                        if not scanAllBvproc:
                            s = os.stat(ff)
                            if s.st_mtime >= t:
                                infiles.append(ff)
                        else:
                            infiles.append(ff)

        toadd = set()  # diskItems to insert
        deadhistories = set()  # diskItems which doesn't exist anymore
        livehistories = set()  # already inserted diskItems
        scanned = 0

        if len(infiles) > 0:
            for bvprocfile in infiles:
                addit = False
                # scan bvproc
                if bvprocfile.endswith('.bvproc'):
                    # print("Name of bvproc", bvprocfile)
                    try:
                        p = readMinf(bvprocfile)[
                            0]  # ProcessExecutionEvent object
                    except Exception:
                        context.warning(
                            'process history file %s cannot be read.' % bvprocfile)
                        continue
                    if not hasattr(p, 'content'):
                        context.warning(
                            'process history file %s is actually not an history file' % bvprocfile)
                        continue
                    idf = os.path.basename(bvprocfile)
                    idf = idf[: idf.rfind('.')]
                    halive = False
                    listModifiedFiles = p.content.get('modified_data', [])
                    listModifiedFiles.append(
                        bvprocfile)  # add the bvprocfile name in order to update it too
                    for par in listModifiedFiles:
                        # addit = False
                        try:
                            item = self.getDiskItemFromFileName(
                                par)  # already exists in DB: no need to add it
                            item.readAndUpdateMinf()
                                                   # it may have been
                                                   # modified/rewritten.
                        except Exception:
                            try:
                                item = self.createDiskItemFromFileName(par)
                                addit = True
                            except Exception:
                                context.write(
                                    'Warning: file', par, 'cannot be inserted in any database.')
                                continue
                        scanned += 1
                        if item is not None and (isinstance(item, DiskItem)) and item.isReadable() and item.get("_database", None) and (not hasattr(item, '_isTemporary') or not item._isTemporary):
                            if addit:
                                toadd.add(item)
                            lasth = item.get('lastHistoricalEvent', None)
                            if lasth is not None and lasth == idf:
                                halive = True
                    if not halive:
                        deadhistories.add(bvprocfile)
                    else:
                        livehistories.add(bvprocfile)

                # scan bvsession
                elif bvprocfile.endswith('.bvsession'):
                    try:
                        item = self.getDiskItemFromFileName(
                            bvprocfile)  # already exists in DB: no need to add it
                    except Exception:
                        try:
                            item = self.createDiskItemFromFileName(bvprocfile)
                            addit = True
                        except Exception:
                            context.write(
                                'Warning: file', bvprocfile, 'cannot be inserted in any database.')
                            continue
                    if item is not None and (isinstance(item, DiskItem)) and item.isReadable() and item.get("_database", None) and (not hasattr(item, '_isTemporary') or not item._isTemporary):
                        if addit:
                            toadd.add(item)

        else:
            context.write(
                "None history file to update, please check the organisation of history files. Use the BvProc sorting process into the Data Management toolbox.")

        context.write('parsing done. Scanned %d files/items.' % scanned)
        context.write('living history files:', len(livehistories))
        context.write('list history files:', livehistories)
        context.write('dead history files:', len(deadhistories))
        context.write('list of dead history files:', deadhistories)

        # dead files are not removed for the moment, because a bvproc could
        # referenced other files.
        context.write('removing dead histories...')
        for item in deadhistories:
            diskItem = self.getDiskItemFromFileName(item, None)
            if diskItem:  # remove like a diskitem
                self.removeDiskItem(diskItem, eraseFiles=True)
            else:  # remove like files, not created into database
                os.unlink(item)
                temporaryPath = item + ".minf"
                if os.path.isfile(temporaryPath):
                    os.unlink(temporaryPath)
        context.write('done.')

        context.write('adding %d disk items...' % len(toadd))
        context.write('adding ', toadd)
        if simulation:
            context.write('Nothing changed: we are in simulation mode.')
        else:
            for item in toadd:
                try:
                    self.insertDiskItem(item, update=True)
                except NotInDatabaseError:
                    pass

        # update the date of last_incremental_update
        if not scanAllBvproc and len(infiles) > 0:
            dateLastIncrementalUpdate = time.strftime(
                '%Y-%m-%d-%H:%M', time.localtime())
            params = neuroConfig.get_database_settings(self.name)
            params.expert_settings.lastIncrementalUpdates[databaseVersion] \
                = dateLastIncrementalUpdate
            try:
                writeMinf(
                    os.path.join(params.directory, 'database_settings.minf'), (params.expert_settings, ))
            except IOError:
                pass

        duration = time.time() - t0
        context.write("All is done: ", timeDifferenceToString(duration))

    def update(self, directoriesToScan=None, recursion=True, context=None):
        if directoriesToScan:
            directoriesToScan = [d for d in directoriesToScan
                                 if os.path.normpath(d).startswith(os.path.normpath(self.directory))]
            if not directoriesToScan:
                return
        if context is not None:
            context.write(self.name + ': parse directories and insert items')
        t0 = time.time()
        for diskitems in self._scanDatabaseByChunks(
            directoriesToScan=directoriesToScan, recursion=recursion,
                context=context, chunkSize=1000):
            self.insertDiskItems(
                diskitems, update=True, insertParentDirs=False)
        duration = time.time() - t0
        cursor = self._getDatabaseCursor()
        try:
            fileCount = cursor.execute(
                'select COUNT(*) from _filenames_').fetchone()[0]
            diskItemCount = cursor.execute(
                'select COUNT(*) from _diskitems_').fetchone()[0]
        finally:
            self._closeDatabaseCursor(cursor)
        if context is not None:
            context.write(self.name + ':', fileCount, 'files are stored as',
                          diskItemCount, 'DiskItems in', timeDifferenceToString(duration))
        self._mustBeUpdated = False

    def clear(self, context=None):
        if ((neuroConfig.databaseVersionSync == 'auto') and self.otherSqliteFiles):
            for f in self.otherSqliteFiles:
                if os.path.exists(f):
                    os.remove(f)
                if os.path.exists(f + ".minf"):
                    os.remove(f + ".minf")
            if context is not None:
                context.write(
                    "Delete other versions of database cache files : " + six.text_type(self.otherSqliteFiles))
            self.otherSqliteFiles = []
        cursor = self._getDatabaseCursor()
        try:
            tables = cursor.execute(
                'SELECT name FROM sqlite_master WHERE type="table"').fetchall()
            for table in tables:
                cursor.execute('DROP TABLE "' + table[0] + '"')
            cursor.execute('VACUUM')
        except Exception:
            context.warning(
                "The database file must be corrupted, deleting it.")
            if os.path.exists(self.sqlDatabaseFile):
                os.remove(self.sqlDatabaseFile)
        finally:
            self._closeDatabaseCursor(cursor)
        self._connection.closeSqliteConnections()
        self.currentThreadCleanup()
        self._connection = None
        self.createTables(context=context)

    def fsoToHTML(self, fileName):
        out = open(fileName, 'w')
        print(
            '<html>\n<body>\n<center><h1>' + self.fso.name + '</h1></center>',
              file=out)
        for type in sorted(self.keysByType):
            print(
                '<h3 id="' +
                    htmlEscape(type) + '">' + htmlEscape(
                        type) + '</h3><blockquote>',
                  file=out)
            parentType = getDiskItemType(type).parent
            if parentType is not None:
                print('<b>Parent types:<blockquote>', file=out)
                while parentType is not None:
                    t = htmlEscape(parentType.name)
                    print(
                        '<a href="#' + t + '">' + htmlEscape(t) + '</a></p>',
                          file=out)
                    parentType = parentType.parent
                print('</blockquote>', file=out)
            key = self.keysByType[type]
            print('<b>Key: </b><font color="blue">' +
                  htmlEscape(six.text_type(key)) + '</font><p>', file=out)
            nonMandatory = self._nonMandatoryKeyAttributesByType[type]
            if nonMandatory:
                print('<blockquote><b>Non mandatory key attributes: </b>' +
                      htmlEscape(tuple(nonMandatory)) + '<p>', file=out)
            ruleSelectionByAttributeValue, ruleSelectionByMissingKeyAttributes, rulesDictionary, defaultAttributesValues = self.ruleSelectionByType[
                type]
            if defaultAttributesValues:
                print(
                    '<b>Default attributes values:</b><blockquote>', file=out)
                for n, v in six.iteritems(defaultAttributesValues):
                    print(n + ' = ' + htmlEscape(repr(v)) + '<br/>', file=out)
                print('</blockquote>', file=out)
            if ruleSelectionByAttributeValue or ruleSelectionByMissingKeyAttributes:
                print('<b>Rules selection key: </b><font color=darkgreen>' + htmlEscape(six.text_type(ruleSelectionByAttributeValue))
                      + '</font> <font color=blue>' + htmlEscape(six.text_type(ruleSelectionByMissingKeyAttributes)) + '</font><p>', file=out)
            for ruleKey, rules in six.iteritems(rulesDictionary):
                # print('<font color=darkgreen>' + htmlEscape( unicode(
                # ruleKey[0] ) ) + '</font> <font color=blue>' + htmlEscape(
                # unicode( ruleKey[1] ) ) + '</font><blockquote>', file=out)
                if len(rules) > 1:
                    print('<hr>', file=out)
                for rule in rules:
                    print(
                        htmlEscape(six.text_type(rule.pattern.pattern)) + '<br/>',
                          file=out)
                    print('<blockquote>', file=out)
                    print('<b>Formats: </b>' + htmlEscape(
                        repr(rule.formats)) + '<br/>', file=out)
                    print('Rule selection key: <font color=darkgreen>' + htmlEscape(
                        six.text_type(ruleKey[0])) + '</font> <font color=blue>' + htmlEscape(six.text_type(ruleKey[1])) + '</font><br/>', file=out)
                    print(
                        'Priority offset: ' +
                            str(rule.priorityOffset) + '<br/>',
                          file=out)
                    if rule.localAttributes:
                        for n in key:
                            if n in rule.pattern.namedRegex() or n in ruleSelectionByAttributeValue:
                                continue
                            f = '<font color=blue>'
                            nf = '</font>'
                            print(f + n + " = ''" + nf + '<br/>', file=out)
                        for n, v in rule.localAttributes:
                            if n in rule.pattern.namedRegex():
                                continue
                            if n in ruleSelectionByAttributeValue:
                                f = '<font color=darkgreen>'
                                nf = '</font>'
                            else:
                                f = nf = ''
                            print(
                                f + n + ' = ' +
                                    htmlEscape(repr(v)) + nf + '<br/>',
                                  file=out)
                    print('</blockquote>', file=out)
                if len(rules) > 1:
                    print('<hr>', file=out)
                # print('</blockquote>', file=out)
            print('</blockquote></blockquote>', file=out)
        print('</body>\n<//html>\n', file=out)
        out.close()

    def _getDatabaseCursor(self):
        databaseFile = self.sqlDatabaseFile
        if not (os.path.exists(self.sqlDatabaseFile)):
            databaseFile = ':memory:'
        if self._connection is None:
            self._connection = ThreadSafeSQLiteConnection(
                databaseFile, 20, isolation_level="EXCLUSIVE")
        # cursor = self.CursorProxy( self._connection._getConnection().cursor()
        # )
        cursor = self._connection._getConnection().cursor()
        cursor.execute('PRAGMA synchronous =  0')
        return cursor

    def _closeDatabaseCursor(self, cursor, rollback=False):
        if self._connection is not None:
            cursor.close()
            connection = self._connection._getConnection()
            if rollback:
                connection.rollback()
            else:
                connection.commit()

    def currentThreadCleanup(self):
        if self._connection is not None:
            self._connection.currentThreadCleanup()

    def createTables(self, context=None):
        # if the database file is created by sqlite, the write permission is
        # given only for the current user, not for the group, so the database
        # cannot be shared
        if not os.path.exists(self.sqlDatabaseFile) and self.sqlDatabaseFile not in ('', ':memory:'):
            f = open(self.sqlDatabaseFile, "w")
            f.close()
        cursor = self._getDatabaseCursor()
        try:
            self._tableFieldsAndInsertByTypeName = {}
            create = True
            try:
                cursor.execute(
                    'CREATE TABLE _DISKITEMS_ (_uuid CHAR(36) PRIMARY KEY, _diskItem TEXT)')
            except sqlite3.OperationalError:
                create = False
            if create:
                if context is not None:
                    context.write('Generating database tables for', self.name)
                cursor.execute(
                    'CREATE TABLE _FILENAMES_ (filename VARCHAR PRIMARY KEY, _uuid CHAR(36))')
                cursor.execute(
                    'CREATE INDEX _IDX_FILENAMES_ ON _FILENAMES_ (_uuid)')
                cursor.execute(
                    'CREATE TABLE _TRANSFORMATIONS_ (_uuid CHAR(36) PRIMARY KEY, _from CHAR(36), _to CHAR(36))')
                cursor.execute(
                    'CREATE INDEX _IDX_TRANSFORMATIONS_1_ ON _TRANSFORMATIONS_ (_from )')
                cursor.execute(
                    'CREATE INDEX _IDX_TRANSFORMATIONS_2_ ON _TRANSFORMATIONS_ ( _to )')
            for type in self.typesWithTable:
                # tableName = mangleSQL(type.name)
                tableName = type
                tableFields = ['_uuid', '_format', '_name'] + [
                    mangleSQL(i) for i in self._tableAttributesByTypeName[type]]
                tableAttributes = ['_uuid', '_format', '_name'] + [
                    i for i in self._tableAttributesByTypeName[type]]
                if create:
                    sql = 'CREATE TABLE ' + '"' + tableName + \
                        '" (_uuid CHAR(36) PRIMARY KEY, ' + ', '.join(
                            (i + ' VARCHAR' for i in tableFields[1:])) + ')'
                    #print('!createTables!', sql)
                    cursor.execute(sql)
                    # create index
                    keys = self.keysByType[type]
                    if keys:
                        sql = 'CREATE INDEX "IDX_' + tableName + '" ON "' + tableName + \
                            '" ( ' + ', '.join(
                                [mangleSQL(i) for i in keys]) + ')'
                        cursor.execute(sql)
                sql = 'INSERT INTO ' + '"' + tableName + \
                    '" (' + ', '.join((i for i in tableFields) ) + \
                    ') VALUES (' + ', '.join(
                            ('?' for i in tableFields)) + ')'
                self._tableFieldsAndInsertByTypeName[type] = (
                    tableName, tableFields, tableAttributes, sql)
        except:  # noqa: E722
            self._closeDatabaseCursor(cursor, rollback=True)
            raise
        else:
            self._closeDatabaseCursor(cursor)
        # Save, in the database directory, an HTML file corresponding to
        # database ontology
        if create and os.path.exists(self.sqlDatabaseFile):
            html = os.path.join(
                os.path.dirname(self.sqlDatabaseFile), 'database_fso.html')
            self.fsoToHTML(html)
        return create

    def checkTables(self):
        """
        Checks if all types currently defined in the database ontology have a matching table in the sqlite database.
        It may be not the case when the database has been updated with a version of brainvisa that has not all the toolboxes. It should then be updated.
        """
        cursor = self._getDatabaseCursor()
        tablesExist = False
        try:
            try:
                res = cursor.execute(
                    "SELECT name FROM sqlite_master WHERE type='table' ORDER BY name")
                tables = set([t[0] for t in res.fetchall()])
                             # fetchall returns a list of tuples
                tablesExist = self.typesWithTable.issubset(
                    tables)  # there are also tables for diskitems and filenames which does match a specific type.
            except sqlite3.OperationalError as e:
                brainvisa.processes.defaultContext().warning(six.text_type(e))
        finally:
            self._closeDatabaseCursor(cursor)
        return tablesExist

    def _diskItemsWithParents(self, diskItems):
        diSet = set(diskItems)
        cursor = None
        for diskItem in diskItems:
            dirname = os.path.dirname(diskItem.fullPath())
            reldirname = relative_path(dirname, self.directory)
            # add parents until one is already in the set or already in the
            # database
            lastItem = diskItem
            while reldirname:
                dirItem = self.createDiskItemFromFileName(
                    os.path.join(self.directory, reldirname), None)
                if dirItem:
                    # set/fix parent item
                    lastItem.parent = dirItem
                    lastItem = dirItem
                    if dirItem in diSet:
                        break
                    # check if it is already in the database
                    if cursor is None:
                        cursor = self._getDatabaseCursor()
                    uuid = cursor.execute(
                        'SELECT _uuid FROM _FILENAMES_ WHERE filename=?',
                      (reldirname, )).fetchone()
                    if uuid:
                        break
                    diSet.add(dirItem)
                reldirname = os.path.dirname(reldirname)
        return diSet

    def insertDiskItems(self, diskItems, update=False, insertParentDirs=True):
        cursor = self._getDatabaseCursor()
        diSet = diskItems
        if insertParentDirs:
            diSet = self._diskItemsWithParents(diskItems)
        try:
            # print("sqlFSODatabase : insertDiskItems ", diSet)
            for diskItem in diSet:
                if diskItem.type is None:
                    raise DatabaseError(
                        _('Cannot insert an item wthout type in a database: %s') % (six.text_type(diskItem), ))
                try:
                    uuid = str(diskItem.uuid())
                except RuntimeError:
                    uuid = str(diskItem.uuid(saveMinf=False))
                if diskItem._write:
                    diskItem.readAndUpdateMinf()
                    diskItem._write = False

                if diskItem.format:
                    format = self.formats.getFormat(
                        diskItem.format.name, diskItem.format).name
                else:
                    format = None

                diskItem._globalAttributes.pop("_database", None)
                state = {
                    'isDirectory': isinstance(diskItem, Directory),
                  'type': diskItem.type.name,
                  'format': format,
                  'name': relative_path(diskItem.name, self.directory),
                  '_files': [relative_path(f, self.directory) for f in diskItem._files],
                  '_localAttributes': diskItem._localAttributes,
                  '_globalAttributes': diskItem._globalAttributes,
                  '_minfAttributes': diskItem._minfAttributes,
                  '_otherAttributes': diskItem._otherAttributes,
                  '_queryStringAttributes': diskItem._queryStringAttributes,
                  '_uuid': diskItem._uuid,
                  '_priority': getattr(diskItem, '_priority', 0),
                }
                minf = cPickle.dumps(state, MINF_PICKLE_PROTOCOL)
                diskItem._globalAttributes["_database"] = self.name
                if diskItem.type.isA('Transformation'):
                    destination_referential = diskItem.getNonHierarchy(
                        'destination_referential')
                    if destination_referential:
                        destination_referential = str(destination_referential)
                    source_referential = diskItem.getNonHierarchy(
                        'source_referential')
                    if source_referential:
                        source_referential = str(source_referential)
                else:
                    destination_referential = None
                    source_referential = None
                try:
                    # print("!!!!!!insert into diskitem : insert", uuid, minf)
                    cursor.execute(
                        'INSERT INTO _DISKITEMS_ (_uuid, _diskItem) VALUES (? ,?)', (uuid, minf))
                    if source_referential and destination_referential:
                        # print('!insert transformation!', uuid,
                        # source_referential, destination_referential )
                        cursor.execute('INSERT INTO _TRANSFORMATIONS_ (_uuid, _from, _to) VALUES (? ,?, ?)', (
                            str(uuid), source_referential, destination_referential))
                    delete = False
                except sqlite3.IntegrityError as e:
                    # an item with the same uuid is already in the database
                    uuid = cursor.execute('SELECT _uuid FROM _FILENAMES_ WHERE filename=?', (
                        relative_path(diskItem.fullPath(), self.directory), )).fetchone()
                    if uuid:
                        uuid = uuid[0]
                        # diskItem file name is in the database
                        if update:
                            if uuid == str(diskItem._uuid):
                                delete = True
                                cursor.execute(
                                    'UPDATE _DISKITEMS_ SET _diskItem=? WHERE _uuid=?', (minf, uuid))
                                if source_referential and destination_referential:
                                    # print('!update transformation!', repr(
                                    # uuid ), repr( source_referential ), repr(
                                    # destination_referential  ))
                                    cursor.execute('UPDATE _TRANSFORMATIONS_ SET _from=?, _to=? WHERE _uuid=?', (
                                        source_referential, destination_referential, str(uuid)))
                            else:
                                print('UUID conflict in database, uuid:',
                                      str(uuid), file=sys.stderr)
                                print('while inserting:',
                                      relative_path(diskItem.fullPath(),
                                                    self.directory),
                                      file=sys.stderr)
                                print('file(s) with the same UUID:',
                                      file=sys.stderr)
                                files = cursor.execute(
                                    'SELECT filename FROM _FILENAMES_ '
                                    'WHERE _uuid=?', (str(diskItem._uuid), ))
                                for f in files:
                                    print(f, file=sys.stderr)
                                print('error:', e)
                                raise DatabaseError(
                                    'Cannot insert "%s" because its uuid is '
                                    'in conflict with the uuid of another '
                                    'file in the database.'
                                    % diskItem.fullPath())
                        else:
                            raise DatabaseError(
                                'Cannot insert "%s" because it is already in the database' % diskItem.fullPath())
                    else:
                        # diskItem file name is not in the database ==> DiskItem's uuid is changed
                        # commit changes
                        self._closeDatabaseCursor(cursor)
                        cursor = self._getDatabaseCursor()
                        print(_('Warning: changed uuid of "%(newDiskItem)s" because another file has the same uuid: %(uuid)s') % {
                            'newDiskItem': repr(diskItem),
                            'uuid': str(diskItem._uuid),
                        }, file=sys.stderr)
                        delete = False
                        diskItem.setUuid(Uuid())
                        uuid = str(diskItem._uuid)
                        state['_uuid'] = diskItem._uuid
                        # f = StringIO()
                        # writeMinf( f, ( state, ) )
                        # minf = f.getvalue()
                        minf = cPickle.dumps(state, MINF_PICKLE_PROTOCOL)
                        cursor.execute(
                            'INSERT INTO _DISKITEMS_ (_uuid, _diskItem) VALUES (? ,?)', (uuid, minf))
                        if source_referential and destination_referential:
                            # print('!insert transformation!', uuid,
                            # source_referential, destination_referential )
                            cursor.execute('INSERT INTO _TRANSFORMATIONS_ (_uuid, _from, _to) VALUES (? ,?, ?)', (
                                str(uuid), source_referential, destination_referential))
                if delete:
                    cursor.execute(
                        'DELETE FROM _FILENAMES_ WHERE _uuid=?', (uuid, ))
                try:
                    cursor.executemany('INSERT INTO _FILENAMES_ (filename, _uuid) VALUES (? ,?)', (
                        (relative_path(i, self.directory), uuid) for i in diskItem.fullPaths()))
                except sqlite3.IntegrityError as e:
                    raise DatabaseError(
                        six.text_type(e) + ': file names = ' + repr(diskItem.fullPaths()))

                values = [uuid,
                          format, os.path.basename(diskItem.fullPath())]
                if diskItem.type.name in self._tableFieldsAndInsertByTypeName:
                    tableName, tableFields, tableAttributes, sql = self._tableFieldsAndInsertByTypeName[
                        diskItem.type.name]
                    for i in tableAttributes[3:]:
                        v = diskItem.getHierarchy(i)
                        if v is None:
                            values.append(None)
                        elif isinstance(v, six.string_types):
                            values.append(v)
                        else:
                            values.append(six.text_type(v))
                    # print('!!', sql, values, [ type(i) for i in values ])
                    if delete:
                        cursor.execute(
                            'DELETE FROM "' + tableName + '" WHERE _uuid=?', (uuid, ))
                    cursor.execute(sql, values)

        except sqlite3.OperationalError as e:
            self._closeDatabaseCursor(cursor, rollback=True)
            raise DatabaseError("Cannot insert items in database " + self.name + ": " +
                                six.text_type(e) + ". Item:" + diskItem.fullPath() + ". You should update this database.")
        except:  # noqa: E722
            self._closeDatabaseCursor(cursor, rollback=True)
            raise
        else:
            self._closeDatabaseCursor(cursor)

    def removeDiskItems(self, diskItems, eraseFiles=False):
        cursor = self._getDatabaseCursor()
        try:
            for diskItem in diskItems:
                uuid = str(diskItem.uuid(saveMinf=False))
                cursor.execute(
                    'DELETE FROM _DISKITEMS_ WHERE _uuid=?', (uuid, ))
                cursor.execute(
                    'DELETE FROM _FILENAMES_ WHERE _uuid=?', (uuid, ))
                tableName, tableFields, tableAttributes, sql = self._tableFieldsAndInsertByTypeName[
                    diskItem.type.name]
                cursor.execute(
                    'DELETE FROM "' + tableName + '" WHERE _uuid=?', (uuid, ))
                if diskItem.type.isA('Transformation'):
                    cursor.execute(
                        'DELETE FROM _TRANSFORMATIONS_ WHERE _uuid=?',
                      (uuid, ))
                if eraseFiles:
                    diskItem.eraseFiles()
        except sqlite3.OperationalError as e:
            self._closeDatabaseCursor(cursor, rollback=True)
            raise DatabaseError(
                "Cannot remove items from database " + self.name + ". You should update this database.")
        except:  # noqa: E722
            self._closeDatabaseCursor(cursor, rollback=True)
            raise
        else:
            self._closeDatabaseCursor(cursor)

    def _diskItemFromMinf(self, minf):
        # if type(minf) is unicode:
            # have to pass a str to readMinf and not a unicode because, xml parser will use encoding information written in the xml tag to decode the string. In brainvisa, all minf are encoded in utf-8
            # minf=minf.encode("utf-8")
        # f = StringIO( minf )
        # state = readMinf( f )[ 0 ]
        try:
            if sys.version_info[0] >= 3:
                try:
                    state = cPickle.loads(minf)
                except Exception:
                    # pickes from python2 may look like this.
                    state = cPickle.loads(six.b(minf), encoding='latin1')
            else:
                state = cPickle.loads(str(minf))
        except ValueError as e:
            print('Could not decode attributes for disk item:',
                  file=sys.stderr)
            print(e, file=sys.stderr)
            return None

        if state['isDirectory']:
            diskItem = Directory(
                os.path.join(self.directory, state['name']), None)
        else:
            diskItem = File(
                os.path.join(self.directory, state['name']), None)
        diskItem.type = getDiskItemType(str(state['type']))
        f = state['format']
        if f:
            diskItem.format = getFormat(str(f))
        # self.name = state[ 'name' ]
        diskItem._files = [os.path.join(self.directory, f)
                           for f in state['_files']]
        diskItem._localAttributes = state['_localAttributes']
        diskItem._globalAttributes = state['_globalAttributes']
        diskItem._globalAttributes["_database"] = self.name
        diskItem._minfAttributes = state['_minfAttributes']
        diskItem._otherAttributes = state['_otherAttributes']
        diskItem._queryStringAttributes = state.get('_queryStringAttributes', {})
        diskItem._changeUuid(state.get('_uuid'))
        diskItem._priority = state['_priority']
        return diskItem

    def getDiskItemFromUuid(self, uuid, defaultValue=Undefined):
        cursor = self._getDatabaseCursor()
        minf = None
        try:
            sql = "SELECT _diskItem from _DISKITEMS_ WHERE _uuid='" + \
                str(uuid) + "'"
            minf = cursor.execute(sql).fetchone()
        except sqlite3.OperationalError as e:
            brainvisa.processes.defaultContext().warning(
                "Cannot question database " + self.name + ". You should update this database.")
        finally:
            self._closeDatabaseCursor(cursor)
        if minf is not None:
            return self._diskItemFromMinf(minf[0])
        if defaultValue is Undefined:
            raise DatabaseError(_('Database "%(database)s" contains no DiskItem with uuid %(uuid)s') %
                                {'database': self.name,  'uuid': str(uuid)})
        return defaultValue

    def getDiskItemFromFileName(self, fileName, defaultValue=Undefined):
        if fileName.startswith(self.directory):
            cursor = self._getDatabaseCursor()
            minf = None
            try:
                sql = "SELECT _diskItem FROM _FILENAMES_ F, _DISKITEMS_ D WHERE F._uuid=D._uuid AND F.filename='" + \
                    six.text_type(relative_path(fileName, self.directory)) + "'"
                minf = cursor.execute(sql).fetchone()
            except sqlite3.OperationalError as e:
                brainvisa.processes.defaultContext().warning(
                    "Cannot question database " + self.name + ". You should update this database.")
            finally:
                self._closeDatabaseCursor(cursor)
            if minf is not None:
                return self._diskItemFromMinf(minf[0])
        if defaultValue is Undefined:
            raise DatabaseError(_('Database "%(database)s" does not reference file "%(filename)s"') %
                                {'database': self.name,  'filename': fileName})
        return defaultValue

    def createDiskItemFromFileName(self, fileName, defaultValue=Undefined,
                                   directory=False):
        fileName, queryString = split_query_string(fileName)
        diskItem = self.createDiskItemFromFormatExtension(
            fileName + queryString, None, directory=directory)
        if diskItem is not None:
            d = self.directory
            if fileName.startswith(d):
                splitted = split_path(fileName[len(d) + 1:])
                if os.path.isdir(fileName) or directory:
                    lastContent = []
                else:
                    lastContent = None
                content = reduce(lambda x, y: [(y, x)],
                                 reversed(splitted[:-1]), [
                                    (os.path.basename(f), lastContent) for f in
                                    diskItem._files])
                vdi = VirtualDirectoryIterator(fileName[:len(d)], content)
                lastItem = None
                for item in self.scanDatabaseDirectories(vdi):
                    lastItem = item
                if lastItem is not None and fileName in lastItem.fullPaths(withQueryString=False):
                    lastItem._queryStringAttributes = parse_query_string(
                        queryString)
                    return lastItem
        if defaultValue is Undefined:
            raise DatabaseError(_('Database "%(database)s" cannot reference file "%(filename)s"') %
                                {'database': self.name,  'filename': fileName})
        return defaultValue

    def changeDiskItemFormat(self, diskItem, newFormat):
        return changeFormat(diskItem,
                            newFormat)

    def scanDatabaseDirectories(self, directoriesIterator=None, includeUnknowns=False, directoriesToScan=None, recursion=True, debugHTML=None, context=None):
        if debugHTML:
            print('<html><body><h1>Scan log for database <tt>' + self.name +
                  '</tt></h1>\n<h2>Directory</h2><blockquote>', file=debugHTML)
            print(self.directory, '</blockquote>', file=debugHTML)
        scanner = [
            i for i in self.fso.content if isinstance(i, SetContent)][0].scanner
        # print('## scanDatabaseDirectories', directoriesIterator, directoriesToScan, self.directory)
        # get specific attributes from parent directories
        attributes = {}
        # if directoriesToScan and len( directoriesToScan ) == 1:
            # self._getParentAttributes( directoriesToScan[0], attributes )
        if directoriesIterator is None:
            stack = [
                (DirectoryIterator(self.directory), scanner, attributes, 0)]
        else:
            stack = [(directoriesIterator, scanner, attributes, 0)]

        while stack:
            itDirectory, scanner, attributes, priorityOffset = stack.pop(0)

            f = itDirectory.fullPath()
            if directoriesToScan is not None:
                ignore = True
                allowYield = False
                if recursion:
                    for d in directoriesToScan:
                        i = min(len(d), len(f))
                        if d[:i] == f[:i]:
                            allowYield = len(f) >= len(d)
                            ignore = False
                            break
                else:
                    for d in directoriesToScan:
                        i = min(len(d), len(f))
                        if d[:i] == f[:i]:
                            allowYield = allowYield or f == d
                            ignore = not allowYield and not len(f) <= len(d)
                            if allowYield and not ignore:
                                break
                # print('!scanDatabaseDirectories! directory "' + f + '":
                # ignore =', ignore, ', allowYield =', allowYield)
                if ignore:
                    continue
            else:
                allowYield = True
            if debugHTML:
                print('<h2>' + itDirectory.fullPath() +
                      '</h2>\nparents attributes: ' + repr(attributes), file=debugHTML)
            directoryRules = []
            nonDirectoryRules = []
            for rule in getattr(scanner, 'rules', ()):
                if rule.scanner is not None:
                    directoryRules.append(rule)
                else:
                    nonDirectoryRules.append(rule)
            if debugHTML:
                print('<h3>Rules</h3><blockquote>', file=debugHTML)
                for rule in directoryRules:
                    print('<font color=darkblue>' + htmlEscape(
                        rule.pattern.pattern) + ':</font>', rule.type, '<br>', file=debugHTML)
                for rule in nonDirectoryRules:
                    print('<font color=darkgreen>' + htmlEscape(
                        rule.pattern.pattern) + ':</font>', rule.type, '<br>', file=debugHTML)
                print('</blockquote>', file=debugHTML)
            # Identify formats
            try:
                knownFormat, unknownFormat = self.formats.identify(
                    itDirectory, context=context)
            except OSError as e:
                print(e, file=sys.stderr)
                knownFormat = unknownFormat = []

            if includeUnknowns and allowYield:
                for it in unknownFormat:
                    diskItem = File(it.fileName(), None)
                    diskItem._files = [os.path.normpath(it.fullPath())]
                    diskItem._globalAttributes['_database'] = self.name
                    diskItem._identified = False
                    yield diskItem
            if debugHTML:
                if unknownFormat:
                    print(
                        '<h3>Unknown format</h3><blockquote>', file=debugHTML)
                    for f in unknownFormat:
                        print(
                            '<font color=red>' +
                                repr(f.fullPath()) + '</font><br>',
                              file=debugHTML)
                    print('</blockquote>', file=debugHTML)
                print(
                    '<h3>Items identification</h3><blockquote>', file=debugHTML)

            unknownType = []
            knownType = []
            nameSeriesGroupedItems = {}
            for nameWithoutExtension, files, minf, format, it in knownFormat:
                if format == 'Directory':
                    # Find directories corresponding to a rule with a
                    # SetContent
                    f = it.fileName()

                    for rule in directoryRules:
                        match = DictPattern.match(rule.pattern, f, attributes)
                        if match is not None:
                            a = attributes.copy()
                            a.update(match)
                            a.update(rule.localAttributes)
                            if rule.type is not None or includeUnknowns:
                                # insert declared_attributes read from minf and
                                # fso_attributes.json file
                                if allowYield or rule.declared_attributes:
                                    diskItem = Directory(
                                        nameWithoutExtension, None)
                                    diskItem.type = rule.type
                                    diskItem.format = getFormat('Directory')
                                    diskItem._files = [
                                        os.path.normpath(f) for f in files]
                                    diskItem._globalAttributes[
                                        '_database'] = self.name
                                    diskItem._globalAttributes[
                                        '_ontology'] = self.fso.name
                                    diskItem._globalAttributes.update(a)
                                    diskItem._priority = priorityOffset + \
                                        rule.priorityOffset
                                    diskItem._identified = True
                                    diskItem.readAndUpdateMinf()
                                if rule.declared_attributes:
                                    for att in rule.declared_attributes:
                                        a.setdefault(
                                            '_declared_attributes_location',
                                            {})[att] = \
                                                os.path.join(
                                                    nameWithoutExtension,
                                                    'fso_attributes.json')
                                        diskItem.readAndUpdateDeclaredAttributes()
                                        val = diskItem.get(att)
                                        if val is not None:
                                            a[att] = val
                                if allowYield:
                                    yield diskItem
                                    if debugHTML:
                                        print(
                                            '<font color=darkblue><b>', diskItem, ':</b>', diskItem.type, '</font> (' + htmlEscape(
                                                rule.pattern.pattern) + ':' + str(rule.type) + ')<br>',
                                              file=debugHTML)
                            stack.append(
                                (it, rule.scanner, a, priorityOffset + rule.priorityOffset))
                            break
                    else:
                        # for rule in directoryRules:
                            # print('  -->', rule.pattern)
                        if includeUnknowns:
                            stack.append(
                                (it, None, attributes, priorityOffset))
                            if allowYield:
                                diskItem = Directory(
                                    nameWithoutExtension, None)
                                diskItem._files = [
                                    os.path.normpath(f) for f in files]
                                diskItem._globalAttributes[
                                    '_database'] = self.name
                                diskItem._identified = False
                                yield diskItem
                else:
                    diskItem = File(nameWithoutExtension, None)
                    diskItem.format = getFormat(str(format))
                    diskItem._files = [
                        os.path.normpath(os.path.join(itDirectory.fullPath(), i)) for i in files]
                    diskItem._globalAttributes['_database'] = self.name
                    for rule in nonDirectoryRules:
                        if rule.formats and format not in rule.formatNamesInSet:
                            if format != 'Graph and data' or 'Graph' not in rule.formatNamesInSet:
                                continue
                        match = DictPattern.match(
                            rule.pattern, os.path.basename(nameWithoutExtension), attributes)
                        if match is not None:
                            diskItem.type = rule.type
                            name_serie = match.pop('name_serie', None)
                            if name_serie is not None:
                                key = (diskItem.type,
                                       format, rule.pattern.pattern, tuple(six.itervalues(match)))
                                groupDiskItem = nameSeriesGroupedItems.get(
                                    key)
                                if groupDiskItem is None:
                                    diskItem._globalAttributes[
                                        '_ontology'] = self.fso.name
                                    diskItem._globalAttributes.update(match)
                                    diskItem._globalAttributes.update(
                                        attributes)
                                    diskItem._globalAttributes.update(
                                        rule.localAttributes)
                                    diskItem._priority = priorityOffset + \
                                        rule.priorityOffset
                                    diskItem._identified = True
                                    groupDiskItem = diskItem
                                    match['name_serie'] = '#'
                                    groupDiskItem.format = getFormat(
                                        str('Series of ' + format))
                                    n = DictPattern.unmatch(
                                        rule.pattern, match, attributes)
                                    groupDiskItem._files = [os.path.normpath(os.path.join(itDirectory.fullPath(), n + '.' + i)) for i in self.formats.getFormat(
                                        format).extensions()]
                                    groupDiskItem._setLocal(
                                        'name_serie', set((name_serie, )))
                                    nameSeriesGroupedItems[
                                        key] = groupDiskItem
                                else:
                                    groupDiskItem._getLocal(
                                        'name_serie').add(name_serie)
                            elif allowYield:
                                diskItem._globalAttributes[
                                    '_ontology'] = self.fso.name
                                diskItem._globalAttributes.update(match)
                                diskItem._globalAttributes.update(attributes)
                                diskItem._globalAttributes.update(
                                    rule.localAttributes)
                                diskItem._priority = priorityOffset + \
                                    rule.priorityOffset
                                diskItem.readAndUpdateMinf()
                                diskItem.readAndUpdateDeclaredAttributes()
                                diskItem._identified = True
                                if debugHTML:
                                    print(
                                        '<font color=darkgreen><b>', diskItem, ':</b>', diskItem.type, '</font> (' + htmlEscape(
                                            rule.pattern.pattern) + ':' + str(rule.type) + ')<br>',
                                          file=debugHTML)
                                yield diskItem
                            break
                    else:
                        if allowYield and includeUnknowns:
                            diskItem.readAndUpdateMinf()
                            diskItem.readAndUpdateDeclaredAttributes()
                            diskItem._identified = False
                            yield diskItem
                        unknownType.append(diskItem)
            if allowYield:
                for diskItem in six.itervalues(nameSeriesGroupedItems):
                    diskItem._setLocal(
                        'name_serie', sorted(diskItem._getLocal('name_serie')))
                    diskItem.readAndUpdateMinf()
                    diskItem.readAndUpdateDeclaredAttributes()
                    yield diskItem
            if debugHTML:
                for diskItem in six.itervalues(nameSeriesGroupedItems):
                    print(
                        '<font color=darkgreen><b>', diskItem, ':</b> ', diskItem.type, repr(
                            diskItem._getLocal(
                                'name_serie')) + '</font><br>',
                          file=debugHTML)
                    # for f in diskItem.fullPaths()[ 1: ]:
                        # print('&nbsp;' * 8 + f + '<br>', file=debugHTML)
                    # print('</font>', file=debugHTML)
                for diskItem in unknownType:
                    print(
                        '<font color=red>', diskItem.fullPath(
                        ), '(' + diskItem.format.name + ')</font><br>',
                          file=debugHTML)

            if debugHTML:
                print('</blockquote>', file=debugHTML)

        if debugHTML:
            print('</body></html>', file=debugHTML)

    def findAttributes(self, attributes, selection={}, _debug=None, exactType=False, **required):
        if exactType:
            types = set(
                self.getAttributeValues('_type', selection, required))
        else:
            types = set(chain(*(self._childrenByTypeName.get(t, ())
                        for t in self.getAttributeValues('_type', selection, required))))
        diskitem_searched = "_diskItem" in attributes
        if _debug is not None:
            print(
                '!findAttributes!', repr(self.name), attributes, tuple(types),
                  selection, required, file=_debug)
        for t in types:
            try:
                tableName, tableFields, tableAttributes, sql = self._tableFieldsAndInsertByTypeName[
                    t]
            except KeyError:
                if _debug is not None:
                    print('!findAttributes!  No table for type', t, 'in',
                          repr(self.name), file=_debug)
                continue
            if diskitem_searched:
                tableAttributes = ['_diskItem'] + tableAttributes
                tableFields = ['_diskItem', 'T._uuid'] + tableFields[1:]
            nonMandatoryKeyAttributes = self._nonMandatoryKeyAttributesByType[
                t]
            # if _debug is not None:
                # print('!findAttributes!  tableFields(', repr( t ), ') =',
                # repr( tableFields ), file=_debug)
            select = []
            tupleIndices = []
            for a in attributes:
                if a == '_type':
                    tupleIndices.append(1)
                    continue
                try:
                    i = tableAttributes.index(a)
                    select.append(tableFields[i])
                    tupleIndices.append(len(select) + 1)
                except ValueError:
                    tupleIndices.append(0)
                    continue
            typeOnly = False
            if not select:
                if [i for i in tupleIndices if i != 0]:
                    select = ['COUNT(*)']
                    typeOnly = True
                else:
                    if _debug is not None:
                        print(
                            '!findAttributes!  No attribute selected for type', t, 'in',
                              repr(
                                  self.name), 'possible values are:', tableAttributes,
                              file=_debug)
                    continue
            where = {}
            for f, a in izip(tableFields, tableAttributes):
                if a in required or a not in nonMandatoryKeyAttributes:
                    v = self.getAttributeValues(a, selection, required)
                    # if _debug is not None:
                        # print('!findAttributes!  getAttributeValues(', repr(
                        # a ), ', ... ) =', repr( v ), file=_debug)
                    if v:
                        where[f] = v
            sql = 'SELECT DISTINCT ' + \
                ', '.join(select) + " FROM '" + tableName + "' "
            if diskitem_searched:
                sql += " T, _DISKITEMS_ D WHERE T._uuid=D._uuid "
            if where:
                sqlWhereClauses = []
                for f, v in six.iteritems(where):
                    if v is None:
                        sqlWhereClauses.append(f + '=NULL')
                    elif isinstance(v, six.string_types):
                        sqlWhereClauses.append(f + "='" + v + "'")
                    else:
                        # sqlWhereClauses.append( f + ' IN (' + ','.join(
                        # (('NULL' if i is None else "'" + i +"'") for i in v)
                        # ) + ')' )
                        whereParts = list()
                        for i in v:
                            if i is None:
                                whereParts += ('NULL', )
                            else:
                                whereParts += ("'" + unicode(i) +"'", )
                        sqlWhereClauses.append(
                            f + ' IN (' + ','.join(whereParts) + ')')
                if diskitem_searched:
                    sql += ' AND ' + ' AND '.join(sqlWhereClauses)
                else:
                    sql += ' WHERE ' + ' AND '.join(sqlWhereClauses)
            if _debug is not None:
                print('!findAttributes! ->', sql, file=_debug)
            cursor = self._getDatabaseCursor()
            sqlResult = []
            try:
                try:
                    sqlResult = cursor.execute(sql).fetchall()
                except sqlite3.OperationalError as e:
                    brainvisa.processes.defaultContext().warning(
                        "Cannot question database ", self.name, " : ", six.text_type(e), ". You should update this database.")
            finally:
                self._closeDatabaseCursor(cursor)
            for tpl in sqlResult:
                if typeOnly:
                    if tpl[0] > 0:
                        yield tuple(((None, t)[i] for i in tupleIndices))

                else:
                    tpl = (None, t) + tpl
                    yield tuple((tpl[i] for i in tupleIndices))

    def findDiskItems(self, selection={}, _debug=None, exactType=False, **required):
        for t in self.findAttributes(('_diskItem', ), selection, _debug=_debug, exactType=exactType, **required):
            yield self._diskItemFromMinf(t[0])

    def createDiskItems(self, selection={}, _debug=None, exactType=False, **required):
        if exactType:
            types = set(
                self.getAttributeValues('_type', selection, required))
        else:
            tval = [x for x in self.getAttributeValues('_type', selection,
                                                       required) if x is not None]
            types = set(
                chain(*(self._childrenByTypeName[t] for t in tval)))
        if _debug is not None:
            print('!createDiskItems! database:', self.directory, file=_debug)
            print('!createDiskItems! types:',
                  tuple(types), file=_debug)
            print('!createDiskItems! selection:', selection, file=_debug)
            print('!createDiskItems! required:', required, file=_debug)
        for type in types:
            r = self.ruleSelectionByType.get(type)
            if r is None:
                if _debug is not None:
                    print(
                        '!createDiskItems! no rule selection found for type', type,
                          file=_debug)
                continue
            possibleFormats = self.getAttributeValues(
                '_format', selection, required)
            if _debug is not None:
                print('!createDiskItems! possibleFormats = ', possibleFormats,
                      file=_debug)
            ruleSelectionByAttributeValue, ruleSelectionByMissingKeyAttributes, rulesDictionary, defaultAttributesValues = r
            if _debug is not None:
                print('!createDiskItems! ruleSelectionByAttributeValue:',
                      ruleSelectionByAttributeValue, file=_debug)
                print('!createDiskItems! ruleSelectionByMissingKeyAttributes:',
                      ruleSelectionByMissingKeyAttributes, file=_debug)
                print('!createDiskItems! rulesDictionary:',
                      rulesDictionary, file=_debug)
                print('!createDiskItems! defaultAttributesValues:',
                      defaultAttributesValues, file=_debug)
            # key = ( tuple( ( selection.get( i, required.get( i, '' ) ) for i in ruleSelectionByAttributeValue ) ),
                            # tuple( ( (False if selection.get( i,
                            # required.get( i ) ) else True) for i in
                            # ruleSelectionByMissingKeyAttributes ) ) )
            keys = []
            stack = [[
                [self.getAttributeValues(i, selection, required, defaultAttributesValues.get(i, Undefined))
                    for i in ruleSelectionByAttributeValue],
                      [self.getAttributeValues(i, selection, required, defaultAttributesValues.get(i, Undefined))
                       for i in ruleSelectionByMissingKeyAttributes]
            ]]
            if _debug is not None:
                print('!createDiskItems! stack = ', stack, file=_debug)
            while stack:
                k1, k2 = stack.pop(0)
                for i in range(len(k1)):
                    if isinstance(k1[i], (set, list, tuple)):
                        if k1[i]:
                            stack += [[k1[:i] + [j] + k1[i + 1:], k2]
                                      for j in k1[i]]
                        else:
                            stack += [[k1[:i] + [''] + k1[i + 1:], k2]]
                        k1 = None
                        break
                if k1 is not None:
                    for i in range(len(k2)):
                        if isinstance(k2[i], (set, list, tuple)) and k2[i]:
                            stack += [[k1, k2[:i] + [j] + k2[i + 1:]]
                                      for j in k2[i]]
                            k2 = None
                            break
                    if k2 is not None:
                        keys.append((tuple(k1), tuple((not(i)) for i in k2)))
            if _debug is not None:
                print('!createDiskItems! keys for rules selection = ', keys,
                      file=_debug)
            for key in keys:
                rules = rulesDictionary.get(key)
                if rules is not None:
                    if _debug is not None:
                        print('!createDiskItems! rules = ',
                              [r.pattern.pattern for r in rules], file=_debug)
                    for rule in rules:
                        if rule._formatsNameSet:
                            formats = rule._formatsNameSet.intersection(
                                possibleFormats)
                        else:
                            formats = possibleFormats
                        if not formats:
                            if _debug is not None:
                                print(
                                    '!createDiskItems! no possible format for type', type,
                                      'and rule', rule.pattern.pattern, file=_debug)
                            continue
                        cg = CombineGet(
                            required, selection, defaultAttributesValues)
                        names = rule.pattern.multipleUnmatch(cg)
                        if names:
                            for name, unmatchAttributes in names:
                                databaseDirectory = self.getAttributeValues(
                                    '_databaseDirectory', selection, required)
                                if databaseDirectory:
                                    databaseDirectory = databaseDirectory[0]
                                else:
                                    databaseDirectory = self.directory
                                for format in (getFormat(f) for f in formats):  # search format in all format including Series of ...
                                    if format.name == 'Directory':
                                        files = [
                                            os.path.normpath(os.path.join(databaseDirectory, name))]
                                    elif isinstance(format, FormatSeries):  # a Series of ... has in _files the pattern of each data with # instead of the number
                                        cg2 = CombineGet(
                                            {'name_serie': "#"}, unmatchAttributes, required, selection, defaultAttributesValues)
                                        name2 = rule.pattern.unmatch(cg2, cg2)
                                        format2 = self.formats.getFormat(
                                            format.baseFormat.name)  # get the base file format
                                        files = [os.path.normpath(os.path.join(databaseDirectory, name2 + '.' + e))
                                                 for e in format2.extensions()]
                                    else:
                                        format = self.formats.getFormat(
                                            format.name)  # get corresponding file format
                                        files = [os.path.normpath(os.path.join(databaseDirectory, name + '.' + e))
                                                 for e in format.extensions()]
                                    diskItem = File(
                                        os.path.join(databaseDirectory, name), None)
                                    diskItem._files = files
                                    diskItem.type = getDiskItemType(type)
                                    diskItem.format = getFormat(str(
                                        format.name))
                                    # diskItem.uuid( saveMinf=False )
                                    diskItem._globalAttributes[
                                        '_database'] = self.name
                                    diskItem._globalAttributes[
                                        '_ontology'] = self.fso.name
                                    diskItem._write = True
                                    diskItem._globalAttributes['_declared_attributes_location'] = dict(
                                        (att, os.path.normpath(os.path.join(diskItem.fullPath(), path))) for att, path in six.iteritems(rule._declared_attributes_location))
                                    c = CombineGet(
                                        unmatchAttributes, required, selection, defaultAttributesValues)
                                    for n in self.keysByType[type]:
                                        if n == "name_serie":  # name_serie is a local attribute
                                            diskItem._setLocal(n, c.get(n, ""))
                                        else:
                                            value = c.get(n)  # c.get( n, '' )
                                            # don't set values on empty attributes -- this is
                                            # expected for optional declared_attributes, but is it
                                            # OK for standard ones ?
                                            if value:
                                                diskItem._globalAttributes[
                                                    n] = value
                                    for n, v in rule.localAttributes:
                                        diskItem._globalAttributes[n] = v
                                    diskItem._priority = rule.priorityOffset
                                    diskItem.readAndUpdateDeclaredAttributes()
                                    yield diskItem
                        elif _debug is not None:
                            print(
                                '!createDiskItems! rule', rule.pattern.pattern,
                                  'not "unmatched"', file=_debug)
                else:
                    if _debug is not None:
                        print('!createDiskItems! no rule found for type', type,
                              'and key =', key, file=_debug)

    def getAttributesEdition(self, *types):
        editable = set()
        values = {}
        declared = set()
        for t1 in types:
            for t2 in self._childrenByTypeName[t1]:
                e = self._attributesEditionByType.get(t2)
                if e is not None:
                    editable.update(e[0])
                    declared.update(e[2])
                    for a, v in six.iteritems(e[1]):
                        values.setdefault(a, set()).update(v)
        return editable, values, declared

    def getTypeChildren(self, *types):
        return set(chain(*(self._childrenByTypeName[t] for t in types)))

    def getTypesKeysAttributes(self, *types):
        result = []
        for t1 in types:
            for t2 in self._childrenByTypeName[t1]:
                for a in self.keysByType.get(t2, ()):
                    if a not in result:
                        result.append(a)
        return result

    def getTypesFormats(self, *types):
        result = set()
        for t1 in types:
            for t2 in self._childrenByTypeName[t1]:
                f = self._formatsByTypeName.get(t2)
                if f:
                    result.update(f)
        return result

    def newFormat(self, name, patterns):
        if getFormat(name, None) is None:
            bvPatterns = []
            for p in patterns:
                i = p.find('|')
                if i < 0:
                    bvPatterns.append('*.' + p)
                else:
                    bvPatterns.append(p[:i + 1] + '*.' + p[i + 1:])
            Format(name, bvPatterns)
            self.formats.newFormat(name, patterns)

    def findReferentialNeighbours(self, source_referential, cursor=None,
                                  bidirectional=True, flat_output=False):
        """From one referential, find all referentials directly linked by transforms
        and return a tuple (referentials, paths), where paths is a dictionary which contains a list
        of transforms that leads to each referential (key of the dictionary)
        from the source_referential (a transform is a triplet (uuid_transform, uuid_from, uuid_to))

        If flat_output is True, the output is a list of tuples
        (transform, source, dest).
        """
        if cursor is None:
            cursor = self._getDatabaseCursor()
        try:
            if bidirectional:
                paths = cursor.execute(
                    'SELECT DISTINCT _uuid, _from, _to FROM _TRANSFORMATIONS_ WHERE _TRANSFORMATIONS_._from = ? OR _TRANSFORMATIONS_._to = ?',
                  (source_referential, source_referential)).fetchall()
            else:
                paths = cursor.execute(
                    'SELECT DISTINCT _uuid, _from, _to FROM _TRANSFORMATIONS_ WHERE _TRANSFORMATIONS_._from = ?',
                  (source_referential,)).fetchall()
        except Exception as e:
            print('SQL error in database:', self.sqlDatabaseFile)
            print(e)
            paths = []
        if flat_output:
            return paths
        refs = list(set([p[1] for p in paths] + [p[2] for p in paths])
                    - set([source_referential, ]))
        trsfs = dict(
            [(r, [p for p in paths if p[1] == r or p[2] == r]) for r in refs])
        return (refs, trsfs)

    def findTransformationWith(self, uuid):
        '''Return a generator object that iterate over all transformations in database using uuid
        parameter for _to or _from fields'''

        cursor = self._getDatabaseCursor()
        pathsWith = []
        try:
            sql = "SELECT _uuid, _from, _to from _TRANSFORMATIONS_ WHERE _to='" + \
                str(uuid) + "' OR " + "_from='" + str(uuid) + "'"
            # sql = "SELECT _uuid, _from, _to from _TRANSFORMATIONS_ "
            # print(sql)
            pathsWith = cursor.execute(sql).fetchall()
        except sqlite3.OperationalError as e:
            brainvisa.processes.defaultContext().warning(
                "Cannot question database " + self.name + ". You should update this database.")
        finally:
            self._closeDatabaseCursor(cursor)
        if pathsWith == []:
            return None
        else:
            return pathsWith


#------------------------------------------------------------------------------
class NoGeneratorSQLDatabase(SQLDatabase):

    '''
    It is not possible to use a SQLDatabase through Pyro because generators
    cannot be pickled. This class replace all methods creating generators (i.e.
    using yield) by methods returning lists.
    '''

    def __init__(self, sqlDatabaseInstance):
        self._sqlDatabaseInstance = sqlDatabaseInstance

    def __getattr__(self, name):
        return getattr(self._sqlDatabaseInstance, name)

    def scanDatabaseDirectories(self, *args, **kwargs):
        return list(self._sqlDatabaseInstance.scanDatabaseDirectories(*args, **kwargs))

    def findAttributes(self, *args, **kwargs):
        return list(self._sqlDatabaseInstance.findAttributes(*args, **kwargs))

    def findDiskItems(self, *args, **kwargs):
        return list(self._sqlDatabaseInstance.findDiskItems(*args, **kwargs))

    def createDiskItems(self, *args, **kwargs):
        return list(self._sqlDatabaseInstance.createDiskItems(*args, **kwargs))


#------------------------------------------------------------------------------
class SQLDatabases(Database):

    """
    This object stores several :py:class:`SQLDatabase` objects.
    """

    def __init__(self, databases=[]):
        super(SQLDatabases, self).__init__()
        self._databases = SortedDictionary()
        for database in databases:
            self.add(database)

    def iterDatabases(self):
        return six.itervalues(self._databases)

    def database(self, name):
        return self._databases[name]

    def hasDatabase(self, name):
        return name in self._databases

    def add(self, database):
        self._databases[database.name] = database

    def remove(self, name):
        if name in self._databases:
            del self._databases[name]

    def removeDatabases(self):
        self._databases = SortedDictionary()

    def clear(self):
        for d in self.iterDatabases():
            d.clear()

    def update(self, directoriesToScan=None, recursion=True, context=None):
        for d in self.iterDatabases():
            d.update(directoriesToScan=directoriesToScan,
                     recursion=recursion, context=context)

    def _iterateDatabases(self, selection, required={}):
        databases = self.getAttributeValues('_database', selection, required)
        if not databases:
            for d in six.itervalues(self._databases):
                yield d
        for n in databases:
            try:
                yield self._databases[os.path.normpath(n)]
            except KeyError:
                pass

    def insertDiskItems(self, diskItems, update=False, insertParentDirs=True):
        for diskItem in diskItems:
            baseName = diskItem.getHierarchy('_database')
            if baseName is None:
                database = None
                if len(self._databases) == 1:
                    database = values(self._databases)[0]
                    if not diskItem.fullPath().startswith(values(self._databases)[0].name):
                        database = None
                if database is None:
                    raise NotInDatabaseError(
                        _('Cannot find out in which database "%s" should be inserted') % (diskItem.fullPath(), ))
            else:
                database = self._databases[baseName]
            database.insertDiskItems((diskItem,), update=update,
                                     insertParentDirs=insertParentDirs)

    def removeDiskItems(self, diskItems, eraseFiles=False):
        for diskItem in diskItems:
            baseName = diskItem.getHierarchy('_database')
            if baseName is None:
                if len(self._databases) == 1:
                    database = values(self._databases)[0]
                else:
                    raise NotInDatabaseError(
                        _('Cannot find out from which database "%s" should be removed') % (diskItem.fullPath(), ))
            else:
                database = self._databases[baseName]
            database.removeDiskItems((diskItem,), eraseFiles=eraseFiles)

    def getDiskItemFromUuid(self, uuid, defaultValue=Undefined):
        for database in six.itervalues(self._databases):
            item = database.getDiskItemFromUuid(uuid, None)
            if item is not None:
                return item
        if defaultValue is Undefined:
            raise DatabaseError(
                _('No database contain a DiskItem with uuid %(uuid)s') % {'uuid': str(uuid)})
        return defaultValue

    def findTransformationWith(self, uuid):
        item = []
        for database in six.itervalues(self._databases):
            val = database.findTransformationWith(uuid)
            if val != None:
                item.append(database.findTransformationWith(uuid))
        if len(item) == 0:
            return None
        else:
            return item

    def getDiskItemFromFileName(self, fileName, defaultValue=Undefined):
        for database in six.itervalues(self._databases):
            item = database.getDiskItemFromFileName(fileName, None)
            if item is not None:
                return item
        if defaultValue is Undefined:
            raise DatabaseError(
                _('No database reference file "%(filename)s"') % {'filename': fileName})
        return defaultValue

    def findAttributes(self, attributes, selection={},  _debug=None, exactType=False, **required):
        index = 0
        for a in attributes:
            if a == '_database':
                break
            index += 1
        else:
            index = -1
        for database in self._iterateDatabases(selection, required):
            for tpl in database.findAttributes(attributes, selection, _debug=_debug, exactType=exactType, **required):
                if index >= 0:
                    yield tuple(chain(tpl[:index], (database.name, ), tpl[index + 1:]))
                else:
                    yield tpl

    def findDiskItems(self, selection={}, _debug=None, exactType=False,
                      write=False, **required):
        for database in self._iterateDatabases({}, required):
            if not write or (not database.read_only and not database.builtin):
                for item in database.findDiskItems(selection, _debug=_debug,
                                                   exactType=exactType, **required):
                    yield item

    def createDiskItems(self, selection={}, _debug=None, exactType=False, **required):
        for database in self._iterateDatabases({}, required):
            if not database.read_only and not database.builtin:
                for item in database.createDiskItems(selection, _debug=_debug, exactType=exactType, **required):
                    yield item

    def createDiskItemFromFileName(self, fileName, defaultValue=Undefined,
                                   directory=False):
        for database in self._iterateDatabases({}, {}):
            item = database.createDiskItemFromFileName(fileName, None,
                                                       directory=False)
            if item is not None:
                return item
        if defaultValue is Undefined:
            raise DatabaseError(
                _('No database can reference file "%(filename)s"') % {'filename': fileName})
        return defaultValue

    def changeDiskItemFormat(self, diskItem, newFormat):
        for database in self._iterateDatabases({}, {}):
            item = database.changeDiskItemFormat(diskItem, newFormat)
            if item is not None:
                return item
        return None

    def changeDiskItemFormatToSeries(self, diskItem):
        """
        Changes the format of the diskItem to Series of diskItem.format
        The number is extracted from the name to begin the name_serie list attribute. Other files with the same name but another number are searched in the parent directory to find the other numbers of the serie.
        """
        formatSeries = getFormat("Series of " + diskItem.format.name)
        if formatSeries is not None:
            parentDir = os.path.dirname(diskItem.fileName())
            filename = os.path.basename(diskItem.fileName())
            # get the number at the end of the filename : it is considered as
            # the name_serie
            regexp = re.compile("(.+?)(\d+)\.(.+)")
            match = regexp.match(filename)
            if match:
                name = match.group(1)
                ext = match.group(3)
                diskItem.format = formatSeries
                name_serie = []
                diskItem._setLocal("name_serie", name_serie)
                files = diskItem._files
                diskItem._files = []
                for f in files:
                    match = regexp.match(f)
                    if match:
                        namef = match.group(1)
                        numf = match.group(2)
                        extf = match.group(3)
                        diskItem._files.append(
                            os.path.join(os.path.dirname(f), namef + "#." + extf))
                # search the other numbers of the serie
                regexp = re.compile("^" + name + "(\d+)\." + ext + "$")
                for file in sorted(os.listdir(parentDir)):
                    match = regexp.match(file)
                    if match:
                        name_serie.append(match.group(1))
        return diskItem

    def getAttributesEdition(self, *types):
        editable = set()
        values = {
            '_database': tuple((i.name for i in six.itervalues(self._databases)))}
        declared = set()
        for database in six.itervalues(self._databases):
            e, d, dcl = database.getAttributesEdition(*types)
            editable.update(e)
            declared.update(dcl)
            for a, v in six.iteritems(d):
                values.setdefault(a, set()).update(v)
        return editable, values, declared

    def getTypeChildren(self, *types):
        if self._databases:
            return set(chain(*(d.getTypeChildren(*types) for d in six.itervalues(self._databases))))
        return ()

    def getTypesKeysAttributes(self, *types):
        if self._databases:
            # Combine attributes from databases but try to keep the order (not using only a set)
            # because this order is used to build combos on graphical interface
            result = []
            set_result = set()
            for d in six.itervalues(self._databases):
                for a in d.getTypesKeysAttributes(*types):
                    if a not in set_result:
                        result.append(a)
                        set_result.add(a)
            return result
        return []

    def getTypesFormats(self, *types):
        if self._databases:
            return set(chain(*(d.getTypesFormats(*types) for d in six.itervalues(self._databases))))
        return ()

    def currentThreadCleanup(self):
        for database in self._iterateDatabases({}, {}):
            database.currentThreadCleanup()

    def newFormat(self, name, patterns):
        for database in self._iterateDatabases({}, {}):
            database.newFormat(name, patterns)

    def findReferentialNeighbours(self, ref, bidirectional=True,
                                  flat_output=False):
        allrefs = []
        alltrsfs = {}
        allneigh = []
        for database in self._iterateDatabases({}, {}):
            neighbours = database.findReferentialNeighbours(
                ref, bidirectional=bidirectional, flat_output=flat_output)
            if flat_output:
                allneigh += neighbours
            else:
                (refs, transfs) = neighbours
                allrefs.extend(refs)
                for r, p in six.iteritems(transfs):
                    alltrsfs.setdefault(r, []).extend(p)
        if flat_output:
            return allneigh
        else:
            return (allrefs, alltrsfs)<|MERGE_RESOLUTION|>--- conflicted
+++ resolved
@@ -238,25 +238,14 @@
         if t is Undefined:
             if r is Undefined:
                 return []
-<<<<<<< HEAD
-            if r is None or isinstance( r, (basestring, int, float, bool) ):
+            if r is None or isinstance( r, six.string_types + (int, float, bool) ):
                 return [r]
             return r
-        if t is None or isinstance( t, (basestring, int, float, bool) ):
+        if t is None or isinstance( t, six.string_types + (int, float, bool) ):
             t = [t]
         elif t is Undefined:
             t = []
-        if s is None or isinstance( s, (basestring, int, float, bool) ):
-=======
-            if r is None or isinstance(r, six.string_types):
-                return [r]
-            return r
-        if t is None or isinstance(t, six.string_types):
-            t = [t]
-        elif t is Undefined:
-            t = []
-        if s is None or isinstance(s, six.string_types):
->>>>>>> d03b467b
+        if s is None or isinstance( s, six.string_types + (int, float, bool) ):
             s = [s]
         elif s is Undefined:
             s = []
@@ -266,11 +255,7 @@
             s = s + [None] + t
         if r is Undefined:
             return s
-<<<<<<< HEAD
-        if r is None or isinstance( r, (basestring, int, float, bool) ):
-=======
-        if r is None or isinstance(r, six.string_types):
->>>>>>> d03b467b
+        if r is None or isinstance( r, six.string_types + (int, float, bool) ):
             r = set([r])
         else:
             r = set(r)
