from __future__ import print_function
from __future__ import absolute_import
import shutil
import os
from optparse import OptionParser
import soma.subprocess
import stat

from soma import aims
from soma import uuid
import soma.minf.api as minf
import brainvisa.data.temporary as temporary
import six


<<<<<<< HEAD
class Importer:
    
=======
class Importer(object):

>>>>>>> 79fc4e7c
    @classmethod
    def import_image(cls, input_filename, output_filename, 
                     conversion_needed = False,
                     remove_nan_needed = False,
                     resampling_needed = False,
                     conversion_data_type = None, 
                     conversion_omin = None, 
                     conversion_omax = None,
                     resolution_level = None):
        """
        Import the input image file to the output filename location.
        Some checking and conversions may be done during the
        process.

        Parameters:
        -----------
        input_filename: string
            input image location
        output_filename: string
            output image location after importation
        conversion_needed: bool
            wether conversion is needed or not
        remove_nan_needed: bool
            wether remove nan is needed or not
        resampling_needed: bool
            wether resampling is needed or not
        conversion_data_type: string
            data type to use if conversion is needed
        conversion_omin: numeric
            output minimum dynamic value if resampling is needed
        conversion_omax: numeric
            output maximum dynamic value if resampling is needed
        resolution_level: int
            resolution level to import
            
        Returns:
        --------
        return_value: 0 upon success. Exceptions may be raised in case of
                      failure anyway.
        """
        from soma.path                     import update_query_string
        
        temp_input = None
        temp_filename = None
        return_value = 0
 
        if conversion_needed or resolution_level is not None:
            try:
                if resolution_level is not None:
                    input_filename = update_query_string(input_filename,
                                                         {'resolution_level':
                                                          resolution_level})
                    
                if remove_nan_needed:
                    ext = cls._file_extension(input_filename)
                    temp_filename = temporary.manager.new(suffix=ext)
                    command = ["AimsRemoveNaN", "-i", input_filename, "-o",
                               temp_filename]
                    return_value = soma.subprocess.call(command)
                    if return_value != 0:
                        raise ImportationError(
                            "The following command failed : \"%s\"" % '" "'
                            .join(command))
                    input_filename = temp_filename

                command_list = ['AimsFileConvert', '-i', input_filename,
                                '-o', output_filename]
                
                if conversion_data_type is not None:
                    command_list.extend(['-t', 'S16'])
                
                if resampling_needed:
                    if conversion_omin is not None \
                       or conversion_omax is not None:
                       command_list.append('-r')
                       
                       if conversion_omin is not None:
                           command_list.extend(['--omin', str(conversion_omin)])
                           
                       if conversion_omax is not None:
                           command_list.extend(['--omax', str(conversion_omax)])

                return_value = soma.subprocess.call(command_list)
                if return_value != 0:
                    raise ImportationError(
                        "The following command failed : \"%s\"" % '" "'
                        .join(command_list))
            finally:
                if temp_filename is not None:
                    if os.path.exists(temp_filename + '.minf'):
                        os.unlink(temp_filename + '.minf')
                if temp_input is not None:
                    os.remove(temp_input)

        elif os.path.abspath(os.path.normpath(os.path.realpath(
                input_filename))) == \
                os.path.abspath(os.path.normpath(os.path.realpath(
                    output_filename))):
            print('Warning: input and output files are the same, '
                  'copy is skipped.')

        else:
            try:
                shutil.copy(input_filename, output_filename)
                exts = {'.ima': ['.dim'], '.img': ['.hdr'],
                        '.vimg': ['.vinfo', '.vhdr']}
                for ext, other_exts in six.iteritems(exts):
                    if input_filename.endswith(ext):
                        for oext in other_exts:
                            shutil.copy(input_filename.replace(ext, oext),
                                        output_filename.replace(ext, oext))
                if os.path.exists(input_filename + ".minf"):
                    ominf = output_filename + ".minf"
                    shutil.copy(input_filename + ".minf", ominf)
                    # .minf needs Read/write permission
                    s = os.stat(ominf)
                    os.chmod(ominf, s.st_mode | stat.S_IREAD | stat.S_IWUSR)
            except IOError as e:
                raise ImportationError(str(e))
            
        return return_value
    
    @classmethod
    def import_t1mri(cls, input_filename, output_filename,
                     output_referential_filename=None,
                     referential_name='Referential of Raw T1 MRI'):
        """
        Import the input T1 MRI file to the output filename location.
        Importation is specialized for T1 MRI and for subsequent Morphologist
        processing. Some checking and conversions may be done during the
        process.

        NaN/infinite values are replaced by 0.
        Voxel type is converted to 16 bit int.
        Values dynamics is rescaled to 0-4095 if it exceeds this range.

        Parameters:
        -----------
        input_filename: string
            input image location
        output_filename: string
            output image location after importation
        output_referential_filename: string (optional)
            if specified a referential file (.refetential) will be created with
            a new UUID at this location, and the imported image header will
            reference it as referential.

        Returns:
        --------
        res_state: dict
            * return_value: 0 upon success. Exceptions may be raised in case of
              failure anyway.
            * warnings (if any): list of warning strings, meant to grant
              notify to the user any unexpected images sizes, resolutions...
        """
        #temp_input = None
        #temp_filename = None
        return_value = 0
    
        try:
            input_vol = aims.read(input_filename)
        except (aims.aimssip.IOError, IOError) as e:
            raise ImportationError(str(e))
        
        conversion_needed = cls._conversion_needed(input_filename, input_vol,
                                                   output_filename)
        remove_nan_needed = cls._remove_nan_needed(input_vol)
        resampling_needed = cls._resampling_needed(input_vol)
        
        return_value = cls.import_image(input_filename, 
                                        output_filename,
                                        conversion_needed = conversion_needed,
                                        remove_nan_needed = remove_nan_needed,
                                        resampling_needed = resampling_needed,
                                        conversion_data_type = 'S16',
                                        conversion_omin = 0,
                                        conversion_omax = 4095)

        if output_referential_filename:
            # write referential file and set the ref uuid in the image .minf
            ouuid = str(uuid.Uuid())
            ref_dict = {
                'uuid': ouuid,
                'dimension_count': 3,
                'name': referential_name,
            }
            open(output_referential_filename, 'w').write(
                'attributes = ' + repr(ref_dict))
            ominf = output_filename + ".minf"
            if os.path.exists(ominf):
                minf_content = minf.readMinf(ominf)[0]
            else:
                minf_content = {}
            minf_content['referential'] = ouuid
            open(ominf, 'w').write('attributes = ' + repr(minf_content))

        # check dimensions for unexpected values
        dims = input_vol.getSize()
        vs = input_vol.getVoxelSize()
        res_state = {'return_value': return_value}
        warns = []
        if vs[0] <= 0.6 or vs[1] <= 0.6 or vs[2] <= 0.6:
            warns.append(
                'Voxel size is unexpectedly small for a standard human T1 MRI (%fx%fx%f) - Your image is probably oversampled (possibly from the scanner reconstruction). Results are likely to be less accurate or erroneous. Please check.' % tuple(vs[:3]))
        if dims[0] >= 400 or dims[1] >= 400 or dims[2] >= 400:
            warns.append(
                'Image size is unexpectedly large for a standard human T1 MRI (%dx%dx%d) - Your image is probably oversampled (possibly from the scanner reconstruction). The Morphologist pipeline is tuned for about 1mm resolution images (typically 256x256x128 voxels). Processing will be longer, and require more memory. Please check.' % tuple(dims[:3]))
        if warns:
            res_state['warnings'] = warns
        return res_state

    @classmethod
    def _conversion_needed(cls, input_filename, input_vol, output_filename):
        convert = False
        if (cls._file_extension(input_filename)
                != cls._file_extension(output_filename)):
            convert = True
        else:
            header = input_vol.header()
            data_type = header["data_type"]
            file_format = header["file_type"]
            supported_formats = ['NIFTI-1', 'NIFTI-2', 'GIS', 'VIDA', 'MINC',
                                 'OpenSlide']
            convert = (file_format not in supported_formats) \
                or (data_type != "S16")
        return convert

    @staticmethod
    def _file_extension(filename):
        extension = ""
        name, ext = os.path.splitext(filename)
        while ext:
            extension = ext + extension
            name, ext = os.path.splitext(name)
        return extension

    @staticmethod
    def _resampling_needed(input_vol):
        header = input_vol.header()
        data_type = header["data_type"]
        need_resampling = False
        if data_type in ('FLOAT', 'DOUBLE'):
            need_resampling = True
        elif data_type not in ('RGB', 'RGBA', 'HSV'):
            min_value = input_vol.arraydata().min()
            max_value = input_vol.arraydata().max()
            if (min_value < 0) or (max_value < 100) or (max_value > 20000):
                need_resampling = True
        return need_resampling

    @staticmethod
    def _remove_nan_needed(input_vol):
        header = input_vol.header()
        data_type = header["data_type"]
        return data_type in ('FLOAT', 'DOUBLE')


class ImportationError(Exception):
    pass


if __name__ == '__main__':

    parser = OptionParser(usage='%prog input_file output_file '
                          '[output_referential_file]')
    options, args = parser.parse_args()
    if len(args) < 2 or len(args) > 3:
        parser.error(
            'Invalid arguments : input_file and output_file are mandatory.')
    res = Importer.import_t1mri(*args)
    if res['return_value'] != 0:
        raise RuntimeError('importation failed')<|MERGE_RESOLUTION|>--- conflicted
+++ resolved
@@ -13,13 +13,8 @@
 import six
 
 
-<<<<<<< HEAD
-class Importer:
+class Importer(object):
     
-=======
-class Importer(object):
-
->>>>>>> 79fc4e7c
     @classmethod
     def import_image(cls, input_filename, output_filename, 
                      conversion_needed = False,
