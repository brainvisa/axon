from __future__ import print_function
import shutil
import os
from optparse import OptionParser
import soma.subprocess
import stat

from soma import aims
from soma import uuid
import soma.minf.api as minf
import brainvisa.data.temporary as temporary
import six


class Importer:
    
    @classmethod
    def import_image(cls, input_filename, output_filename, 
                     conversion_needed = False,
                     remove_nan_needed = False,
                     resampling_needed = False,
                     conversion_data_type = None, 
                     conversion_omin = None, 
                     conversion_omax = None,
                     resolution_level = None):
        """
        Import the input image file to the output filename location.
        Some checking and conversions may be done during the
        process.

        Parameters:
        -----------
        input_filename: string
            input image location
        output_filename: string
            output image location after importation
        conversion_needed: bool
            wether conversion is needed or not
        remove_nan_needed: bool
            wether remove nan is needed or not
        resampling_needed: bool
            wether resampling is needed or not
        conversion_data_type: string
            data type to use if conversion is needed
        conversion_omin: numeric
            output minimum dynamic value if resampling is needed
        conversion_omax: numeric
            output maximum dynamic value if resampling is needed
        resolution_level: int
            resolution level to import
            
        Returns:
        --------
        return_value: 0 upon success. Exceptions may be raised in case of
                      failure anyway.
        """
        from soma.path                     import update_query_string
        
        temp_input = None
        temp_filename = None
        return_value = 0
 
        if conversion_needed or resolution_level is not None:
            try:
                if resolution_level is not None:
                    input_filename = update_query_string(input_filename,
                                                         {'resolution_level':
                                                          resolution_level})
                    
                if remove_nan_needed:
                    ext = cls._file_extension(input_filename)
                    temp_filename = temporary.manager.new(suffix=ext)
                    command = ["AimsRemoveNaN", "-i", input_filename, "-o",
                               temp_filename]
                    return_value = soma.subprocess.call(command)
                    if return_value != 0:
                        raise ImportationError(
                            "The following command failed : \"%s\"" % '" "'
                            .join(command))
                    input_filename = temp_filename

                command_list = ['AimsFileConvert', '-i', input_filename,
<<<<<<< HEAD
                                '-o', output_filename]
                
                if conversion_data_type is not None:
                    command_list.extend(['-t', 'S16'])
                
                if resampling_needed:
                    if conversion_omin is not None \
                       or conversion_omax is not None:
                       command_list.append('-r')
                       
                       if conversion_omin is not None:
                           command_list.extend(['--omin', str(conversion_omin)])
                           
                       if conversion_omax is not None:
                           command_list.extend(['--omax', str(conversion_omax)])

                return_value = subprocess.call(command_list)
=======
                                '-o', output_filename,
                                '-t', 'S16']
                if cls._resampling_needed(input_vol):
                    command_list.extend(['-r', '--omin', "0", '--omax',
                                         "4095"])
                return_value = soma.subprocess.call(command_list)
>>>>>>> b9c87cce
                if return_value != 0:
                    raise ImportationError(
                        "The following command failed : \"%s\"" % '" "'
                        .join(command_list))
            finally:
                if temp_filename is not None:
                    if os.path.exists(temp_filename + '.minf'):
                        os.unlink(temp_filename + '.minf')
                if temp_input is not None:
                    os.remove(temp_input)

        elif os.path.abspath(os.path.normpath(os.path.realpath(
                input_filename))) == \
                os.path.abspath(os.path.normpath(os.path.realpath(
                    output_filename))):
            print('Warning: input and output files are the same, '
                  'copy is skipped.')

        else:
            try:
                shutil.copy(input_filename, output_filename)
                exts = {'.ima': ['.dim'], '.img': ['.hdr'],
                        '.vimg': ['.vinfo', '.vhdr']}
                for ext, other_exts in six.iteritems(exts):
                    if input_filename.endswith(ext):
                        for oext in other_exts:
                            shutil.copy(input_filename.replace(ext, oext),
                                        output_filename.replace(ext, oext))
                if os.path.exists(input_filename + ".minf"):
                    ominf = output_filename + ".minf"
                    shutil.copy(input_filename + ".minf", ominf)
                    # .minf needs Read/write permission
                    s = os.stat(ominf)
                    os.chmod(ominf, s.st_mode | stat.S_IREAD | stat.S_IWUSR)
            except IOError as e:
                raise ImportationError(e.message)
            
        return return_value
    
    @classmethod
    def import_t1mri(cls, input_filename, output_filename,
                     output_referential_filename=None,
                     referential_name='Referential of Raw T1 MRI'):
        """
        Import the input T1 MRI file to the output filename location.
        Importation is specialized for T1 MRI and for subsequent Morphologist
        processing. Some checking and conversions may be done during the
        process.

        NaN/infinite values are replaced by 0.
        Voxel type is converted to 16 bit int.
        Values dynamics is rescaled to 0-4095 if it exceeds this range.

        Parameters:
        -----------
        input_filename: string
            input image location
        output_filename: string
            output image location after importation
        output_referential_filename: string (optional)
            if specified a referential file (.refetential) will be created with
            a new UUID at this location, and the imported image header will
            reference it as referential.

        Returns:
        --------
        res_state: dict
            * return_value: 0 upon success. Exceptions may be raised in case of
              failure anyway.
            * warnings (if any): list of warning strings, meant to grant
              notify to the user any unexpected images sizes, resolutions...
        """
        #temp_input = None
        #temp_filename = None
        return_value = 0
    
        try:
            input_vol = aims.read(input_filename)
        except (aims.aimssip.IOError, IOError) as e:
            raise ImportationError(e.message)
        
        conversion_needed = cls._conversion_needed(input_filename, input_vol,
                                                   output_filename)
        remove_nan_needed = cls._remove_nan_needed(input_vol)
        resampling_needed = cls._resampling_needed(input_vol)
        
        return_value = cls.import_image(input_filename, 
                                        output_filename,
                                        conversion_needed = conversion_needed,
                                        remove_nan_needed = remove_nan_needed,
                                        resampling_needed = resampling_needed,
                                        conversion_data_type = 'S16',
                                        conversion_omin = 0,
                                        conversion_omax = 4095)

        if output_referential_filename:
            # write referential file and set the ref uuid in the image .minf
            ouuid = str(uuid.Uuid())
            ref_dict = {
                'uuid': ouuid,
                'dimension_count': 3,
                'name': referential_name,
            }
            open(output_referential_filename, 'w').write(
                'attributes = ' + repr(ref_dict))
            ominf = output_filename + ".minf"
            if os.path.exists(ominf):
                minf_content = minf.readMinf(ominf)[0]
            else:
                minf_content = {}
            minf_content['referential'] = ouuid
            open(ominf, 'w').write('attributes = ' + repr(minf_content))

        # check dimensions for unexpected values
        dims = input_vol.getSize()
        vs = input_vol.getVoxelSize()
        res_state = {'return_value': return_value}
        warns = []
        if vs[0] <= 0.6 or vs[1] <= 0.6 or vs[2] <= 0.6:
            warns.append(
                'Voxel size is unexpectedly small for a standard human T1 MRI (%fx%fx%f) - Your image is probably oversampled (possibly from the scanner reconstruction). Results are likely to be less accurate or erroneous. Please check.' % tuple(vs[:3]))
        if dims[0] >= 400 or dims[1] >= 400 or dims[2] >= 400:
            warns.append(
                'Image size is unexpectedly large for a standard human T1 MRI (%dx%dx%d) - Your image is probably oversampled (possibly from the scanner reconstruction). The Morphologist pipeline is tuned for about 1mm resolution images (typically 256x256x128 voxels). Processing will be longer, and require more memory. Please check.' % tuple(dims[:3]))
        if warns:
            res_state['warnings'] = warns
        return res_state

    @classmethod
    def _conversion_needed(cls, input_filename, input_vol, output_filename):
        convert = False
        if (cls._file_extension(input_filename)
                != cls._file_extension(output_filename)):
            convert = True
        else:
            header = input_vol.header()
            data_type = header["data_type"]
            file_format = header["file_type"]
            supported_formats = ['NIFTI-1', 'NIFTI-2', 'GIS', 'VIDA', 'MINC',
                                 'OpenSlide']
            convert = (file_format not in supported_formats) \
                or (data_type != "S16")
        return convert

    @staticmethod
    def _file_extension(filename):
        extension = ""
        name, ext = os.path.splitext(filename)
        while ext:
            extension = ext + extension
            name, ext = os.path.splitext(name)
        return extension

    @staticmethod
    def _resampling_needed(input_vol):
        header = input_vol.header()
        data_type = header["data_type"]
        need_resampling = False
        if data_type in ('FLOAT', 'DOUBLE'):
            need_resampling = True
        elif data_type not in ('RGB', 'RGBA', 'HSV'):
            min_value = input_vol.arraydata().min()
            max_value = input_vol.arraydata().max()
            if (min_value < 0) or (max_value < 100) or (max_value > 20000):
                need_resampling = True
        return need_resampling

    @staticmethod
    def _remove_nan_needed(input_vol):
        header = input_vol.header()
        data_type = header["data_type"]
        return data_type in ('FLOAT', 'DOUBLE')


class ImportationError(Exception):
    pass


if __name__ == '__main__':

    parser = OptionParser(usage='%prog input_file output_file '
                          '[output_referential_file]')
    options, args = parser.parse_args()
    if len(args) < 2 or len(args) > 3:
        parser.error(
            'Invalid arguments : input_file and output_file are mandatory.')
    res = Importer.import_t1mri(*args)
    if res['return_value'] != 0:
        raise RuntimeError('importation failed')<|MERGE_RESOLUTION|>--- conflicted
+++ resolved
@@ -80,7 +80,6 @@
                     input_filename = temp_filename
 
                 command_list = ['AimsFileConvert', '-i', input_filename,
-<<<<<<< HEAD
                                 '-o', output_filename]
                 
                 if conversion_data_type is not None:
@@ -97,15 +96,7 @@
                        if conversion_omax is not None:
                            command_list.extend(['--omax', str(conversion_omax)])
 
-                return_value = subprocess.call(command_list)
-=======
-                                '-o', output_filename,
-                                '-t', 'S16']
-                if cls._resampling_needed(input_vol):
-                    command_list.extend(['-r', '--omin', "0", '--omax',
-                                         "4095"])
                 return_value = soma.subprocess.call(command_list)
->>>>>>> b9c87cce
                 if return_value != 0:
                     raise ImportationError(
                         "The following command failed : \"%s\"" % '" "'
