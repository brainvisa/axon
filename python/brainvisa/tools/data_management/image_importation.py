--- conflicted
+++ resolved
@@ -59,18 +59,8 @@
         temp_input = None
         temp_filename = None
         return_value = 0
-<<<<<<< HEAD
  
         if conversion_needed or resolution_level is not None:
-=======
-
-        try:
-            input_vol = aims.read(input_filename)
-        except (aims.aimssip.IOError, IOError) as e:
-            raise ImportationError(str(e))
-
-        if cls._conversion_needed(input_filename, input_vol, output_filename):
->>>>>>> 991ae9fd
             try:
                 if resolution_level is not None:
                     input_filename = update_query_string(input_filename,
@@ -142,8 +132,7 @@
                     s = os.stat(ominf)
                     os.chmod(ominf, s.st_mode | stat.S_IREAD | stat.S_IWUSR)
             except IOError as e:
-<<<<<<< HEAD
-                raise ImportationError(e.message)
+                raise ImportationError(str(e))
             
         return return_value
     
@@ -187,7 +176,7 @@
         try:
             input_vol = aims.read(input_filename)
         except (aims.aimssip.IOError, IOError) as e:
-            raise ImportationError(e.message)
+            raise ImportationError(str(e))
         
         conversion_needed = cls._conversion_needed(input_filename, input_vol,
                                                    output_filename)
@@ -202,9 +191,6 @@
                                         conversion_data_type = 'S16',
                                         conversion_omin = 0,
                                         conversion_omax = 4095)
-=======
-                raise ImportationError(str(e))
->>>>>>> 991ae9fd
 
         if output_referential_filename:
             # write referential file and set the ref uuid in the image .minf
