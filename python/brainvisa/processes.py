# -*- coding: utf-8 -*-
#  This software and supporting documentation are distributed by
#      Institut Federatif de Recherche 49
#      CEA/NeuroSpin, Batiment 145,
#      91191 Gif-sur-Yvette cedex
#      France
#
# This software is governed by the CeCILL license version 2 under
# French law and abiding by the rules of distribution of free software.
# You can  use, modify and/or redistribute the software under the
# terms of the CeCILL license version 2 as circulated by CEA, CNRS
# and INRIA at the following URL "http://www.cecill.info".
#
# As a counterpart to the access to the source code and  rights to copy,
# modify and redistribute granted by the license, users are provided only
# with a limited warranty  and the software's author,  the holder of the
# economic rights,  and the successive licensors  have only  limited
# liability.
#
# In this respect, the user's attention is drawn to the risks associated
# with loading,  using,  modifying and/or developing or reproducing the
# software by the user in light of its specific status of free software,
# that may mean  that it is complicated to manipulate,  and  that  also
# therefore means  that it is reserved for developers  and  experienced
# professionals having in-depth computer knowledge. Users are therefore
# encouraged to load and test the software's suitability as regards their
# requirements in conditions enabling the security of their systems and/or
# data to be ensured and,  more generally, to use and operate it in the
# same conditions as regards security.
#
# The fact that you are presently reading this means that you have had
# knowledge of the CeCILL license version 2 and that you accept its terms.
"""
This module contains classes defining Brainvisa **processes and pipelines**.

The main class in this module is :py:class:`Process`. It is the base class for all Brainvisa processes. It inherits from the class :py:class:`Parameterized` that defines an object with a list of parameters that we call a signature.
When the processes are loaded at Brainvisa startup, information about them is stored in :py:class:`ProcessInfo` objects.

Several functions are available in this module to get information about the processes or to get instances of the processes:
  * :py:func:`getProcessInfo`
  * :py:func:`allProcessesInfo`
  * :py:func:`getProcess`
  * :py:func:`getProcessInstance`
  * :py:func:`getProcessInstanceFromProcessEvent`
  * :py:func:`getProcessFromExecutionNode`
  * :py:func:`getConverter`
  * :py:func:`getConvertersTo`
  * :py:func:`getConvertersFrom`
  * :py:func:`getViewer`
  * :py:func:`runViewer`
  * :py:func:`getDataEditor`
  * :py:func:`getImporter`
To modify, the lists of processes, several functions are also available:
  * :py:func:`addProcessInfo`
  * :py:func:`readProcess`
  * :py:func:`readProcesses`


A pipeline is defined as a specific process that has an execution node that describes the pipeline structure. The base class for execution nodes is :py:class:`ExecutionNode`. This class is specialized into several other classes, defining different types of pipelines:
  * :py:class:`ProcessExecutionNode`: only one process
  * :py:class:`SerialExecutionNode`: a list of execution nodes that have to be executed serially.
  * :py:class:`ParallelExecutionNode`: a list of execution nodes that can be executed in parallel.
  * :py:class:`SelectionExecutionNode`: a choice between several execution nodes.

Specialized Process classes that use the different types of execution nodes also exist:
  * :py:class:`IterationProcess`: an iteration of a process on a set of data. Uses a :py:class:`ParallelExecutionNode`.
  * :py:class:`ListOfIterationProcess`
  * :py:class:`DistributedProcess`: a pipeline that have a :py:class:`ParallelExecutionNode`
  * :py:class:`SelectionProcess`: a pipeline that have a :py:class:`SelectionExecutionNode`.

As processes can be run in different contexts, an object representing this context is passed as a parameter in the processes execution function. This object is an intance of the class :py:class:`ExecutionContext`. A default context associated to the application also exists, to get it use the function :py:func:`defaultContext`.

After loading, Brainvisa processes are stored in an object :py:class:`ProcessTrees` that represents the processes organization in toolboxes and categories. The function :py:func:`updatedMainProcessTree` creates this object if it doesn't exist yet and to returns it.

:Inheritance diagram:

.. inheritance-diagram:: Parameterized Process ExecutionNode SerialExecutionNode ProcessExecutionNode SelectionExecutionNode ParallelExecutionNode ProcessInfo ExecutionContext IterationProcess SelectionProcess DistributedProcess ListOfIterationProcess ProcessTree ProcessTrees


:Classes:

.. autoclass:: Parameterized
  :show-inheritance:

.. autoclass:: Process
  :show-inheritance:

.. autoclass:: ProcessInfo
  :members:
  :show-inheritance:

.. autoclass:: ExecutionNode
  :members:
  :show-inheritance:

.. autoclass:: ProcessExecutionNode
  :members:
  :show-inheritance:

.. autoclass:: SerialExecutionNode
  :members:
  :show-inheritance:

.. autoclass:: ParallelExecutionNode
  :members:
  :show-inheritance:

.. autoclass:: SelectionExecutionNode
  :members:
  :show-inheritance:

.. autoclass:: IterationProcess
  :members:
  :show-inheritance:

.. autoclass:: ListOfIterationProcess
  :members:
  :show-inheritance:

.. autoclass:: DistributedProcess
  :members:
  :show-inheritance:

.. autoclass:: SelectionProcess
  :members:
  :show-inheritance:

.. autoclass:: ExecutionContext
  :members:
  :show-inheritance:

.. autoclass:: ProcessTree
  :members:

.. autoclass:: ProcessTrees
  :members:
  :show-inheritance:

:Functions:

.. autofunction:: getProcessInfo
.. autofunction:: allProcessesInfo
.. autofunction:: getProcess
.. autofunction:: getProcessInstance
.. autofunction:: getProcessInstanceFromProcessEvent
.. autofunction:: getProcessFromExecutionNode
.. autofunction:: getConverter
.. autofunction:: getConvertersTo
.. autofunction:: getConvertersFrom
.. autofunction:: getViewer
.. autofunction:: runViewer
.. autofunction:: getDataEditor
.. autofunction:: getImporter
.. autofunction:: addProcessInfo
.. autofunction:: readProcess
.. autofunction:: readProcesses
.. autofunction:: updatedMainProcessTree
.. autofunction:: allProcessesTree
.. autofunction:: updateProcesses
.. autofunction:: mainThread
.. autofunction:: defaultContext
.. autofunction:: initializeProcesses
.. autofunction:: cleanupProcesses

"""
__docformat__ = 'restructuredtext en'

import traceback
import threading
import pickle
import formatter
import htmllib
import operator
import inspect
import signal
import shutil
import imp
import StringIO
import types
import copy
import weakref
import cPickle
import string
import distutils.spawn
import os
import errno
import time
import calendar

from soma.sorted_dictionary import SortedDictionary
from soma.functiontools import numberOfParameterRange, hasParameter
from soma.minf.api import readMinf, writeMinf, createMinfWriter, iterateMinf, minfFormat
from soma.minf.xhtml import XHTML
from soma.minf.xml_tags import xhtmlTag
from soma.notification import EditableTree, ObservableSortedDictionary, \
    ObservableAttributes, Notifier
from soma.minf.api import createMinfWriter, iterateMinf, minfFormat
from soma.html import htmlEscape
from soma.somatime import timeDifferenceToString
from soma.path import relative_path

from brainvisa.data.neuroData import *
from brainvisa.data.neuroDiskItems import *
from brainvisa.data.readdiskitem import ReadDiskItem
from brainvisa.data.writediskitem import WriteDiskItem
from brainvisa.configuration import neuroConfig
from brainvisa.data import neuroDiskItems
from brainvisa.processing import neuroLog
from brainvisa.processing.neuroException import *
from brainvisa.validation import ValidationError
from brainvisa.debug import debugHere
from brainvisa.data.sqlFSODatabase import Database, NotInDatabaseError
import brainvisa.toolboxes
from brainvisa.data import fileSystemOntology
from brainvisa.processing.qtgui.backwardCompatibleQt import QProcess
from brainvisa.processing.qtgui.command import CommandWithQProcess as Command
from soma import safemkdir
from soma.qtgui.api import QtThreadCall, FakeQtThreadCall

global _mainThreadActions
_mainThreadActions = FakeQtThreadCall()
global _defaultContext
_defaultContext = None

#----------------------------------------------------------------------------


def pathsplit(path):
    '''Returns a tuple corresponding to a recursive call to os.path.split
    for example on Unix:

    ::

       pathsplit('toto/titi/tata') == ('toto', 'titi', 'tata')
       pathsplit('/toto/titi/tata') == ('/', 'toto', 'titi', 'tata')

    '''
    if isinstance(path, basestring):
        if path:
            return pathsplit((path, ))
        else:
            return ()
    else:
        if path[0]:
            d, b = os.path.split(path[0])
            if b:
                if d:
                    return pathsplit(d) + (b,) + path[1:]
                else:
                    return (b,) + path[1:]
            else:
                return (d,) + path[1:]

#----------------------------------------------------------------------------


def getProcdocFileName(processId):
    """
    Returns the name of the file (.procdoc) that contains the documentation of the process in parameter.
    """
    processInfo = getProcessInfo(processId)
    fileName = getattr(processInfo, 'fileName', None)
    if fileName is None:
        return None

    newFileName = os.path.join(os.path.dirname(fileName),
                               processInfo.id + ".procdoc")
    return newFileName

#----------------------------------------------------------------------------


def readProcdoc(processId):
    """
    Returns the content of the documentation file (.procdoc) of the process in parameter.
    """
    processInfo = getProcessInfo(processId)
    if processInfo is not None:
        procdoc = processInfo.procdoc
        if procdoc is None:
            fileName = getProcdocFileName(processInfo)
            if fileName and os.path.exists(fileName):
                try:
                    procdoc = readMinf(fileName)[0]
                except:
                    print '!Error in!', fileName
                    raise
            else:
                procdoc = {}
            processInfo.procdoc = procdoc
    else:
        procdoc = {}
    return procdoc


#----------------------------------------------------------------------------
def writeProcdoc(processId, documentation):
    """
    Writes the ``documentation`` in the process documentation file (.procdoc).
    """
    fileName = getProcdocFileName(processId)
    if not os.path.exists(fileName):
        processInfo = getProcessInfo(processId)
        procFileName = getattr(processInfo, 'fileName', None)
        procSourceFileName = os.path.realpath(procFileName)
        # take care of keeping the .procdoc in the same location as the .py,
        # whatever symlinks
        if os.path.islink(procFileName) and procFileName != procSourceFileName:
            sourceFileName = os.path.join(os.path.dirname(procSourceFileName),
                                          os.path.basename(fileName))
            os.symlink(sourceFileName, fileName)
            fileName = sourceFileName
    writeMinf(fileName, (documentation, ))


#----------------------------------------------------------------------------
def procdocToXHTML(procdoc):
    """
    Converts HTML tags in the content of a .procdoc file to XHTML tags.
    Checks its syntax.
    """
    stack = [(procdoc, key, key) for key in procdoc.iterkeys()]
    while stack:
        d, k, h = stack.pop()
        value = d[k]
        if isinstance(value, types.StringTypes):
            # Convert HTML tags to XML valid tags

            # Put all tags in lower-case because <TAG> ... </tag> is illegal
            # XML
            def lowerTag(x):
                result = '<' + x.group(1).lower() + x.group(2)
                return result
            value = re.sub(
                '<(/?[A-Za-z_][a-zA-Z_0-9]*)(>|[^a-zA-Z_0-9][^>]*>)',
                              lowerTag, value)

            # Add a '/' at the end of non closed tags
            for l in ('img', 'br', 'hr'):
                expr = '<(' + l + \
                    '(([^A-Za-z_0-9>/]?)|([^A-Za-z_0-9][^>]*[^/>])))>(?!\s*</' + \
                            l + '>)'
                value = re.sub(expr, '<\\1/>', value)

            # convert <s> tag to <xhtml> tag
            value = re.sub(
                '<(/?)s(>|[^a-zA-Z_0-9][^>]*>)', '<\\1' + xhtmlTag + '\\2', value)

            goOn = True
            while goOn:
                goOn = False
                try:
                    newValue = XHTML.buildFromHTML(value)
                except Exception, e:
                    # Build a text editor
                    from soma.qt4gui.designer import loadUi
                    from PyQt4 import QtGui, QtCore
                    editor = loadUi(
                        os.path.join(mainPath, '..', 'python', 'brainvisa', 'textEditor.ui'))
                    # editor.setAttribute( QtCore.Qt.WA_DeleteOnClose, True )

                    def f():
                        l = editor.content.textCursor().blockNumber()
                        c = editor.content.textCursor().columnNumber()
                        editor.cursorPosition.setText(
                            str(l + 2) + ' : ' + str(c))
                    editor.info.setText(
                        '<h2><font color="red">Error in ' + h + ':<br>  ' + str(e) + '</font></h1>')
                    editor.content.setAcceptRichText(False)
                    editor.content.setPlainText(value)
                    editor.connect(
                        editor.content, SIGNAL('cursorPositionChanged()'), f)
                    editor.btnOk.setText('Check and save as XHTML')
                    editor.btnCancel.setText('Save as simple text')
                    line = getattr(e, 'getLineNumber', None)
                    if line is not None:
                        line = line() - 2
                    else:
                        line = 0
                    column = getattr(e, 'getColumnNumber', None)
                    if column is not None:
                        column = column()
                    else:
                        column = 0
                    if line == 0 and column == 0:
                        x = re.match('^[^0-9]*:([0-9]+):([0-9]+):', str(e))
                        print x
                        print str(e)
                        if x:
                            line = int(x.group(1)) - 3
                            column = int(x.group(2))  # it's not the column !
                            # (maybe the XML tag number ?)
                    editor.content.moveCursor(QtGui.QTextCursor.Start)
                    for i in xrange(line - 1):
                        editor.content.moveCursor(QtGui.QTextCursor.NextBlock)
                    # for i in xrange( column - 1 ):
                        # editor.content.moveCursor( QtGui.QTextCursor.Right )
                    if editor.exec_() == QDialog.Accepted:
                        value = unicode(editor.content.toPlainText())
                        goOn = True
                    else:
                        newValue = unicode(editor.content.toPlainText())
                        goOn = False
            d[k] = newValue
        elif type(value) is types.DictType:
            stack += [(value, key, h + '.' + key)
                      for key in value.iterkeys()]


#----------------------------------------------------------------------------
def getHTMLFileName(processId, documentation=None, language=None):
    """
    Gets the path to the html page corresponding to the documentation of the process in parameter.
    """
    processInfo = getProcessInfo(processId)
    if documentation is None:
        documentation = readProcdoc(processId)
    if language is None:
        language = neuroConfig.language
    htmlPath = XHTML.html(documentation.get('htmlPath', ''))
    if htmlPath:
        defaultPath = htmlPath
    else:
        defaultPath = os.path.dirname(neuroConfig.docPath)
    return os.path.join(defaultPath, language, 'processes',
                        string.replace(processInfo.id, ' ', '_') + '.html')

#----------------------------------------------------------------------------


def convertSpecialLinks(msg, language, baseForLinks, translator):
    """
    Converts special links and tags in a procdoc documentation.
    The possible special links or tags are:

    * *bvcategory://* refers to the documentation of a processes category (directory containing processes).
    * *bvprocess://* refers to the documentation of a process
    * *bvimage://* refers to an image in Brainvisa images directory
    * *<_t_>* translates the string in the selected language
    * *<bvprocessname name=""> replaces the id by the name of the process

    """
    stack = [msg]
    while stack:
        item = stack.pop()
        if isinstance( item, XHTML ):  # and \
            stack += item.content
            tag = item.tag
            if not tag:
                continue
            tag = tag.lower()
            if tag == 'a':
                href = item.attributes.get('href')
                if href is not None:
                    i = href.find('#')
                    if i >= 0:
                        postHref = href[i:]
                        href = href[:i]
                    else:
                        postHref = ''
                    if not href:
                        continue
                    if href.startswith('bvcategory://'):
                        href = href[13:]
                        if href.startswith('/'):
                            href = href[1:]
                        if baseForLinks:
                            base = baseForLinks + '/categories/'
                        else:
                            base = 'categories/'
                        href = base + \
                            href.lower() + '/category_documentation.html'
                        item.attributes['href'] = href + postHref
                    elif href.startswith('bvprocess://'):
                        href = href[12:]
                        if href.startswith('/'):
                            href = href[1:]
                        if baseForLinks:
                            href = baseForLinks + '/' + href
                        href += '.html'
                        item.attributes['href'] = href + postHref
                    elif href.startswith('bvimage://'):
                        href = href[10:]
                        if href.startswith('/'):
                            href = href[1:]
                        if baseForLinks:
                            href = baseForLinks + '/../../images/' + href
                        else:
                            href = '../../images/' + href
                        item.attributes['href'] = href
            elif tag == 'img':
                src = item.attributes.get('src', '')
                if not src:
                    continue
                elif src.startswith('bvimage://'):
                    src = src[10:]
                    if src.startswith('/'):
                        src = src[1:]
                    if baseForLinks:
                        src = baseForLinks + '/../../images/' + src
                    else:
                        src = '../../images/' + src
                    item.attributes['src'] = src
            elif tag == '_t_':
                item.tag = None
                item.content = (translator.translate(item.content[0]), )
            elif tag == 'bvprocessname':
                item.tag = None
                try:
                    n = getProcessInfo(item.attributes['name']).name
                except:
                    n = item.attributes['name']
                item.content = (translator.translate(n, ))
    return msg


#----------------------------------------------------------------------------
def generateHTMLProcessesDocumentation(procId=None):
    """
    Generates HTML pages for the documentation of the process in parameter or for all processes if `procId` is None.
    The process generateDocumentation is used.
    """
    if procId is None:
        defaultContext().runProcess("generateDocumentation")
    else:
        docproc = getProcessInstance('generateDocumentation')
        translators = {}
        for l in neuroConfig._languages:
            translators[l] = neuroConfig.Translator(l)
        ontology = 'all'
        docproc.generateHTMLDocumentation(
            procId, translators, defaultContext(),
          ontology)

#----------------------------------------------------------------------------


def mapValuesToChildrenParameters(
    destNode, sourceNode, dest, source,
  value=None, defaultProcess=None, defaultProcessOptions={},
  name=None, resultingSize=-1):
    """
    Maps values of parameter *sourceNode*.*source* (which is a list) to
    *destNode*.*dest*.
    *value* will receive parameter value when calling this function from a link.
    If children are fewer than source values and a
    *defaultProcess* is given, lacking children are added, with chosen
    *defaultProcessOptions* and *name* if given.
    Should *resultingSize* value differ from -1, the resulting number of
    children will be set to this value.
    """
    sourceObject, sourceParameter = sourceNode.parseParameterString(source)
    l = getattr(sourceObject, sourceParameter, [])
    lsize = len(l)
    csize = len(destNode.childrenNames())

    # Resulting size is the max between children size and list size
    rsize = max(csize, lsize)

    if (defaultProcess is not None) and (name is None):
        name = getProcessInstance(defaultProcess).name

    for i in xrange(max(rsize, resultingSize)):
        if i == csize:
            if defaultProcess is not None:
                # Add a new child node
                child = brainvisa.processes.ProcessExecutionNode(
                    defaultProcess,
                          optional=defaultProcessOptions.get(
                              'optional', True),
                          selected=defaultProcessOptions.get(
                              'selected', True),
                          expandedInGui=defaultProcessOptions.get(
                              'expandedInGui', False),
                          altname=str(i + 1) + '. ' + getProcessInstance(
                              defaultProcess).name
                )
                destNode.addChild(name=name, node=child)
                csize += 1
            else:
                return

        if (resultingSize > -1) and (i >= resultingSize):
            destNode.removeChild(destNode.childrenNames()[-1])
        else:
            if i < lsize:
                v = l[i]
            # elif (resultingSize > -1) and (lsize > 0):
            elif lsize == 1:
                v = l[0]
            else:
                v = None
            # Set node value
            if lsize > 0:
                k = destNode.childrenNames()[i]
                destChild = destNode._children[k]
                destObject, destParameter = destChild.parseParameterString(
                    dest)
                setattr(destObject, destParameter, v)

#----------------------------------------------------------------------------


def mapChildrenParametersToValues(destNode, sourceNode, dest, source, value=None):
    r = []
    for k in sourceNode.childrenNames():
        sourceChild = sourceNode._children[k]
        sourceObject, sourceParameter = sourceChild.parseParameterString(
            source)
        s = getattr(sourceObject, sourceParameter, None)
        r.append(s)

    destObject, destParameter = destNode.parseParameterString(dest)
    setattr(destObject, destParameter, r)


#----------------------------------------------------------------------------
class Parameterized(object):

    """
    This class represents an object that have a signature, that is to say a list of typed parameters.

    A `Parameterized` object can notify the changes in its signature.
    The parameters can be linked together, that is to say, if the value of a parameter changes, the value of all linked parameters may change.

    This object has an :py:func:`initialization` function that can define the links between the parameters and their initial values.

    :Attributes:

    .. py:attribute:: signature

      The signature is a :py:class:`brainvisa.data.neuroData.Signature`. It contains the list of parameters accepted by the object and their types. The possible types are described in :py:mod:`brainvisa.data.neuroData`.

    .. py:attribute:: signatureChangeNotifier

      This variable is a :py:class:`soma.notification.Notifier`. It calls its notify function when the signature of the :py:class:`Parameterized` object changes.

    """
<<<<<<< HEAD
    if type( sources ) is types.StringType:
      sourcesList = [ sources ]
    else:
      sourcesList = sources
    for p in [dest for dest in [destName] if dest is not None] \
        + list(sourcesList):
      if not self.signature.has_key( p ):
        raise ValueError( HTMLMessage(_t_( '<em>%s</em> is not a valid parameter name' ) % p) )
    if function is None:
      function = getattr( self.signature[ destName ], 'defaultLinkParametersFunction', None )
    for p in sourcesList:
      if destName is None:
        self._links.setdefault( p, [] ).append(
          ( None, None, function, False, False ) )
      else:
        self._links.setdefault( p, [] ).append(
          ( weakref.proxy( self ), destName, function, False, False ) )

  def addParameterObserver( self, parameterName, function ):
    """Associates a callback function to the modifications of the parameter value.

    :param parameterName: the name of the parameter whose modification will activate the callback.
    :param function: the callback function. its signature is *function(self, parameterName, newValue)*
    """
    minimum, maximum = numberOfParameterRange( function )
    if maximum == 0:
      tmp = lambda x, y, z, f=function: f()
      tmp._save_function = function
      function = tmp
    self._warn.setdefault( parameterName, [] ).append( function )

  def removeParameterObserver( self, parameterName, function ):
    """Removes the callback function from the parameter observers."""
    l = self._warn.get( parameterName, None )
    if l is not None:
      l.remove( function )
      if not l:
        del self._warn[ parameterName ]

  def setOptional( self, *args ):
    """Indicates that the parameters are not mandatory."""
    for k in args:
      self.signature[ k ].mandatory = False

  def setMandatory( self, *args ):
    """Indicates that the parameters are mandatory."""
    for k in args:
      self.signature[ k ].mandatory = True

  def setVisible( self, *args ):
    """Indicates that the parameters are visible."""
    currentUserLevel = Application().configuration.brainvisa.userLevel
    self.setUserLevel(currentUserLevel, *args)

  def setHidden( self, *args ):
    """Indicates that the parameters are hidden."""
    currentUserLevel = Application().configuration.brainvisa.userLevel
    self.setUserLevel(currentUserLevel+1, *args)

  def setUserLevel( self, userLevel, *args ):
    """Assign a userLevel to a list of parameters."""
    for k in args:
      self.signature[ k ].userLevel = userLevel

  def setEnable( self, *args, **kwargs ):
    """Indicates parameters visibility and mandatory
    using examples : self.setEnable( *args)
                     self.setEnable( *args, userLevel=0)
                     self.setEnable( *args, userLevel=0, mandatory=True)

    *optional keyword paramerers*

    :param int userLevel, indicates that the parameters are visible or hidden regarding the userLevel.
                          ( default value : Application().configuration.brainvisa.userLevel )
    :param boolean mandatory, indicates that the parameters are mandatory(True) or optional(False).
                              ( default value : True )
    """
    if 'userLevel' in kwargs.keys():
      userLevel = kwargs['userLevel']
    else:
      userLevel = Application().configuration.brainvisa.userLevel
    self.setUserLevel(userLevel, *args)

    if 'mandatory' in kwargs.keys():
      if kwargs['mandatory']:
        self.setMandatory(*args)
      else:
        self.setOptional(*args)
    else:
      self.setMandatory(*args)

  def setDisable( self, *args ):
    """Indicates that the parameters are hidden and optional."""
    self.setHidden(*args)
    self.setOptional(*args)

  def setConvertedValue( self, name, value ):
    """Sets the value but stores the previous value in an internal dictionary."""
    self._convertedValues[ name ] = getattr( self, name )
    self.__dict__[ name ] = value

  def restoreConvertedValues( self ):
    """Restore values as they were before conversions using the values stored in an internal dictionary."""
    self.__dict__.update( self._convertedValues )
    self._convertedValues.clear()

  def addLink( self, destination, source, function = None, destDefaultUpdate = True ):
    """Add a link between `source` and `destination` parameters. When the value of `source` changes, the value of `destination` may change.
    Contrary to :py:func:`linkParameters`, the link will always be applied, even if the `destination` parameter has no more its default value.

    :param string destination: name of the parameter that may change when the source parameters change. If None, the link function will be called every time the source parameters change.
    :param source: one or several parameters, whose modification will activate the link function.
    :type source: string, tuple or list
    :param function function: specific function that will be called instead of the default one when the link is activated. The signature of the function is *function(self, *sources ) -> destination*
    :param bool destDefaultUpdate: specify that destination attribute will be marked as manually changed if the default value was changed by the link.
    """
    # Parse source
    sources = []
    if type( source ) in ( types.ListType, types.TupleType ):
      for i in source:
        if type( i ) in ( types.ListType, types.TupleType ):
          sources.append( i )
        else:
          sources.append( ( self, i ) )
    else:
      sources.append( ( self, source ) )

    destinations = []
    if destination is None:
      destinations.append(( None, None ))
    elif type( destination ) in ( types.ListType, types.TupleType ):
      for i in destination:
        if type( i ) in ( types.ListType, types.TupleType ):
          destinations.append( i )
        else:
          destinations.append( ( weakref.proxy( self ), i ) )
    else :
      destinations.append( ( weakref.proxy( self ), destination ) )
=======
>>>>>>> 42212fd4

    def __init__(self, signature):
        # print 'create Parameterized', self
        self.__dict__['_deleted'] = False  # safety to avoid double deletion
        # see http://code.activestate.com/lists/python-list/191512/
        self.__dict__['signature'] = signature
        self._convertedValues = {}
        self._links = {}
        self._isParameterSet = {}
        self._isDefault = {}
        self._immutable = {}
        self._warn = {}
        self.signatureChangeNotifier = Notifier(1)
        self.deleteCallbacks = []
        self._blocklinks = False

        for i, p in self.signature.items():
            np = copy.copy(p)
            self.signature[i] = np
            np.copyPostprocessing()
            np.setNameAndParameterized(i, self)

        # Values initialization
        for i, p in self.signature.items():
            self.setValue(i, p.defaultValue())

        self.initialization()
        # Take into account links set during self.initialization() :
        self.linksInitialization()

    def linksInitialization(self, parameterizedObjects=None, params=None, excluded=None):

        if parameterizedObjects:
            r = []
            for o in parameterizedObjects:
                if not isinstance(o, weakref.ProxyType):
                    o = weakref.proxy(o)
                r.append(o)

            parameterizedObjects = r

        # Call parameterHasChanged for the parameters that have not their
        # default value anymore or that have a not None value
        for name in [n for n, v in self.signature.items() if ((self.__dict__[n] != v.defaultValue()) or (self.__dict__[n] != None))]:
            if (not params or (name in params)) \
                    and (not excluded or (not name in excluded)):
                self._parameterHasChanged(name,
                                          getattr(self, name),
                                          parameterizedObjects=parameterizedObjects)

    def __del__(self):
        if not hasattr(self, '_deleted') or self._deleted:
            return
        # print 'del Parameterized', self
        self._deleted = True
        debugHere()
        for x in self.deleteCallbacks:
            x(self)

    def _parameterHasChanged(self, name, newValue, parameterizedObjects=None):
        """
        This function is called when the value of an attribute described in the signature changes.
        """
        debug = neuroConfig.debugParametersLinks

        if debug:
            print >> debug, 'parameter', name, 'changed in', self, 'with value', newValue
        for function in self._warn.get(name, []):
            if debug:
                print >> debug, '  call (_warn)', function, '(', name, ',', newValue, ')'
            function(self, name, newValue)
        for parameterized, attribute, function, force, destDefaultUpdate in self._links.get(name, []):
            if parameterized is None:
                if debug:
                    print >> debug, '  call (_links)', function, '(', self, ',', self, ')'
                function(self, self)
            elif (not parameterizedObjects) or (parameterized in parameterizedObjects):
                if debug:
                    print >> debug, ' ', name, 'is linked to parameter', attribute, 'of', parameterized, 'from', self, '(', len(
                        self._links.get(name, [])), ')'
                linkParamType = parameterized.signature[attribute]
                if not parameterized._isImmutable(attribute) and (force or parameterized.parameterLinkable(attribute, debug=debug)):
                    linkParamDebug = getattr(linkParamType, '_debug', None)
                    if linkParamDebug is not None:
                        print >> linkParamDebug, 'parameter', name, 'changed in', self, 'with value', newValue
                    if destDefaultUpdate:
                        parameterized.setDefault(
                            attribute, self.isDefault(name))
                    if function is None:
                        if debug:
                            print >> debug, '  ' + \
                                str(parameterized) + '.setValue(', repr(
                                    attribute), ',', newValue, ')'
                        if linkParamDebug is not None:
                            print >> linkParamDebug, '  ==> ' + \
                                str(parameterized) + '.setValue(', repr(
                                    attribute), ',', newValue, ')'
                        valueSet = newValue
                        parameterized.setValue(attribute, newValue)
                    else:
                        if debug:
                            print >> debug, '  call', function, '(', parameterized, ',', self, ')'
                        if linkParamDebug is not None:
                            print >> linkParamDebug, '  ==> call', function, '(', parameterized, ',', self, ')'
                        v = function(parameterized, self)
                        valueSet = v
                        if debug:
                            print >> debug, '  ' + \
                                str(parameterized) + \
                                    '.setValue(', repr(attribute), ',', v, ')'
                        if linkParamDebug is not None:
                            print >> linkParamDebug, '      ' + \
                                str(parameterized) + \
                                    '.setValue(', repr(attribute), ',', v, ')'
                        parameterized.setValue(attribute, v)
                    # activate the notifier with the parameter that receive a
                    # linked value and with the new value after evaluation of a
                    # link function.
                    parameterized.signature[attribute].valueLinkedNotifier.notify(
                        parameterized, attribute, valueSet)

        if debug:
            debug.flush()

    def isDefault(self, key):
        """Returns True if the parameter `key` has kept its default value."""
        return self._isDefault.get(key, True)

    def setDefault(self, key, value):
        """Stores if the parameter `key` have kept its default value or not."""
        debug = neuroConfig.debugParametersLinks
        if debug:
            print >> debug, '    setDefault(', key, ',', value, ')'
        self._isDefault[key] = value

    def _isImmutable(self, key):
        """Returns True if the parameter `key` is immutable, ie can really be changed by a link. This is an internal state, used only temporarily during parameters assignment."""
        return self._immutable.get(key, False)

    def _clearImmutableParameters(self):
        self._immutable = {}

    def _setImmutable(self, key, value):
        """Stores if the parameter `key` immutable, ie can really be changed by a link."""
        self._immutable[key] = value

    def parameterLinkable(self, key, debug=None):
        """Indicates if the value of the parameter can change through a parameter link."""
        if debug is None:
            debug = neuroConfig.debugParametersLinks
        result = bool(self.signature[key].linkParameterWithNonDefaultValue or
                      self.isDefault(key))
        if debug:
            print >> debug, '    parameterLinkable =', result
        return result

    def initialization(self):
        """This function does nothing by default but it may be overrideed in processes classes to define initial values for the parameters or links between parameters."""
        pass

    def checkArguments(self):
        """Checks the value of the parameters described in the signature."""
        for p, o in self.signature.items():
            o.checkValue(p, getattr(self, p, None))

    def findValue(self, attributeName, value):
        """Calls :py:func:`setValue`."""
        self.setValue(attributeName, value)

    def __setattr__(self, name, value):
        """Calls :py:func:`setValue` if the parameter is described in the signature."""
        if self.signature.has_key(name):
            self.setValue(name, value)
        else:
            self.__dict__[name] = value

    def blockLinks(self, blocked):
        """
        While links are blocked, calls to setValue() or other parameters changes
        do not trigger links.
        """
        self._blocklinks = blocked

    def setValue(self, name, value, default=None):
        """
        Checks the value, sets the attribute `name`.
        If the value has changed, :py:meth:`_parameterHasChanged` is called to apply the links.
        """
        debug = neuroConfig.debugParametersLinks
        if debug:
            print >> debug, str(self) + '.setValue(', repr(
                name), ',', repr(value), ',', repr(default), ')'
        changed = False
        if default is not None:
            changed = self.isDefault(name) != default
            self.setDefault(name, default)
        if self._isParameterSet.get(name, False):
            oldValue = getattr(self, name, None)
            newValue = self.signature[name].findValue(value)
            changed = changed or newValue != oldValue
        else:
            self._isParameterSet[name] = True
            newValue = self.signature[name].findValue(value)
            changed = True
        self.__dict__[name] = newValue
        if changed:
            self._parameterHasChanged(name, newValue)

    def linkParameters(self, destName, sources, function=None):
        """
        Links the parameters. When one of the `sources` parameters change, the value of `destName` parameter may change.
        It is possible to give a specific link function that will be called when the link is applied but it is not mandatory, a default function exists according to the type of parameter.

        Parameters
        ----------
        destName: string
            name of the parameter that may change when the sources parameters change. If None, the link function will be called every time the source parameters change.
        sources: string, tuple or list of strings
            one or several parameters, whose modification will activate the link function.
        function: function
            specific function to call instead of the default one when the link is activated. The signature of the function is function(self, process), returning destination

        """
        if type(sources) is types.StringType:
            sourcesList = [sources]
        else:
            sourcesList = sources
        for p in [dest for dest in [destName] if dest is not None] \
                + list(sourcesList):
            if not self.signature.has_key(p):
                raise ValueError(
                    HTMLMessage(_t_('<em>%s</em> is not a valid parameter name') % p))
        if function is None:
            function = getattr(
                self.signature[destName], 'defaultLinkParametersFunction', None)
        for p in sourcesList:
            if destName is None:
                self._links.setdefault(p, []).append(
                    (None, None, function, False, False))
            else:
                self._links.setdefault(p, []).append(
                    (weakref.proxy(self), destName, function, False, False))

    def addParameterObserver(self, parameterName, function):
        """Associates a callback function to the modifications of the parameter value.

        :param parameterName: the name of the parameter whose modification will activate the callback.
        :param function: the callback function. its signature is *function(self, parameterName, newValue)*
        """
        minimum, maximum = numberOfParameterRange(function)
        if maximum == 0:
            tmp = lambda x, y, z, f=function: f()
            tmp._save_function = function
            function = tmp
        self._warn.setdefault(parameterName, []).append(function)

    def removeParameterObserver(self, parameterName, function):
        """Removes the callback function from the parameter observers."""
        l = self._warn.get(parameterName, None)
        if l is not None:
            l.remove(function)
            if not l:
                del self._warn[parameterName]

    def setOptional(self, *args):
        """Indicates that the parameters are not mandatory."""
        for k in args:
            self.signature[k].mandatory = False

    def setMandatory(self, *args):
        """Indicates that the parameters are mandatory."""
        for k in args:
            self.signature[k].mandatory = True

    def setVisible(self, *args):
        """Indicates that the parameters are visible."""
        currentUserLevel = Application().configuration.brainvisa.userLevel
        self.setUserLevel(currentUserLevel, *args)

    def setHidden(self, *args):
        """Indicates that the parameters are hidden."""
        currentUserLevel = Application().configuration.brainvisa.userLevel
        self.setUserLevel(currentUserLevel + 1, *args)

    def setUserLevel(self, userLevel, *args):
        """Assign a userLevel to a list of parameters."""
        for k in args:
            self.signature[k].userLevel = userLevel

    def setEnable(self, *args, **kwargs):
        """Indicates parameters visibility and mandatory
        using examples : self.setEnable( *args)
                         self.setEnable( *args, userLevel=0)
                         self.setEnable( *args, userLevel=0, mandatory=True)

        *optional keyword paramerers*

        :param int userLevel, indicates that the parameters are visible or hidden regarding the userLevel.
                              ( default value : Application().configuration.brainvisa.userLevel )
        :param boolean mandatory, indicates that the parameters are mandatory(True) or optional(False).
                                  ( default value : True )
        """
        if 'userLevel' in kwargs.keys():
            userLevel = kwargs['userLevel']
        else:
            userLevel = Application().configuration.brainvisa.userLevel
        self.setUserLevel(userLevel, *args)

        if 'mandatory' in kwargs.keys():
            if kwargs['mandatory']:
                self.setMandatory(*args)
            else:
                self.setOptional(*args)
        else:
            self.setMandatory(*args)

    def setDisable(self, *args):
        """Indicates that the parameters are hidden and optional."""
        self.setHidden(*args)
        self.setOptional(*args)

    def setConvertedValue(self, name, value):
        """Sets the value but stores the previous value in an internal dictionary."""
        self._convertedValues[name] = getattr(self, name)
        self.__dict__[name] = value

    def restoreConvertedValues(self):
        """Restore values as they were before conversions using the values stored in an internal dictionary."""
        self.__dict__.update(self._convertedValues)
        self._convertedValues.clear()

    def addLink(self, destination, source, function=None, destDefaultUpdate=True):
        """Add a link between `source` and `destination` parameters. When the value of `source` changes, the value of `destination` may change.
        Contrary to :py:func:`linkParameters`, the link will always be applied, even if the `destination` parameter has no more its default value.

        :param string destination: name of the parameter that may change when the source parameters change. If None, the link function will be called every time the source parameters change.
        :param source: one or several parameters, whose modification will activate the link function.
        :type source: string, tuple or list
        :param function function: specific function that will be called instead of the default one when the link is activated. The signature of the function is *function(self, *sources ) -> destination*
        :param bool destDefaultUpdate: specify that destination attribute will be marked as manually changed if the default value was changed by the link.
        """
        # Parse source
        sources = []
        if type(source) in (types.ListType, types.TupleType):
            for i in source:
                if type(i) in (types.ListType, types.TupleType):
                    sources.append(i)
                else:
                    sources.append((self, i))
        else:
            sources.append((self, source))

        destinations = []
        if destination is None:
            destinations.append((None, None))
        elif type(destination) in (types.ListType, types.TupleType):
            for i in destination:
                if type(i) in (types.ListType, types.TupleType):
                    destinations.append(i)
                else:
                    destinations.append((weakref.proxy(self), i))
        else:
            destinations.append((weakref.proxy(self), destination))

        # Check if a default function can be provided
        if function is None:
            if len(sources) == 1:
                function = lambda x: x
            else:
                raise RuntimeError(
                    HTMLMessage(_t_('No function provided in <em>addLink</em>')))

        for destObject, destParameter in destinations:
            multiLink = ExecutionNode.MultiParameterLink(
                sources, (destObject, destParameter), function)
            for sourceObject, sourceParameter in sources:
                sourceObject._links.setdefault(sourceParameter, []).append(
                    (destObject, destParameter, multiLink, True, destDefaultUpdate))

    def addDoubleLink(self, destination, source, function=None):
        """
        Creates a double link source -> destination and destination -> source.
        """
        self.addLink(destination, source, function)
        self.addLink(source, destination, function)

    def removeLink(self, destination, source, show_warnings=True):
        """Removes a link added with :py:func:`addLink` function."""
        # print 'removeLink', self, destination, source
        # Parse source
        sources = []
        if type(source) in (types.ListType, types.TupleType):
            for i in source:
                sources.append((self, i))
        else:
            sources.append((self, source))

        destinations = []
        if destination is None:
            destinations.append((None, None))
        elif type(destination) in (types.ListType, types.TupleType):
            for i in destination:
                if type(i) in (types.ListType, types.TupleType):
                    destinations.append(i)
                else:
                    destinations.append((self, i))
        else:
            destinations.append((self, destination))

        for destObject, destParameter in destinations:
            removed = False
            for sourceObject, sourceParameter in sources:
                l = sourceObject._links.get(sourceParameter, [])
                if l:
                    lbis = l
                    l = [i for i in l if (i[0] is not destObject and i[
                                          0] is not weakref.proxy(destObject)) or i[1] != destParameter]
                    if len(lbis) != len(l):
                        removed = True
                        if l:
                            sourceObject._links[sourceParameter] = l
                        else:
                            del sourceObject._links[sourceParameter]
                    else:
                        if show_warnings:
                            print 'warning: link not removed:', self, destination, 'from:', source

        # TODO : set the removed value consistent with what happened
        return removed

    def changeSignature(self, signature):
        """Sets a new signature. Previous values of attributes are kept if the attributes are still in the signature.
        Links and observer callbacks that are no more associated to the signature parameters are deleted.
        The :py:attr:`signatureChangeNotifier` is notified.
        """
        # Change signature
        self.signature = signature
        for n in self.signature.keys():
            setattr(self, n, getattr(self, n, None))

        # Remove unused links
        for n in self._links.keys():
            if not self.signature.has_key(n):
                del self._links[n]
        for n in self._warn.keys():
            if not self.signature.has_key(n):
                del self._warn[n]

        # Notify listeners
        self.signatureChangeNotifier.notify(self)

    def clearLinksTo(self, *args):
        """Removes all links that have a parameter in `args` as a destination."""
        for i in args:
            if isinstance(i, basestring):
                destObject,  destParameter = None, i
            else:
                destObject,  destParameter = i
            if destObject:
                do = destObject
            else:
                do = self
            # do = (self if destObject is None else destObject) # not work in
            # python 2.4
            if not do.signature.has_key(destParameter):
                raise KeyError(_t_('Object %(object)s has not parameter "%(param)s"') %
                               {'object': unicode(do), 'param': destParameter})
            for k, l in self._links.items():
                i = 0
                while i < len(l):
                    do, dp, ml, f, du = l[i]
                    if ( destObject is None or destObject is do ) and \
                       destParameter == dp:
                        del l[i]
                    else:
                        i += 1

    def clearLinksFrom(self, *args):
        """Removes all links associated to a parameter in `args` as a source. """
        for k in args:
            if self._links.has_key(k):
                del self._links[k]

    def cleanup(self):
        """Removes all links, observers, and stored converted values, reinitializes the signature change notifier."""
        if debugHere is not None:  # at exit time, the debug module might already be gone
            debugHere()
        self._convertedValues = {}
        self._links = {}
        self._warn = {}
        self.signatureChangeNotifier = Notifier(1)

    def convertStateValue(self, value):

        if value is not None and not isinstance(value, (int, float, basestring, list, dict, tuple)):
            result = unicode(value)
        elif isinstance(value, list):
            result = [self.convertStateValue(itervalue)
                      for itervalue in value]
        elif isinstance(value, tuple):
            result = tuple(self.convertStateValue(itervalue)
                           for itervalue in value)
        elif isinstance(value, dict):
            result = dict((key, self.convertStateValue(itervalue))
                          for key, itervalue in value.iteritems())
        else:
            result = value

        return result

<<<<<<< HEAD
  def removeDoubleLink( self, destination, source, show_warnings=True ):
    """
    Removes a double link source -> destination and destination -> source.
    """
    self.removeLink( destination, source, show_warnings )
    self.removeLink( source, destination, show_warnings )

  def changeSignature( self, signature ):
    """Sets a new signature. Previous values of attributes are kept if the attributes are still in the signature.
    Links and observer callbacks that are no more associated to the signature parameters are deleted.
    The :py:attr:`signatureChangeNotifier` is notified.
    """
    # Change signature
    self.signature = signature
    for n in self.signature.keys():
      setattr( self, n, getattr( self, n, None ) )

    # Remove unused links
    for n in self._links.keys():
      if not self.signature.has_key( n ):
        del self._links[ n ]
    for n in self._warn.keys():
      if not self.signature.has_key( n ):
        del self._warn[ n ]

    # Notify listeners
    self.signatureChangeNotifier.notify( self )

  def clearLinksTo( self, *args ):
    """Removes all links that have a parameter in `args` as a destination."""
    for i in args:
      if isinstance( i, basestring ):
        destObject,  destParameter = None, i
      else:
        destObject,  destParameter = i
      if destObject:
        do=destObject
      else:
        do= self
      #do = (self if destObject is None else destObject) # not work in python 2.4
      if not do.signature.has_key( destParameter ):
        raise KeyError( _t_( 'Object %(object)s has not parameter "%(param)s"' ) % { 'object': unicode( do ), 'param': destParameter } )
      for k, l in self._links.items():
        i = 0
        while i < len( l ):
          do, dp, ml, f, du = l[ i ]
          if ( destObject is None or destObject is do ) and \
             destParameter == dp:
            del l[ i ]
          else:
            i += 1
=======
    def saveStateInDictionary(self, result=None):
        if result is None:
            result = {}
        selected = {}
        default = {}
        for n in self.signature.iterkeys():
            value = getattr(self, n, None)
            value = self.convertStateValue(value)

            if self.isDefault(n):
                default[n] = value
            else:
                selected[n] = value
        result['parameters'] = {
            'selected': selected,
          'default': default,
        }
        return result
>>>>>>> 42212fd4


#----------------------------------------------------------------------------
class Process(Parameterized):

    """
    This class represents a Brainvisa process or pipeline.

    This object has a **signature** that describes its inputs and outputs and an **execution function** :py:meth:`execution`.
    If it is a **pipeline**, it also have an **execution node** that describes the structure of the pipeline.

    :Attributes:

    .. py:attribute:: signature

      The signature is a :py:class:`brainvisa.data.neuroData.Signature`. It contains the list of parameters accepted by the object and their types. The possible types are described in :py:mod:`brainvisa.data.neuroData`.

    .. py:attribute:: category (string)

      The processes are organized into categories. Generally, the category is the name of the directory where the process file is located.

    .. py:attribute:: userLevel (integer)

      The process is available in Brainvisa interface if its userLevel is lower or equal than the userLevel selected in Brainvisa options.
      0 : Basic, 1: Advanced, 2: Expert.

    .. py:attribute:: showMaximized (boolean)

      If true, the process window is shown maximized with a frame around it.

    :Methods:

    .. automethod:: id
    .. automethod:: validation
    .. automethod:: execution
    .. automethod:: executionNode
    .. automethod:: setExecutionNode
    .. automethod:: getAllParameters
    .. automethod:: allProcesses
    .. automethod:: pipelineStructure

    .. automethod:: sourceFile
    .. automethod:: sourcePath

    .. automethod:: inlineGUI

    .. automethod:: _iterate
    .. automethod:: _copy

    """
    signature = Signature()
    category = 'BrainVISA'
    userLevel = 2
    showMaximized = False

    def __init__(self):
        # The following attributes can be set in user defined initialization()
        # mathod which is called by Parameterized constructor. Therefore, it
        # must be set before or never.
        self._executionNode = None

        # Copy signature because there is only one instance of each Parameter
        # object in signature for each Process class. This is an old mistake in
        # BrainVISA design, there should be one Signature instance by Process
        # instance.
        Parameterized.__init__(self, self.signature.shallowCopy())

        self._log = None
        self._outputLog = None
        self._outputLogFile = None
        # Main processes are opposed to subprocessed. There is more information
        # displayed to the user on main processes. For example, start/stop
        # notification and time elapsed in process are only displayed on main
        # processes. By default all processes called by another process are not
        # main process. It can be changed by setting isMainProcess to True.
        self.isMainProcess = False
        if hasattr(self.__class__, '_instance'):
            self.__class__._instance += 1
        else:
            self.__class__._instance = 1
        self.instance = self.__class__._instance

    def __del__(self):
        if self._deleted:
            # print '*** Process already deleted ***'
            return
        try:
            Parameterized.__del__(self)
        except:
            # can happen when quitting the application: the current module is
            # not available any longer
            pass

    def _checkIterateParam(self, warn=True, **kwargs):
        requiredLength = 0
        for values in kwargs.itervalues():
            length = len(values)
            if length > 0:
                if requiredLength > 1 and length > 1 and requiredLength != length:
                    if warn is True:
                        raise Exception(
                            _t_('all lists of arguments with more than one value must have the same size'))
                elif length > requiredLength:
                    requiredLength = length
        return requiredLength

    def _iterate(self, warn=True, **kwargs):
        """
        Returns a list of copies of the current process with different parameters values.

        :param kwargs: dictionary containing a list of values for each parameter name.
          The first value is for the first process of the iteration and so on...
        """
        # Find iteration size
        requiredLength = self._checkIterateParam(warn, **kwargs)

        # Set lists of values
        finalValues = {}
        for key, values in kwargs.iteritems():
            if values:
                if len(values) == 1:
                    finalValues[key] = [
                        self.signature[key].findValue(values[0])] * requiredLength
                else:
                    finalValues[key] = [
                        self.signature[key].findValue(v) for v in values]

        result = []
        for i in xrange(requiredLength):
            p = self._copy(withparams=True)
                           # should copy only non-default params
            for argumentName in finalValues.keys():
                p._setImmutable(argumentName, True)
            for argumentName, values in finalValues.iteritems():
                p.setValue(argumentName, values[i], default=0)
            p._clearImmutableParameters()
            result.append(p)
        return result

    def _copy(self, withparams=True):
        """Returns a copy of the process. The value of the parameters are also copied if withparams is True (which is the default)"""
        result = self.__class__()
        if withparams:
            # disable links
            self.blockLinks(True)
            # set params
            for (n, p) in self.signature.items():
                # if not self.isDefault( n ):
                    # result.setValue( n, getattr( self, n, None ),
                    # default=False )
                result.setValue(n, getattr(self, n, None),
                                default=self.isDefault(n))
        if self._executionNode:
            self._executionNode._copy(
                result.executionNode(), withparams=withparams)
        self.blockLinks(False)
        return result

    def inlineGUI(self, values, context, parent, externalRunButton=False):
        """This method can be overrideed in order to specialize buttons of the process window.

        :param context: the execution context of the process
        :param parent: The parent widget
        :returns: the widget containing the buttons that will replace the default buttons (Run and Iterate)
        :rtype: QWidget
        """
        return None

    def validation(self):
        """This method can be overrideed in order to check if the process dependencies are available.
        It will be called at Brainvisa startup when the processes are loaded. If the method raises an exception, the process will not be available.

        :raises: :py:class:`brainvisa.validation.ValidationError`
        """
        return 1

    def id(self):
        """Returns the process id."""
        return self._id

    def sourceFile(self):
        """Returns the name of the source file of the process."""
        return self._fileName

    def sourcePath(self):
        """Returns the path to the source file of the process."""
        return os.path.dirname(self._fileName)

    def __str__(self):
        instance = getattr(self, '_instance', None)
        if instance is None:
            return self.id()
        else:
            return self.id() + '_' + unicode(instance)

    def addLink(self, destination, source, function=None, destDefaultUpdate=True):
        eNode = getattr(self, '_executionNode', None)
        if eNode is None:
            Parameterized.addLink(
                self, destination, source, function, destDefaultUpdate)
        else:
            eNode.addLink(destination, source, function, destDefaultUpdate)

    def setExecutionNode(self, eNode):
        """Sets the execution node of the pipeline.

        :param eNode: object that describes the structure of the pipeline.
        :type eNode: :py:class:`ExecutionNode`
        """
        self._executionNode = eNode

    def execution(self, context):
        """
        Execution function that is called when the process is run.
        """
        if self._executionNode is not None:
            return self._executionNode.run(context)
        else:
            raise RuntimeError(
                HTMLMessage(_t_('No <em>execution</em> method provided')))

    def executionNode(self):
        """Returns the execution node of the pipeline."""
        return self._executionNode

    def pipelineStructure(self):
        """Returns the description of a pipeline in a dictionary or the id of the process if it is a simple process."""
        return self.id()

    def allProcesses(self):
        """Returns the current process and all its children if it is a pipeline.

        :rtype: generator
        """
        yield self
        if self._executionNode is not None:
            stack = [self._executionNode]
            while stack:
                eNode = stack.pop(0)
                if isinstance(eNode, ProcessExecutionNode):
                    yield eNode._process
                stack.extend(eNode.children())

    def allParameterFiles(self):
        """Get recursively all parameters which are DiskItems, descending through
        the pipeline structure.
        """
        params = []
        files = set()
        for paramname in self.signature.iterkeys():
            param = self.__dict__.get(paramname)
            if param is not None and isinstance(param, DiskItem):
                filename = param.fullPath()
                if filename not in files:
                    params.append(param)
                    files.add(filename)
        # parse pipeline structure
        eNodes = []
        eNode = self.executionNode()
        if eNode is not None:
            eNodes.append(eNode)
        while eNodes:
            eNode = eNodes.pop()
            eNodes += list(eNode.children())
            if isinstance(eNode, ProcessExecutionNode):
                process = eNode._process
                for paramname in process.signature.iterkeys():
                    param = process.__dict__.get(paramname)
                    if param is not None and isinstance(param, DiskItem):
                        filename = param.fullPath()
                        if filename not in files:
                            params.append(param)
                            files.add(filename)
        return params

    def saveStateInDictionary(self, result=None):
        """Returns the description of the process in a dictionary."""
        if result is None:
            result = {}
        result['pipelineStructure'] = self.pipelineStructure()
        if self._executionNode is not None:
            if self._executionNode._parameterized is not None:
                Parameterized.saveStateInDictionary(
                    self._executionNode._parameterized(), result)
            eNodesState = {}
            for eNodeKey in self._executionNode.childrenNames():
                eNode = self._executionNode.child(eNodeKey)
                eNodeDict = {}
                eNode.saveStateInDictionary(eNodeDict)
                eNodesState[eNodeKey] = eNodeDict
            result['executionNodes'] = eNodesState
        else:
            Parameterized.saveStateInDictionary(self, result)
        return result

    def getAllParameters(self):
        """
        Returns all the parameters of the current process and its children if it is a pipeline.

        :returns: tuples (Parameterized, attribute name, attribute type)
        :rtype: generator
        """
        stack = [self]
        while stack:
            node = stack.pop(0)
            if isinstance(node, Process):
                parameterized = node
                node = node.executionNode()
                if node is not None:
                    stack += [node.child(i) for i in node.childrenNames()]
            else:
                parameterized = node._parameterized
                if parameterized is not None:
                    parameterized = parameterized()
                stack += [node.child(i) for i in node.childrenNames()]
            if parameterized is not None:
                for attribute, type in parameterized.signature.iteritems():
                    yield (parameterized, attribute, type)


#----------------------------------------------------------------------------
class IterationProcess(Process):

    """
    This class represents a set of process instances that can be executed in parallel.

    It is used to iterate the same process on a set of data.
    """

    def __init__(self, name, processes, base=None):
        self._id = name + 'Iteration'
        self.name = name
        self.instance = 1
        self.base = base
        self._processes = [getProcessInstance(p) for p in processes]
        Process.__init__(self)
        for sp, p in zip(self._executionNode._children.values(), processes):
            if isinstance(p, ExecutionNode):
                sp._optional = p._optional
                sp._selected = p._selected

    # def __del__( self ):
        # print 'del IterationProcess', self, ', children:', len( self._processes )
        # print 'children:', self._processes
        # del self._processes
        # import gc
        # print 'refs to execution node:', len( gc.get_referrers( self._executionNode ) )
        # print [ i.keys() for i in gc.get_referrers( self._executionNode ) ]

    def pipelineStructure(self):
        return {'type': 'iteration', 'name': self.name, 'children': [p.pipelineStructure() for p in self._processes]}

    def initialization(self):

        if not self.base is None:
            dp = self.base
        elif len(self._processes) != 0:
            dp = self._processes[0].name
        else:
            dp = None
        eNode = ParallelExecutionNode(self.name, stopOnError=False,
                                      possibleChildrenProcesses=dp, notify=True)

        for i in xrange(len(self._processes)):
            n = self._processes[i].name
            self._processes[i].isMainProcess = True
            self._processes[i].name = repr(i + 1) + ". " + n
            eNode.addChild(name=n,
                           node=ProcessExecutionNode(self._processes[i],
                                                     optional=True, selected=True))

        # Add callbacks to maintain synchronization
        eNode.beforeChildAdded.add(
            ExecutionNode.MethodCallbackProxy(self.beforeChildAdded))
        eNode.beforeChildRemoved.add(
            ExecutionNode.MethodCallbackProxy(self.beforeChildRemoved))

        self._executionNode = eNode

    def beforeChildAdded(self, parent, key, child):
        child._process.isMainProcess = True
        child._process.name = repr(
            parent._internalIndex) + ". " + child._process.name
        self._processes.append(child._process)

    def beforeChildRemoved(self, parent, key, child):
        if child._process in self._processes:
            self._processes.remove(child._process)

#----------------------------------------------------------------------------


class ListOfIterationProcess(IterationProcess):

    '''
    An IterationProcess which has on its main signature a list of the first
    element of each sub-process.

    Used for viewers and editors of ListOf()
    '''
    class linkP(object):

        def __init__(self, proc, i):
            self.proc = proc
            self.num = i

        def __call__(self, par):
            if len(self.proc.param) > self.num:
                return self.proc.param[self.num]

    def __init__(self, name, processes):
        IterationProcess.__init__(self, name, processes)
        en = self.executionNode()
        chs = list(en.children())[0]._process.signature
        self.changeSignature(Signature('param', ListOf(chs.values()[0])))
        en._parameterized = weakref.ref(self)
        chkeys = self.executionNode()._children.keys()
        for i, p in enumerate(en.children()):
            s = p._process.signature
            en.addLink(str(chkeys[i]) + '.' + s.keys()[
                       0], 'param', self.linkP(self, i))


#----------------------------------------------------------------------------
class DistributedProcess(Process):

    """
    This class represents a set of process instances that can be executed in parallel.
    """

    def __init__(self, name, processes):
        self._id = name + 'DistributedIteration'
        self.name = name
        self.instance = 1
        self._processes = [getProcessInstance(p) for p in processes]
        Process.__init__(self)
        for sp, p in zip(self._executionNode._children.values(), processes):
            if isinstance(p, ExecutionNode):
                sp._optional = p._optional
                sp._selected = p._selected

    def pipelineStructure(self):
        return {'type': 'distributed', 'name': self.name, 'children': [p.pipelineStructure() for p in self._processes]}

    def initialization(self):
        eNode = ParallelExecutionNode(self.name)
        for i in xrange(len(self._processes)):
            self._processes[i].isMainProcess = True
            subENode = self._processes[i]._executionNode
            eNode.addChild(str(i), ProcessExecutionNode(self._processes[i],
                                                        optional=True, selected=True))
        self._executionNode = eNode


#----------------------------------------------------------------------------
class SelectionProcess(Process):

    """
    This class represents a choice between a list of processes.
    """

    def __init__(self, name, processes):
        self._id = name + 'Selection'
        self.name = name
        self.instance = 1
        self._processes = [getProcessInstance(p) for p in processes]
        Process.__init__(self)
        for sp, p in zip(self._executionNode._children.values(), processes):
            if isinstance(p, ExecutionNode):
                sp._optional = p._optional
                sp._selected = p._selected

    def pipelineStructure(self):
        return {'type': 'selection', 'name': self.name, 'children': [p.pipelineStructure() for p in self._processes]}

    def initialization(self):
        eNode = SelectionExecutionNode(self.name)
        for i in xrange(len(self._processes)):
            self._processes[i].isMainProcess = True
            eNode.addChild(str(i), ProcessExecutionNode(self._processes[i],
                                                        optional=True, selected=True))
        self._executionNode = eNode

#----------------------------------------------------------------------------


class TimeoutCall(object):

    def __init__(self, function, *args, **kwargs):
        self.function = function
        self.args = args
        self.kwargs = kwargs
        self.event = threading.Event()
        self.callFunction = 0
        self.functionLock = threading.RLock()

    def __del__(self):
        self.stop()

    def _thread(self):
        self.event.wait(self.timeout)
        self.functionLock.acquire()
        try:
            if self.callFunction:
                apply(self.function, self.args, self.kwargs)
        finally:
            self.functionLock.release()

    def start(self, timeout):
        self.stop()  # Just in case of multiple start() call during timeout
        self.functionLock.acquire()
        try:
            self.callFunction = 1
            self.event.clear()
            self.timeout = timeout
            threading.Thread(target=self._thread)
        finally:
            self.functionLock.release()

    def stop(self):
        self.functionLock.acquire()
        try:
            self.callFunction = 0
            self.event.set()
        finally:
            self.functionLock.release()


#----------------------------------------------------------------------------
def signalName(signalNumber):
    for key, value in signal.__dict__.items():
        if key[:3] == 'SIG' and value == signalNumber:
            return key
    return str(signalNumber)


#----------------------------------------------------------------------------
def escapeQuoteForShell(s):
    return string.replace(s, "'",  "'\"'\"'")


#-------------------------------------------------------------------------
class ExecutionNode(object):

    """
    Base class for the classes that describe a pipeline structure.
    """
    class MultiParameterLink:

        def __init__(self, sources, dest, function):
            self.sources = []
            for p, n in sources:
                if type(p) is weakref.ReferenceType:
                    self.sources.append((p, n))
                else:
                    self.sources.append((weakref.ref(p), n))

            # dest is the single destination given as a tuple containing
            # the parameterized object and the attribute to set
            self.dest = (dest[0], dest[1])
            self.function = function
            self.hasParameterized = hasParameter(function, 'parameterized')
            self.hasNames = hasParameter(function, 'names')
            self.hasDestParameterized = hasParameter(
                function, 'destparameterized')
            self.hasDestNames = hasParameter(function, 'destnames')

        def __call__(self, dummy1, dummy2):
            kwargs = {}
            if self.hasParameterized:
                kwargs['parameterized'] = [i[0]() for i in self.sources]
            if self.hasNames:
                kwargs['names'] = [i[1] for i in self.sources]
            if self.hasDestParameterized:
                kwargs['destparameterized'] = self.dest[0]
            if self.hasDestNames:
                kwargs['destnames'] = self.dest[1]

            return self.function(
                *[getattr(i[0](), i[1], None) for i in self.sources],
                                 **kwargs)

    class MethodCallbackProxy(object):

        def __init__(self, method):
            self.object = weakref.ref(method.im_self)
            self.method = method.im_func

        def __call__(self, *args, **kwargs):
            o = self.object()
            if o is not None:
                self.method(o, *args, **kwargs)

        def __eq__(self, other):
            if isinstance(other, ExecutionNode.MethodCallbackProxy):
                return self.object() == other.object() and self.method == other.method
            if self.object() is None:
                return other is None
            return self.method.__get__(self.object()) == other

    def __init__(self, name='', optional=False, selected=True,
                 guiOnly=False, parameterized=None, expandedInGui=False):
        """
        :param string name: name of the node - default ''.
        :param boolean optional: indicates if this node is optional in the pipeline - default False.
        :param boolean selected: indicates if the node is selected in the pipeline - default True.
        :param boolean guiOnly: default False.
        :param parameterized: :py:class:`Parameterized` containing the signature of the node - default None.
        """
        # Initialize an empty execution node
        # print 'ExecutionNode.__init__', self
        self.__dict__['_deleted'] = False  # safety to avoid double deletion
        # see http://code.activestate.com/lists/python-list/191512/
        self.__dict__['_children'] = SortedDictionary()
        if parameterized is not None:
            parameterized = weakref.ref(parameterized)
        self.__dict__['_parameterized'] = parameterized
        self.__dict__['_name'] = str(name)
        self.__dict__['_optional'] = optional
        self.__dict__['_selected'] = selected
        self.__dict__['_guiOnly'] = guiOnly
        self.__dict__['_selectionChange'] = Notifier(1)
        self.__dict__['_expandedInGui'] = expandedInGui
        self.__dict__['_dependencies'] = []

    def __del__(self):
        # print 'del ExecutionNode', self
        if not hasattr(self, '_deleted') or self.__dict__['_deleted']:
            # print '*** ExecutionNode already deleted ! ***'
            return
        self.__dict__['_deleted'] = True
        debugHere()

    def _copy(self, node, withparams=True):
        """
        Uses non default parameters values to initialize the parameters of the node given in argument, if withparams is True (which is the default).
        """
        # if execution node contains a process, copy the process parameters and
        # copy its execution node parameters if any
        process = getattr(self, "_process", None)
        if process:
            processCopy = node._process
            if withparams:
                for (n, v) in process.signature.items():
                    # if not self.isDefault( n ):
                    # processCopy.setValue( n, getattr( process, n, None ),
                                          # default=False )
                    processCopy.setValue(n, getattr(process, n, None),
                                         default=process.isDefault(n))
            processNode = process.executionNode()
            if processNode:
                processNode._copy(
                    processCopy.executionNode(), withparams=withparams)
        node.setSelected(self._selected)
        # if execution node have children nodes, copy the parameters of these
        # nodes
        for name in self.childrenNames():
            child = self.child(name)
            child._copy(node.child(name), withparams=withparams)

    def addChild(self, name, node, index=None):
        '''Add a new child execution node.

        :param string name: name which identifies the node
        :param node: an :py:class:`ExecutionNode` which will be added to this node's children.
        '''
        if self._children.has_key(name):
            raise KeyError(
                HTMLMessage(_t_('<em>%s</em> already defined') % (name, )))
        if not isinstance(node, ExecutionNode):
            raise RuntimeError(
                HTMLMessage('<em>node</em> argument must be an execution node'))

        if not index is None:
            self._children.insert(index, name, node)
        else:
            self._children[name] = node

    def removeChild(self, name):
        '''Remove child execution node.

        :param string name: name which identifies the node
        '''
        if not self._children.has_key(name):
            raise KeyError(
                HTMLMessage(_t_('<em>%s</em> not defined') % (name, )))
        c = self._children[name]
        del self._children[name]

        return c

    def childrenNames(self):
        '''
        Returns the list of names of the children execution nodes.
        '''
        return self._children.keys()

    def children(self):
        """Returns the list of children execution nodes."""
        return self._children.itervalues()

    def hasChildren(self):
        """Returns True if this node has children."""
        return bool(self._children)

    def setSelected(self, selected):
        """Change the selection state of the node.

        :param bool selected: new selection state of the node. If the selection changes, a selection change notifier is notified.
        """
        if selected != self._selected:
            self._selected = selected
            self._selectionChange.notify(self)

    def isSelected(self):
        """True if this node is selected."""
        return self._selected

    def __setattr__(self, attribute, value):
        """
        If the attribute is in the signature of the corresponding parameterized object, it is modified.
        """
        if self._parameterized is not None and \
           self._parameterized().signature.has_key(attribute):
            setattr(self._parameterized(), attribute, value)
        elif self._children.has_key(attribute):
            raise RuntimeError(
                HTMLMessage(_t_('Direct modification of execution node <em>%s</em> is not allowed.') % (attribute, )))
        else:
            self.__dict__[attribute] = value

    def __getattr__(self, attribute):
        p = self.__dict__.get('_parameterized')
        if p is not None:
            p = p()
        if p is not None and hasattr(p, attribute):
            return getattr(p, attribute)
        children = self.__dict__['_children']
        if children.has_key(attribute):
            return children[attribute]
        raise AttributeError(attribute)

    def child(self, name, default=None):
        """Get a child node by name."""
        return self._children.get(name, default)

    def allParameterFiles(self):
        """Get recursively all parameters which are DiskItems, descending through
        the pipeline structure.
        """
        params = []
        files = set()
        # parse pipeline structure
        eNodes = [self]
        while eNodes:
            eNode = eNodes.pop()
            eNodes += list(eNode.children())
            if isinstance(eNode, ProcessExecutionNode):
                process = eNode._process
                for paramname in process.signature.iterkeys():
                    param = process.__dict__.get(paramname)
                    if param is not None and isinstance(param, DiskItem):
                        filename = param.fullPath()
                        if filename not in files:
                            params.append(param)
                            files.add(filename)
        return params

    def run(self, context):
        """
        Calls :py:meth:`_run` method if the node is selected.
        """
        if self._optional and (not self._selected):
            context.write(
                '<font color=orange>Skip unselected node: ' + str(self.name()) + '</font>')
            return
        if self._guiOnly and not neuroConfig.gui:
            context.write(
                '<font color=orange>Skip GUI-only node: ' + str(self.name()) + '</font>')
            return
        return self._run(context)

    def _run(self, context):
        """
        Does nothing in the base class. It is overriden by derived classes.
        """
        pass

    def name(self):
        """Returns the name of the node."""
        return self._name

    def gui(self, parent, processView=None):
        """
        Returns the graphical user interface of this node.
        """
        from brainvisa.processing.qtgui.neuroProcessesGUI import ExecutionNodeGUI
        if self._parameterized is not None:
            if processView != None and processView.read_only:
                return ExecutionNodeGUI(parent, self._parameterized(), read_only=True)
            return ExecutionNodeGUI(parent, self._parameterized())
        return None

    def addLink(self, destination, source, function=None, destDefaultUpdate=True):
        """
        Adds a parameter link like :py:meth:`Parameterized.addLink`.
        """
        # Parse source
        sources = []
        if type(source) in (types.ListType, types.TupleType):
            for i in source:
                sources.append(self.parseParameterString(i))
        else:
            sources.append(self.parseParameterString(source))

        # Parse destination
        destinations = []
        if type(destination) in (types.ListType, types.TupleType):
            for i in destination:
                destinations.append(self.parseParameterString(i))
        else:
            destinations.append(self.parseParameterString(destination))

        # Check if a default function can be provided
        if function is None:
            if len(sources) == 1:
                function = lambda x: x
            else:
                raise RuntimeError(
                    HTMLMessage(_t_('No function provided in <em>addLink</em>')))

        for destObject, destParameter in destinations:
            if destObject is not None:
                destObject = weakref.proxy(destObject)
            multiLink = self.MultiParameterLink(
                sources, (destObject, destParameter), function)
            for sourceObject, sourceParameter in sources:
                sourceObject._links.setdefault(sourceParameter, []).append(
                    (destObject, destParameter, multiLink, True, destDefaultUpdate))

    def addDoubleLink(self, destination, source, function=None):
        """
        Creates a double link source -> destination and destination -> source.
        """
        self.addLink(destination, source, function)
        self.addLink(source, destination, function)

    def removeLink(self, destination, source, function=None, show_warnings=True):
        """
        Removes a parameters link added with :py:meth:`addLink`.
        """
        # Parse sourceExecutionContext
        sources = []
        if type(source) in (types.ListType, types.TupleType):
            for i in source:
                sources.append(self.parseParameterString(i))
        else:
            sources.append(self.parseParameterString(source))

        # Parse destination
        destinations = []
        if type(destination) in (types.ListType, types.TupleType):
            for i in destination:
                destinations.append(self.parseParameterString(i))
        else:
            destinations.append(self.parseParameterString(destination))

        for destObject, destParameter in destinations:
            removed = False
            for sourceObject, sourceParameter in sources:
                l = sourceObject._links.get(sourceParameter, [])
                if l:
                    lbis = l
                    l = [i for i in l if (destObject and i[0] is not destObject and (
                        i[0] is not weakref.proxy(destObject))) or i[1] != destParameter]
                    if len(l) != len(lbis):
                        removed = True
                    if l:
                        sourceObject._links[sourceParameter] = l
                    else:
                        del sourceObject._links[sourceParameter]
                        removed = True

                if not removed and show_warnings:
                    print 'warning: enode link not removed:', self, destination, 'from:', source, ', function:', function

    def removeDoubleLink(self, destination, source, function=None, show_warnings=True):
        """
        Removes a double link source -> destination and destination -> source.
        """
        self.removeLink(destination, source, function, show_warnings)
        self.removeLink(source, destination, function, show_warnings)

    def parseParameterString(self, parameterString):
        """
        Returns a tuple containing the :py:class:`Parameterized` object of the child node indicated in the parameter string and the name of the parameter.

        :param string parameterString: references a parameter of a child node with a path like <node name 1>.<node name 2>...<parameter name>
        """
        if parameterString is None:
            return (None, None)
        l = parameterString.split('.')
        node = self
        for nodeName in l[: -1]:
            node = node.child(nodeName)
        parameterized = node._parameterized
        if parameterized is not None:
            parameterized = parameterized()
        name = l[-1]
        if parameterized is None or not parameterized.signature.has_key(name):
            raise KeyError(name)
        return (parameterized, name)

    def saveStateInDictionary(self, result=None):
        if result is None:
            result = {}
        result['name'] = self._name
        result['selected'] = self._selected
        if self._parameterized is not None:
            Parameterized.saveStateInDictionary(self._parameterized(), result)
        eNodesState = {}
        for eNodeKey in self.childrenNames():
            eNode = self.child(eNodeKey)
            eNodesState[eNodeKey] = eNode.saveStateInDictionary()
        result['executionNodes'] = eNodesState
        return result

    def addExecutionDependencies(self, deps):
        '''Adds to the execution node dependencies on the execution of other nodes.
        This allows to build a dependencies structure which is not forced to be a
        tree, but can be a grapĥ. Dependencies are used to build Soma-Workflow
        workflows with correct dependencies.
        '''
        if type(deps) not in (types.ListType, types.TupleType):
            deps = [deps]
        self._dependencies += [weakref.ref(x) for x in deps]

#-------------------------------------------------------------------------


class ProcessExecutionNode(ExecutionNode):

    '''
    An execution node that has no children and run one process

    '''

    def __init__(self, process, optional=False, selected=True,
                 guiOnly=False, expandedInGui=False, altname=None):
        process = getProcessInstance(process)
        # print 'ProcessExecutionNode.__init__:', self, process.name
        ExecutionNode.__init__(self, process.name,
                               optional=optional,
                               selected=selected,
                               guiOnly=guiOnly,
                               parameterized=process,
                               expandedInGui=expandedInGui)
        self.__dict__['_process'] = process
        if altname is not None:
            self.__dict__['_name'] = altname
        reloadNotifier = getattr(process, 'processReloadNotifier', None)
        if reloadNotifier is not None:
            reloadNotifier.add(ExecutionNode.MethodCallbackProxy(
                               self.processReloaded))

    def __del__(self):
        # print 'del ProcessExecutionNode', self
        if not hasattr(self, '_deleted') or self._deleted:
            # print '*** already deleted !***'
            return
        if hasattr(self, '_process'):
            # print '     del proc:', self._process.name
            reloadNotifier = getattr(
                self._process, 'processReloadNotifier', None)
            if reloadNotifier is not None:
                try:
                    l = len(reloadNotifier._listeners)
                    z = ExecutionNode.MethodCallbackProxy(
                        self.processReloaded)
                    # bidouille: hack z so as to contain a weakref to None
                    # since we are in __del__ and existing weakrefs to self have already
                    # been neutralized

                    class A(object):
                        pass
                    w = weakref.ref(A())  # w points to None immediately
                    z.object = w
                    x = reloadNotifier.remove(z)
                except AttributeError:
                    # this try..except is here to prevent an error when quitting
                    # BrainVisa:
                    # ProcessExecutionNode class is set to None during module
                    # destruction
                    pass
        else:
            # print 'del ProcessExecutionNode', self
            print 'no _process in ProcessExecutionNode !'
        try:
            ExecutionNode.__del__(self)
        except:
            # same as above
            pass

    def addChild(self, name, node, index=None):
        raise RuntimeError(
            _t_('A ProcessExecutionNode cannot have children'))

    def _run(self, context):
        return context.runProcess(self._process)

    def gui(self, parent, processView=None):
        if processView is not None:
            return ProcessView(self._process, parent,
                               externalInfo=processView.info,
                               read_only=processView.read_only)
        else:
            return ProcessView(self._process, parent)

<<<<<<< HEAD

  def removeLink( self, destination, source, function=None, show_warnings=True ):
    """
    Removes a parameters link added with :py:meth:`addLink`.
    """
    # Parse sourceExecutionContext
    sources = []
    if type( source ) in ( types.ListType, types.TupleType ):
      for i in source:
        sources.append( self.parseParameterString( i ) )
    else:
      sources.append( self.parseParameterString( source ) )
=======
    def children(self):
        eNode = getattr(self._process, '_executionNode', None)
        if eNode is not None:
            return eNode._children.itervalues()
        else:
            return []
>>>>>>> 42212fd4

    def childrenNames(self):
        eNode = getattr(self._process, '_executionNode', None)
        if eNode is not None:
            return eNode._children.keys()
        else:
            return []

    def __setattr__(self, attribute, value):
        if self._parameterized is not None and \
           self._parameterized().signature.has_key(attribute):
            setattr(self._parameterized(), attribute, value)
        else:
            eNode = getattr(self._process, '_executionNode', None)
            if eNode is not None and eNode._children.has_key(attribute):
                raise RuntimeError(
                    HTMLMessage(_t_('Direct modification of execution node <em>%s</em> is not allowed.') % (attribute, )))
            self.__dict__[attribute] = value

    def __getattr__(self, attribute):
        p = self.__dict__.get('_parameterized')()
        if p is not None and hasattr(p, attribute):
            return getattr(p, attribute)
        eNode = getattr(self._process, '_executionNode', None)
        if eNode is not None:
            c = eNode.child(attribute)
            if c is not None:
                return c
        raise AttributeError(attribute)

    def child(self, name, default=None):
        eNode = getattr(self._process, '_executionNode', None)
        if eNode is not None:
            return eNode.child(name, default)
        return default

    def processReloaded(self, newProcess):
        """
        If the associated process has an attribute *processReloadNotifier*, this callback is attached to the notifier.
        So, the node is reloaded when the process is reloaded.
        """
        event = ProcessExecutionEvent()
        event.setProcess(self._process)
        self._process.processReloadNotifier.remove(
            ExecutionNode.MethodCallbackProxy(self.processReloaded))
        self.__dict__['_process'] = getProcessInstanceFromProcessEvent(event)
        self._process.processReloadNotifier.add(
            ExecutionNode.MethodCallbackProxy(self.processReloaded))

    def addExecutionDependencies(self, deps):
        ExecutionNode.addExecutionDependencies(self, deps)
        eNode = self._process._executionNode
        if eNode:
            eNode.addExecutionDependencies(deps)


#-------------------------------------------------------------------------
class SerialExecutionNode(ExecutionNode):

    '''An execution node that run all its children sequentially'''

    def __init__(self, name='', optional=False, selected=True,
                 guiOnly=False, parameterized=None, stopOnError=True,
                 expandedInGui=False, possibleChildrenProcesses=None, notify=False):
        # print 'SerialExecutionNode.__init__', self
        ExecutionNode.__init__(
            self, name, optional, selected, guiOnly, parameterized, expandedInGui=expandedInGui)
        self.stopOnError = stopOnError
        self.notify = notify

        if possibleChildrenProcesses:
            if not isinstance(possibleChildrenProcesses, dict):
                if not isinstance( possibleChildrenProcesses, list ) \
                        and not isinstance(possibleChildrenProcesses, tuple):
                    possibleChildrenProcesses = [possibleChildrenProcesses]

                r = {}
                for i in xrange(len(possibleChildrenProcesses)):
                    r[possibleChildrenProcesses[i]] = {'optional': True,
                                                       'selected': True,
                                                       'expandedInGui': False}
                possibleChildrenProcesses = r

            self._internalIndex = 0

        self.possibleChildrenProcesses = possibleChildrenProcesses

        if self.notify:
            # Add child changes notifiers
            self.beforeChildRemoved = Notifier(4)
            self.afterChildRemoved = Notifier(4)
            self.beforeChildAdded = Notifier(4)
            self.afterChildAdded = Notifier(4)

    def _run(self, context):
        result = []
        pi, p = context.getProgressInfo(self)
        pi.children = [None] * len(self._children)
        if self.stopOnError:
            for node in self._children.values():
                npi, proc = context.getProgressInfo(node, parent=pi)
                context.progress()
                result.append(node.run(context))
                del npi
        else:
            for node in self._children.values():
                npi, proc = context.getProgressInfo(node, parent=pi)
                context.progress()
                try:
                    result.append(node.run(context))
                    del npi
                except ExecutionContext.UserInterruptionStep, e:
                    context.error(unicode(e))
                except ExecutionContext.UserInterruption:
                    raise
                except Exception, e:
                    context.error("Error in execution node : " + unicode(e))
        context.progress()
        return result

    def addChild(self, name=None, node=None, index=None):
        if self.possibleChildrenProcesses:
            # As it is possible to add other children from GUI
            # so it is necessary to suffix children keys with an internal index
            if name is None:
                if isinstance(node, ExecutionNode):
                    name = node.name() + '_' + str(self._internalIndex)
                else:
                    raise RuntimeError(
                        HTMLMessage('<em>node</em> argument must be an execution node'))
            else:
                name += '_' + str(self._internalIndex)
            if not node:
                node = self.possibleChildrenProcesses
            self._internalIndex += 1

        if self.notify:
            self.beforeChildAdded.notify(
                weakref.proxy(self), name, weakref.proxy(node))

        super(SerialExecutionNode, self).addChild(name, node, index)

        if self.notify:
            self.afterChildAdded.notify(
                weakref.proxy(self), name, weakref.proxy(node))

    def removeChild(self, name):
        if self.possibleChildrenProcesses:
            if not self._children.has_key(name):
                raise KeyError(
                    HTMLMessage(_t_('<em>%s</em> not defined') % (name, )))

        if self.notify:
            node = self._children[name]
            self.beforeChildRemoved.notify(
                weakref.proxy(self), name, weakref.proxy(node))

        super(SerialExecutionNode, self).removeChild(name)

        if self.notify:
            self.afterChildRemoved.notify(
                weakref.proxy(self), name, weakref.proxy(node))


#-------------------------------------------------------------------------
class ParallelExecutionNode(SerialExecutionNode):

    """
    An execution node that run all its children in any order (and in parallel
    if possible)
    """

    def _run(self, context):
        pi, p = context.getProgressInfo(self)
        # do as for serial node
        return super(ParallelExecutionNode, self)._run(context)

#-------------------------------------------------------------------------


class SelectionExecutionNode(ExecutionNode):

    '''An execution node that run one of its children'''

    def __init__(self, *args, **kwargs):
        # print 'SelectionExecutionNode.__init__', self
        ExecutionNode.__init__(self, *args, **kwargs)

    def __del__(self):
        # print 'SelectionExecutionNode.__del__', self
        if not hasattr(self, '_deleted') or self._deleted:
            # print '*** SelectionExecutionNode already deleted'
            return
        for node in self._children.values():
            node._selectionChange.remove(ExecutionNode.MethodCallbackProxy(
                                         self.childSelectionChange))
        # print '__del__ finished'

    def _run(self, context):
        'Run the selected child'
        if self._selected is None:
            raise RuntimeError(_t_('No children selected'))
        pi, p = context.getProgressInfo(self)
        pi.children = [None]
        for node in self._children.values():
            if node._selected:
                npi, proc = context.getProgressInfo(node, parent=pi)
                context.progress()
                res = node.run(context)
                del npi
                context.progress()
                return res
        context.progress()

    def addChild(self, name, node, index=None):
        'Add a new child execution node'
        ExecutionNode.addChild(self, name, node, index)
        node._selectionChange.add(ExecutionNode.MethodCallbackProxy(
                                  self.childSelectionChange))
        node._dependencies += self._dependencies

    def childSelectionChange(self, node):
        '''This callback is called when the selection state of a child has changed.
        If the child is selected, all the other children must be unselected
        because this node is a selectionNode.'''
        if node._selected:
            for child in self.children():
                if child != node:
                    child.setSelected(False)

    def addExecutionDependencies(self, deps):
        ExecutionNode.addExecutionDependencies(self, deps)
        for node in self._children.values():
            node.addExecutionDependencies(deps)

#-------------------------------------------------------------------------


class ExecutionContext(object):

    """
    This object represents the execution context of the processes.

    Indeed, a process can be started in different contexts :

      * The user starts the process by clicking on the Run button in the graphical interface.
      * The process is started via a script. It is possible to run brainvisa in batch mode (without any graphical interface) and to run a process via a python function : brainvisa.processes.defaultContext().runProcess(...).
      * The process is a converter, so it can be run automatically by BrainVISA when a conversion is needed for another process parameters.
      * The process is a viewer or an editor, it is run when the user clicks on the corresponding icon to view or edit another process parameter.

    The interactions with the user are different according to the context. That's why the context object offers several useful functions to interact with BrainVISA and to call system commands.
    Here are these functions :

      * :py:meth:`write`, :py:meth:`warning`, :py:meth:`error` : prints a message, either in the graphical process window (in GUI mode) or in the terminal (in batch mode).
      * :py:meth:`log` : writes a message in the BrainVISA log file.
      * :py:meth:`ask`, :py:meth:`dialog` : asks a question to the user.
      * :py:meth:`temporary` : creates a temporary file.
      * :py:meth:`system`: calls a system command.
      * :py:meth:`runProcess` : runs a BrainVISA process.
      * :py:meth:`checkInterruption` : defines a breakpoint.

    """
    remote = None

    class UserInterruption(Exception):

        def __init__(self):
            Exception.__init__(self, _t_('user interruption'))

    class UserInterruptionStep(Exception):

        def __init__(self):
            Exception.__init__(
                self, _t_('user interruption of current step'))

<<<<<<< HEAD
  def _currentProcess( self ):
    stackTop = self._stackTop()
    if stackTop is None:
      return None
    else:
      return stackTop.process

  def _depth( self ):
    return len( self._processStack() )

  def _showSystemOutput( self ):
    return self._systemOutputLevel >= 0 and self.userLevel >= self._systemOutputLevel

  def _processStarted( self ):
    if self._currentProcess().isMainProcess:
      msg = '<p><img alt="" src="' + \
            os.path.join( neuroConfig.iconPath, 'process_start.png' ) + \
            '" border="0"><em>' + _t_( 'Process <b>%s</b> started on %s') % \
            ( _t_(self._currentProcess().name ),
              time.strftime( _t_( '%Y/%m/%d %H:%M' ),
                             self._stackTop().time ) ) + \
            '</em></p>'
      self.write( msg )

  def _processFinished( self, result ):
    if self._currentProcess().isMainProcess:
      finalTime = time.localtime()
      elapsed = calendar.timegm( finalTime ) - calendar.timegm( self._stackTop().time )
      msg = '<br><img alt="" src="' + \
            os.path.join( neuroConfig.iconPath, 'process_end.png' ) + \
            '" border="0"><em>' + _t_( 'Process <b>%s</b> finished on %s (%s)' ) % \
        ( _t_(self._currentProcess().name),
          time.strftime( _t_( '%Y/%m/%d %H:%M' ), finalTime), timeDifferenceToString( elapsed ) ) + \
        '</em>'
      self.write( msg )

  def system( self, *args, **kwargs ):
    """
    This function is used to call system commands. It is very similar to functions like ``os.system()`` in Python and ``system()`` in C. The main difference is the management of messages sent on standard output. These messages are intercepted and reported in *BrainVISA* interface according to the current execution context.

    Moreover, a command  started using this function can be interrupted via the *Interrupt* button in the interface which is not the case if the python ``os.system()`` function is used directly.

    If the command is given as one argument, it is converted to a string and passed to the system. If there are several arguments, each argument is converted to a string, surrounded by simple quotes and all elements are joined, separated by spaces. The resulting command is passed to the system. The second method is recommended because the usage of quotes enables to pass arguments that contain spaces. The function returns the value returned by the system command.

    *optional keyword paramerers*

    outputLevel: (int)
        if >=0 and < userLevel, write stdout in log
    stdoutInContext: (bool)
        if True, write stdout in the current context output
    ignoreReturnValue: (bool)
        if True, ignore the command return value. Useful when you know the
        command will exit badly aven if the work is done.
    stdout: (file object)
        if specified, stdout will be written in this stream. It may be a
        StringIO object.
    stderr: (file object)
        if specified, stderr will be written in this stream. It may be a
        StringIO object.
    nativeEnv: (bool or None)
        if True, forces execution within the "native" system environment
        variables (for commands external to the brainvisa binary distribution).
        If False, force execution within the current brainvisa environment.
        If None (default), guess if the executed command path is external to
        the main brainvisa path.
    env: dict
        Environment variables to be set. Contrarily to subprocess.Popen, they
        do not completely replace the current environment variables, but only
        add / replace the given variables.
        If both env and nativeEnv keyword arguments are used, nativeEnv acts
        after env, thus native environment has priority over env.

    *Example*

    >>> arg1 = 'x'
    >>> arg2 = 'y z'
    >>> context.system('command ' + arg1 + ' ' + arg2)
    >>> context.system('command', arg1, arg2)

    The first call generates the command command x y z which calls the commands with 3 parameters. The second call generates the command 'command' 'x' 'y z' which calls the command with two parameters.
    """
    self._systemOutputLevel = kwargs.get( 'outputLevel', 0 )
    old_stdoutInContext = self._stdoutInContext
    self._stdoutInContext = kwargs.get( 'stdoutInContext', False )
    self._stdout = kwargs.get( 'stdout', None )
    self._stderr = kwargs.get( 'stderr', None )
    ignoreReturnValue = kwargs.get( 'ignoreReturnValue', 0 )
    nativeEnv = kwargs.get('nativeEnv', None)
    env = kwargs.get('env', None)
    command = [str(i) for i in args]

    ret = self._system(command, self._systemStdout, self._systemStderr,
                       nativeEnv=nativeEnv, env=env)
    self._stdoutInContext = old_stdoutInContext
    self._stdout = None
    self._stderr = None
    if ret and not ignoreReturnValue:
      raise RuntimeError( _t_( 'System command exited with non null value : %s' ) % str( ret ) )
    return ret


  def pythonSystem(self, *args, **kwargs ):
    '''Same as system() but for python2 commands:

    Prepends the python2 executable to the command, and use the executable full
    path to call system(). The 1st arg should thus be the python script.
    On Unix, this should have the same result as using system(), but on Windows
    the script will not be recognized as a python script, so needs this
    wrapping.
    '''
    # TODO this method's API does not specify which version of Python should be
    # used. For now (March 2016) we may assume that all scripts are still using
    # Python2, but in the future we may have to call Python 3 scripts. Maybe we
    # should simply deprecate this method, which is very little used anyway
    # (only 6 matches in the standard tree, all calls to cartoLinearComb.py in
    # Morphologist).
    exe = neuroConfig.executableWithPath(args[0])
    return self.system('python2', exe, *args[1:], **kwargs)


  def _systemStdout( self, line, logFile=None ):
    if not line:
      return
    if logFile is None:
      logFile = self._systemLogFile
    if self._stdoutInContext:
      lineInHTML = '<tt>' + htmlEscape(line).replace('\n', '<br/>') + '</tt>'
      self.write( lineInHTML )
    if self._stdout is not None:
      self._stdout.write(line)
    if logFile is not None and self._showSystemOutput():
      if line[ -1 ] not in ( '\b', '\r' ):
        logFile.write( htmlEscape(line))
        logFile.flush()

  def _systemStderr( self, line, logFile=None ):
    if not line:
      return
    if logFile is None:
      logFile = self._systemLogFile
    lineInHTML = '<font color=red>' + htmlEscape(line) + '</font>'
    self.write( lineInHTML )
    if self._stderr is not None:
      self._stderr.write(line)
    if logFile is not None:
      logFile.write( lineInHTML )
      logFile.flush()

  def _system(self, command, stdoutAction=None, stderrAction=None,
              nativeEnv=None, env=None):
    self.checkInterruption()
    stackTop = self._stackTop()

    if type( command ) in types.StringTypes:
      c = Command( command )
    else:
      c = Command( *command )
=======
    class StackInfo:
>>>>>>> 42212fd4

        def __init__(self, process):
            self.process = process
            self.processCount = {}
            self.thread = None
            self.debug = None
            self.log = None
            self.time = time.localtime()

    def __init__(self, userLevel=None, debug=None):
        if userLevel is None:
            self.userLevel = neuroConfig.userLevel
        else:
            self.userLevel = userLevel
        # self._processStack = []
        self._lock = threading.RLock()
        self._processStackThread = {}
        self._processStackHead = None
        self.manageExceptions = 1
        self._systemOutputLevel = 0
        self._stdoutInContext = False
        self._systemLog = None
        self._systemLogFile = None

        self._interruptionRequest = None
        self._interruptionActions = {}
        self._interruptionActionsId = 0
        self._interruptionLock = threading.RLock()
        self._allowHistory = True

    def _processStack(self):
        self._lock.acquire()
        try:
            stack = self._processStackThread[threading.currentThread()]
        except:
            stack = []
            self._processStackThread[threading.currentThread()] = stack
        self._lock.release()
        return stack

    def _popStack(self):
        self._lock.acquire()
        stack = self._processStackThread[threading.currentThread()]
        stackinfo = stack.pop()
        if len(stack) == 0:
            del self._processStackThread[threading.currentThread()]
        if stackinfo is self._processStackHead:
            self._processStackHead = None
        self._lock.release()
        return stackinfo

    def _pushStack(self, stackinfo):
        self._lock.acquire()
        stack = self._processStack()
        stack.append(stackinfo)
        if self._processStackHead is None:
            self._processStackHead = stackinfo
        self._lock.release()

    def _stackTop(self):
        stack = self._processStack()
        if len(stack) == 0:
            return None
        return stack[-1]

    def _processStackParent(self):
        stack = self._processStack()
        if len(stack) == 0:
            return self._processStackHead
        return stack[-1]

    def _get_process_and_argname(self, process, param_name):
        '''Find process or subprocess and parameter name from a param name which
        may address a sub-process: subprocess.param
        '''
        argnames = param_name.split('.')
        current_proc = process
        if len(argnames) > 1:
            enode_meth = getattr(current_proc, 'executionNode')
            if not enode_meth:
                raise KeyError('Process %s has no children (looking for %s)'
                               % (current_proc.name, pname))
            enode = enode_meth()
            for pname in argnames[:-1]:
                enode = enode.child(pname)
            current_proc = enode._process

        return current_proc, argnames[-1]

    def _setArguments(self, _process, *args, **kwargs):
        # Set arguments
        to_restore = set()
        for i, v in enumerate(args):
            n = _process.signature.keys()[i]
            _process._setImmutable(n, True)
            to_restore.add(_process)
            # performing this 2 pass loop allows to set parameters with
            # a forced value to immutable (ie non-linked) before actually
            # setting values and running links. This avoids a bunch of unnecessary
            # links to work (often several times)
        for (n, v) in kwargs.items():
            proc, argname = self._get_process_and_argname(_process, n)
            proc._setImmutable(argname, True)
            to_restore.add(proc)

        for i, v in enumerate(args):
            n = _process.signature.keys()[i]
            _process.setDefault(n, 0)
            if v is not None:
                _process.setValue(n, v)
            else:
                setattr(_process, n, None)
        for (n, v) in kwargs.items():
            proc, argname = self._get_process_and_argname(_process, n)
            proc.setDefault(argname, 0)
            if v is not None:
                proc.setValue(argname, v)
            else:
                setattr(proc, argname, None)
        for proc in to_restore:
            proc._clearImmutableParameters()
        # FIXME TODO WARNING
        # calling checkArguments() on children breaks links from a WriteDiskItem
        # to a child ReadDiskItem since it will fail if an input file is not
        # actually existing. But not calling it will result in errors not being
        # checked in children. However this used to be the behavior...
        _process.checkArguments()
        # instead of:
        # to_restore.add(_process)
        # for proc in to_restore:
            # proc.checkArguments()

    def _startProcess(self, _process, executionFunction, *args, **kwargs):
        if not isinstance(_process, Process):
            _process = getProcessInstance(_process)
        apply(self._setArguments, (_process,) + args, kwargs)
        # Launch process
        t = threading.Thread(target=self._processExecutionThread,
                             args=(_process, executionFunction))
        t.start()
        return _process

    def runProcess(self, _process, *args, **kwargs):
        """
        It is possible to call a sub-process in the current process by calling context.runProcess.

        The first argument is the process identifier, which is either the filename wihtout extension of the process or its english name.
        The other arguments are the values of the process parameters. All mandatory argument must have a value.
        The function returns the value returned by the sub-process execution method.

        *Example*

        >>> context.runProcess('do_something', self.input, self.output, value=3.14)

        In this example, the process do_something is called with self.input as the first paramter value, self.ouput as the second parameter value and 3.14 to the parameter named value.
        """
        _process = getProcessInstance(_process)
        self.checkInterruption()
        apply(self._setArguments, (_process,) + args, kwargs)
        result = self._processExecution(_process, None)
        self.checkInterruption()
        if self._lastProcessRaisedException:
            e = self._lastProcessRaisedException
            self._lastProcessRaisedException = None  # reset exception once used.
            if isinstance(e, tuple) and len(e) == 2:
                # e = ( exception, traceback )
                raise e[0], None, e[1]
            else:
                raise e
        return result

    @staticmethod
    def createContext():
        return ExecutionContext()

    def runInteractiveProcess(self, callMeAtTheEnd, process, *args, **kwargs):
        """
        Runs a process in a new thread and calls a callback function when the execution is finished.

        :param function callMeAtTheEnd: callback function which will be called the process execution is finished.
        :param process: id of the process which will be run.
        """
        context = self.createContext()
        process = getProcessInstance(process)
        self.checkInterruption()
        apply(self._setArguments, (process,) + args, kwargs)
        thread = threading.Thread(target=self._runInteractiveProcessThread,
                                  args=(context, process, callMeAtTheEnd))
        thread.start()

    def _runInteractiveProcessThread(self, context, process, callMeAtTheEnd):
        try:
            result = context.runProcess(process)
        except Exception, e:
            result = e
        callMeAtTheEnd(result)

    def _processExecutionThread(self, *args, **kwargs):
        self._processExecution(*args, **kwargs)
        neuroHierarchy.databases.currentThreadCleanup()

    def _processExecution(self, process, executionFunction=None):
        '''Execute the process "process". The value return is stored to avoid
        the garbage-collection of some of the objects created by the process
        itself (GUI for example).
        '''
        result = None
        stackTop = None
        process = getProcessInstance(process)
        stack = self._processStack()
        stackTop = self._processStackParent()

        if stackTop:
# if neuroConfig.userLevel > 0:
# self.write( '<img alt="" src="' + os.path.join( neuroConfig.iconPath, 'icon_process.png' ) + '" border="0">' \
# + _t_(process.name) + ' '\
# + str(process.instance) + '<p>' )
            # Count process execution
            count = stackTop.processCount.get(process._id, 0)
            stackTop.processCount[process._id] = count + 1

        newStackTop = self.StackInfo(process)
        self._pushStack(newStackTop)
        ishead = not stackTop

        # Logging process start
        if not stackTop:
            process.isMainProcess = True

        try:  # finally -> processFinished
            try:  # show exception

                # check write parameters if the process is the main process (check all parameters in child nodes if it is a pipeline)
                # or if it has a parent which is not a pipeline that is to say,
                # the current process is run throught context.runProcess
                if ishead:
                    self._allWriteDiskItems = {}
                if ishead or (stackTop and stackTop.process._executionNode is None):
                    writeParameters = []
                    for parameterized, attribute, type in process.getAllParameters():
                        if isinstance(type, WriteDiskItem):
                            item = getattr(parameterized, attribute)
                            if item is not None:
                                writeParameters.append(item)
                        elif isinstance(type, ListOf) and isinstance(type.contentType, WriteDiskItem):
                            itemList = getattr(parameterized, attribute)
                            if itemList:
                                writeParameters.extend(itemList)
                    for item in writeParameters:
                        dirname = os.path.dirname(item.fullPath())
                        if not os.path.exists(dirname):
                            safemkdir.makedirs(dirname)

                        uuid = item.uuid()
                        self._allWriteDiskItems[uuid] = [
                            item, item.modificationHash()]

                if ishead:
                    log = neuroConfig.mainLog
                else:
                    if len(stack) >= 2:
                        log = stack[-2].log
                    else:
                        # FIXME:
                        # attaching to head log is not always the right solution
                        # if a sub-process has parallel sub-nodes, then a new thread
                        # and a new stack will be created, but the logs will not be
                        # appended to the correct parent
                        log = self._processStackHead.log
                if log is not None:
                    # print "Create subLog for process ", process.name
                    newStackTop.log = log.subLog()
                    process._log = newStackTop.log
                    content = '<html><body><h1>' + \
                        _t_(process.name) + '</h1><h2>' + _t_(
                            'Process identifier') + '</h2>' + process._id
                    content += '<h2>' + _t_('Execution platform') + '</h2>'
                    if(hasattr(process, 'executionWorkflow')):
                        content += 'Soma-Workflow'
                    else:
                        content += 'BrainVISA'

                    content += '<h2>' + _t_('Parameters') + '</h2>'
                    for n in process.signature.keys():
                        content += '<em>' + n + '</em> = ' + \
                            htmlEscape(
                                str(getattr(process, n, None))) + '<p>'
                    content += '<h2>' + _t_('Output') + '</h2>'
                    try:
                        # print "Create subTextLog for process ", process.name
                        process._outputLog = log.subTextLog()
                        process._outputLogFile = open(
                            process._outputLog.fileName, 'w')
                        print >> process._outputLogFile, content
                        process._outputLogFile.flush()
                        content = process._outputLog
                    except:
                        content += '<font color=red>' + \
                            _t_('Unabled to open log file') + \
                                '</font></html></body>'
                        process._outputLog = None
                        process._outputLogFile = None
                    if stackTop:
                        self._lastStartProcessLogItem = log.append(
                            _t_(process.name), html=content,
                                  children=newStackTop.log, icon='icon_process.png')
                    else:
                        self._lastStartProcessLogItem = log.append(
                            _t_(process.name) + ' ' + str(process.instance), html=content,
                                  children=newStackTop.log, icon='icon_process.png')
                else:
                    newStackTop.log = None
                    self._lastStartProcessLogItem = None

                if ishead and self._allowHistory:
                    self._historyBookEvent, self._historyBooksContext = HistoryBook.storeProcessStart(
                        self, process)

                self._processStarted()
                newStackTop.thread = threading.currentThread()

                self._lastProcessRaisedException = None
                # Check arguments and conversions

                def _getConvertedValue(v, p):
                    # v: value
                    # p: parameter (Read/WriteDiskItem)
                    if v and getattr(v, "type", None) and ((not isSameDiskItemType(v.type, p.type)) or v.format not in p.formats):
                        c = None
                        formats = [ p.preferredFormat ] \
                            + [f for f in p.formats if f is not p.preferredFormat]
                        for destinationFormat in formats:
                            converter = getConverter((v.type, v.format), (
                                p.type, destinationFormat), checkUpdate=False)
                            if converter:
                                tmp = self.temporary(destinationFormat)
                                tmp.type = v.type
                                tmp.copyAttributes(v)
                                convargs = {'read': v, 'write': tmp}
                                c = getProcessInstance(converter.name)
                                if c is not None:
                                    try:
                                        apply(
                                            self._setArguments, (c,), convargs)
                                        if c.write is not None:
                                            break
                                    except:
                                        pass
                        # if not converter: raise Exception( _t_('Cannot convert format <em>%s</em> to format <em>%s</em> for parameter <em>%s</em>') % ( _t_( v.format.name ), _t_( destinationFormat.name ), n ) )
                        # tmp = self.temporary( destinationFormat )
                        # tmp.type = v.type
                        # tmp.copyAttributes( v )
                        # self.runProcess( converter.name, read = v, write =
                        # tmp )
                        if not c:
                            raise Exception(
                                HTMLMessage(_t_('Cannot convert format <em>%s</em> to format <em>%s</em> for parameter <em>%s</em>') % (_t_(v.format.name), _t_(formats[0].name), n)))
                        self.runProcess(c)
                        return tmp

                converter = None
                for (n, p) in process.signature.items():

                    if isinstance(p, ReadDiskItem) and p.enableConversion:
                        v = getattr(process, n)
                        tmp = _getConvertedValue(v, p)
                        if tmp is not None:
                            process.setConvertedValue(n, tmp)
                    elif isinstance(p, WriteDiskItem):
                        v = getattr(process, n)

                        # test if data is locked
                        if (v is not None):
                            if v.isLockData() and (process.execution.im_func != super(process.__class__, process).execution.im_func):
                                # raise an error if the diskitem is an output
                                # of a process which has an execution function
                                # (not the default execution function of the
                                # Process class)
                                raise IOError(
                                    HTMLMessage(_t_('<b>The file: <em>%s</em> is locked</b>. It cannot be opened for writing. You can unlock it if necessary using  the contextual menu of the parameter %s') % (str(v), n)))
                        # end test if data is locked

                        if v is not None:
                            v.createParentDirectory()
                    elif isinstance(p, ListOf):
                        needsconv = False
                        converted = []
                        lv = getattr(process, n)
                        for v in lv:
                            tmp = _getConvertedValue(v, p.contentType)
                            if tmp is not None:
                                converted.append(tmp)
                                needsconv = True
                            else:
                                converted.append(v)
                        if needsconv:
                            process.setConvertedValue(n, converted)
                if executionFunction is None:
                    if(hasattr(process, 'executionWorkflow')):
                        from soma_workflow.client import WorkflowController, Workflow, Helper
                        jobs, dependencies, root_group \
                            = process.executionWorkflow(context=self)
                        workflow = Workflow(
                            jobs=jobs, dependencies=dependencies, root_group=root_group)
                        controller = WorkflowController()
                        wid = controller.submit_workflow(
                            workflow=workflow, name=process.name)
                        Helper.wait_workflow(wid, controller)
                        list_failed_jobs = Helper.list_failed_jobs(
                            wid, controller)
                        result = workflow
                        if (len(list_failed_jobs) > 0):
                            raise Exception(
                                'run through soma workflow failed, see details with soma-workflow-gui')
                        else:
                            # Delete the submitted workflow
                            controller.delete_workflow(wid, True)
                    else:
                        result = process.execution(self)
                else:
                    result = executionFunction(self)
            except Exception, e:
                self._lastProcessRaisedException = (e, sys.exc_info()[2])
                try:
                    self._showException()
                except SystemExit, e:
                    neuroConfig.exitValue = e.args[0]
                except:
                    import traceback
                    info = sys.exc_info()
                    sys.stderr.write(
                        '\n%s: %s\n' % (info[0].__name__, unicode(info[1])))
                    traceback.print_tb(info[2], None, sys.stderr)
                logException(context=self)
                if self._depth() != 1 or not self.manageExceptions:
                    raise
        finally:
            self._processFinished(result)
            process.restoreConvertedValues()

            # update history
            if self._allowHistory and ishead and hasattr(self, '_historyBookEvent') and self._historyBookEvent is not None:  # one of these conditions may be false when an exception occurs during execution
                HistoryBook.storeProcessFinished(
                    self, process, self._historyBookEvent, self._historyBooksContext)
                self._historyBookEvent = None
                self._historyBooksContext = None

            for item_hash in self._allWriteDiskItems.values():
                item, hash = item_hash
                if item.isReadable():
                    if item.modificationHash() != hash:
                        try:
                            # do not try to insert in the database an item that doesn't have any reference to a database
                            # or which is temporary
                            if item.get("_database", None) and \
                                (not hasattr(item, '_isTemporary')
                                 or not item._isTemporary):
                                neuroHierarchy.databases.insertDiskItem(
                                    item, update=True)
                        except NotInDatabaseError:
                            pass
                        except:
                            showException()
                        item_hash[1] = item.modificationHash()
                elif (process.isMainProcess):  # clear unused minfs only when the main process is finished to avoid clearing minf that will be used in next steps
                    item.clearMinf()

            # Close output log file
            if process._outputLogFile is not None:
                print >> process._outputLogFile, '</body></html>'
                process._outputLogFile.close()
                process.outputLogFile = None
            if process._outputLog is not None:
                process._outputLog.close()
                process._outputLog = None
            if process._log is not None:
                process._log.close()
                process._log = None
            # Expand log to put sublogs inline
            log = self._stackTop().log
            if log is not None:
                if process.isMainProcess and neuroConfig.mainLog:
                    neuroConfig.mainLog.expand()
                if self._depth() == 1:
                    self._lastStartProcessLogItem = None
            self._popStack().thread = None  # WARNING !!! not pop()
        return result

    def _currentProcess(self):
        stackTop = self._stackTop()
        if stackTop is None:
            return None
        else:
            return stackTop.process

    def _depth(self):
        return len(self._processStack())

    def _showSystemOutput(self):
        return self._systemOutputLevel >= 0 and self.userLevel >= self._systemOutputLevel

    def _processStarted(self):
        if self._currentProcess().isMainProcess:
            msg = '<p><img alt="" src="' + \
                  os.path.join( neuroConfig.iconPath, 'process_start.png' ) + \
                  '" border="0"><em>' + _t_( 'Process <b>%s</b> started on %s') % \
                  (_t_(self._currentProcess().name),
                   time.strftime(_t_('%Y/%m/%d %H:%M'),
                                 self._stackTop().time ) ) + \
                '</em></p>'
            self.write(msg)

    def _processFinished(self, result):
        if self._currentProcess().isMainProcess:
            finalTime = time.localtime()
            elapsed = calendar.timegm(
                finalTime) - calendar.timegm(self._stackTop().time)
            msg = '<br><img alt="" src="' + \
                  os.path.join( neuroConfig.iconPath, 'process_end.png' ) + \
                  '" border="0"><em>' + _t_( 'Process <b>%s</b> finished on %s (%s)' ) % \
                (_t_(self._currentProcess().name),
                 time.strftime( _t_( '%Y/%m/%d %H:%M' ), finalTime), timeDifferenceToString( elapsed ) ) + \
                '</em>'
            self.write(msg)

    def system(self, *args, **kwargs):
        """
        This function is used to call system commands. It is very similar to functions like ``os.system()`` in Python and ``system()`` in C. The main difference is the management of messages sent on standard output. These messages are intercepted and reported in *BrainVISA* interface according to the current execution context.

        Moreover, a command  started using this function can be interrupted via the *Interrupt* button in the interface which is not the case if the python ``os.system()`` function is used directly.

        If the command is given as one argument, it is converted to a string and passed to the system. If there are several arguments, each argument is converted to a string, surrounded by simple quotes and all elements are joined, separated by spaces. The resulting command is passed to the system. The second method is recommended because the usage of quotes enables to pass arguments that contain spaces. The function returns the value returned by the system command.

        *optional keyword paramerers*

        outputLevel: (int)
            if >=0 and < userLevel, write stdout in log
        stdoutInContext: (bool)
            if True, write stdout in the current context output
        ignoreReturnValue: (bool)
            if True, ignore the command return value. Useful when you know the
            command will exit badly aven if the work is done.
        stdout: (file object)
            if specified, stdout will be written in this stream. It may be a
            StringIO object.
        stderr: (file object)
            if specified, stderr will be written in this stream. It may be a
            StringIO object.
        nativeEnv: (bool or None)
            if True, forces execution within the "native" system environment
            variables (for commands external to the brainvisa binary distribution).
            If False, force execution within the current brainvisa environment.
            If None (default), guess if the executed command path is external to
            the main brainvisa path.
        env: dict
            Environment variables to be set. Contrarily to subprocess.Popen, they
            do not completely replace the current environment variables, but only
            add / replace the given variables.
            If both env and nativeEnv keyword arguments are used, nativeEnv acts
            before env, thus native environment can be overriden by env.

        *Example*

        >>> arg1 = 'x'
        >>> arg2 = 'y z'
        >>> context.system('command ' + arg1 + ' ' + arg2)
        >>> context.system('command', arg1, arg2)

        The first call generates the command command x y z which calls the commands with 3 parameters. The second call generates the command 'command' 'x' 'y z' which calls the command with two parameters.
        """
        self._systemOutputLevel = kwargs.get('outputLevel', 0)
        old_stdoutInContext = self._stdoutInContext
        self._stdoutInContext = kwargs.get('stdoutInContext', False)
        self._stdout = kwargs.get('stdout', None)
        self._stderr = kwargs.get('stderr', None)
        ignoreReturnValue = kwargs.get('ignoreReturnValue', 0)
        nativeEnv = kwargs.get('nativeEnv', None)
        env = kwargs.get('env', None)
        command = [str(i) for i in args]

        ret = self._system(command, self._systemStdout, self._systemStderr,
                           nativeEnv=nativeEnv, env=env)
        self._stdoutInContext = old_stdoutInContext
        self._stdout = None
        self._stderr = None
        if ret and not ignoreReturnValue:
            raise RuntimeError(
                _t_('System command exited with non null value : %s') % str(ret))
        return ret

    def pythonSystem(self, *args, **kwargs):
        '''Same as system() but for python commands:

        Prepends the python executable to the command, and use the executable full
        path to call system(). The 1st arg should thus be the python script.
        On Unix, this should have the same result as using system(), but on Windows
        the script will not be recognized as a python script, so needs this
        wrapping.
        '''
        exe = neuroConfig.executableWithPath(args[0])
        return self.system('python', exe, *args[1:], **kwargs)

    def _systemStdout(self, line, logFile=None):
        if not line:
            return
        if logFile is None:
            logFile = self._systemLogFile
        if self._stdoutInContext:
            lineInHTML = '<tt>' + \
                htmlEscape(line).replace('\n', '<br/>') + '</tt>'
            self.write(lineInHTML)
        if self._stdout is not None:
            self._stdout.write(line)
        if logFile is not None and self._showSystemOutput():
            if line[-1] not in ('\b', '\r'):
                logFile.write(htmlEscape(line))
                logFile.flush()

    def _systemStderr(self, line, logFile=None):
        if not line:
            return
        if logFile is None:
            logFile = self._systemLogFile
        lineInHTML = '<font color=red>' + htmlEscape(line) + '</font>'
        self.write(lineInHTML)
        if self._stderr is not None:
            self._stderr.write(line)
        if logFile is not None:
            logFile.write(lineInHTML)
            logFile.flush()

    def _system(self, command, stdoutAction=None, stderrAction=None,
                nativeEnv=None, env=None):
        self.checkInterruption()
        stackTop = self._stackTop()

        if type(command) in types.StringTypes:
            c = Command(command)
        else:
            c = Command(*command)

        # Logging system call start
        if stackTop:
            log = stackTop.log
        else:
            log = neuroConfig.mainLog
        systemLogFile = None
        systemLog = None
        if log is not None:
            # print "Create subTextLog for command ", command[0]
            systemLog = log.subTextLog()
            self._systemLog = systemLog
            systemLogFile = open(systemLog.fileName, 'w')
            self._systemLogFile = systemLogFile
            log.append(c.commandName(),
                       html=systemLog,
                       icon='icon_system.png')
        try:
            commandName = distutils.spawn.find_executable(c.commandName())
            if not commandName:
                commandName = c.commandName()
            if systemLogFile:
                print >> systemLogFile, '<html><body><h1>' + commandName + ' </h1><h2>' + _t_('Command line') + \
                    '</h2><code>' + \
                      htmlEscape(str(c)) + '</code></h2><h2>' + _t_(
                          'Output') + '</h2><pre>'
                systemLogFile.flush()

    # if self._showSystemOutput() > 0:
    # self.write( '<img alt="" src="' + os.path.join( neuroConfig.iconPath,
    # 'icon_system.png' ) + '">' + c.commandName() + '<p>' )

            # Set environment for the command
            if env is not None or nativeEnv is not None:
                own_env = {}
                if nativeEnv or \
                    (nativeEnv is None and
                     not commandName.startswith(os.path.dirname(neuroConfig.mainPath))):
                    # external command
                    if neuroConfig.brainvisaSysEnv:
                        own_env.update(
                            neuroConfig.brainvisaSysEnv.getVariables())
                if env is not None:
                    own_env.update(env)
                c.setEnvironment(own_env)

            if stdoutAction is not None:
                if stdoutAction is self._systemStdout:
                    c.setStdoutAction(lambda line: stdoutAction(line,
                                                                logFile=systemLogFile))
                else:
                    c.setStdoutAction(stdoutAction)
            if stderrAction is not None:
                if stderrAction is self._systemStderr:
                    c.setStderrAction(lambda line: stderrAction(line,
                                                                logFile=systemLogFile))
                else:
                    c.setStderrAction(stderrAction)

            retry = 1
            first = True
            while (retry > 0):
                try:
                    c.start()
                    retry = 0
                except RuntimeError, e:
                    if c.error() == QProcess.FailedToStart:
                        if first:
                            retry = 2
                            first = False
                        else:
                            retry = retry - 1
                        self._systemStderr(e.message + "\n", systemLogFile)
                        if (retry != 0):
                            self._systemStderr(
                                "Try to restart the command...\n", systemLogFile)
                        else:
                            raise e
                    else:
                        raise e

            intActionId = self._addInterruptionAction(c.stop)
            try:
                try:
                    result = c.wait()
                finally:
                    self._removeInterruptionAction(intActionId)
            except Command.UserInterruption:
                pass
            self.checkInterruption()
            if systemLogFile is not None:
                print >> systemLogFile, '</pre><h2>' + \
                    _t_('Result') + '</h2>' + _t_('Value returned') + \
                        ' = ' + str(result) + '</body></html>'
        finally:
            if systemLogFile is not None:
                systemLogFile.close()
                self._systemLogFile = None
            if systemLog is not None:
                systemLog.close()
            # no need to expand the log associated to the command as it is the log of the parent process,
            # it will be expanded at the end of the process
            # unless we are not during a process execution...
            if log is not None and log is not neuroConfig.mainLog and \
                    self._processStackHead is None:
                log.expand()
                self._systemLog = None
        return result

    def temporary(self, format, diskItemType=None):
        """
        This method enables to create a temporary DiskItem. The argument format is the temporary data format. The optional argument type is the data type. It generates one or several unique filenames (according to the format) in the temporary directory of BrainVISA (it can be changed in BrainVISA configuration). No file is created by this function. The process has to create it. The temporary files are deleted automatically when the temporary diskitem returned by the function is no later used.

        *Example*

        >>> tmp = context.temporary('GIS image')
        >>> context.runProcess('threshold', self.input, tmp, self.threshold)
        >>> tmp2 = context.temporary('GIS image')
        >>> context.system('AimsMorphoMath', '-m', 'ero', '-i', tmp.fullPath(), '-o', tmp2.fullPath(), '-r', self.size)
        >>> del tmp

        In this example, a temporary data in GIS format is created and it is used to store the output of the process threshold. Then a new temporary data is created to store the output of a command line. At the end, the variable tmp is deleted, so the temporary data is no more referenced and the corresponding files are deleted.
        """
        result = getTemporary(format, diskItemType)
        return result

    def write(self, *messages, **kwargs):
        """
        This method is used to print information messages during the process execution. All arguments are converted into strings and joined to form the message. This message may contain HTML tags for an improved display. The result vary according to the context. If the process is run via its graphical interface, the message is displayed in the process window. If the process is run via a script, the message is displayed in the terminal. The message can also be ignored if the process is called automatically by brainvisa or another process.

        ::

          context.write("Computing threshold of <i>", self.input.name, "</i>..." )
        """
        self.checkInterruption()
        if messages:
            msg = u' '.join(unicode(i) for i in messages)
            self._writeMessageInLogFile(msg)
            self._write(msg)

    def _writeMessageInLogFile(self, msg):
        stackTop = self._stackTop()
        if stackTop:
            outputLogFile = stackTop.process._outputLogFile
            if outputLogFile and not outputLogFile.closed:
                print >> outputLogFile, msg
                outputLogFile.flush()

    def _write(self, html):
        if not hasattr(self, '_writeHTMLParser'):
            self._writeHTMLParser = htmllib.HTMLParser(formatter.AbstractFormatter(
                                                       formatter.DumbWriter(sys.stdout, 80)))
        self._writeHTMLParser.feed(html + '<br>\n')

    def warning(self, *messages):
        """
        This method is used to print a warning message. This function adds some HTML tags to change the appearance of the message and calls the :py:meth:`write` function.
        """
        self.checkInterruption()
        bmsg = '<table width=100% border=1><tr><td><font color=orange><img alt="WARNING: " src="' \
            + os.path.join(neuroConfig.iconPath, 'warning.png') + '">'
        emsg = '</font></td></tr></table>'
        apply(self.write, (bmsg, ) + messages + (emsg, ))

    def error(self, *messages):
        """
        This method is used to print an error message. Like the above function, it adds some HTML tags to change the appearance of the message and calls :py:meth:`write` function.
        """
        self.checkInterruption()
        bmsg = '<table width=100% border=1><tr><td><font color=red><img alt="ERROR: " src="' \
            + os.path.join(neuroConfig.iconPath, 'error.png') + '">'
        emsg = '</font></td></tr></table>'
        apply(self.write, (bmsg, ) + messages + (emsg, ))

    def ask(self, message, *buttons, **kwargs):
        """
        This method asks a question to the user. The message is displayed and the user is invited to choose a value among the propositions. The method returns the index of the chosen value, beginning by 0. If the answer is not valid, the returned value is -1. Sometimes, when the process is called automatically (in batch mode), these calls to context.ask are ignored and return directly -1 without asking question.

        *Example*

    >>> if context.ask('Is the result ok ?', 'yes', 'no') == 1:
    >>>     try_again()

        """
        self.checkInterruption()
        self.write('<pre>' + message)
        i = 0
        for b in buttons:
            self.write('  %d: %s' % (i, str(b)))
            i += 1
        sys.stdout.write('Choice: ')
        sys.stdout.flush()
        line = sys.stdin.readline()[:-1]
        self.write('</pre>')
        try:
            result = int(line)
        except:
            result = None
        return result

    def dialog(self, *args):
        """
        This method is available only in a graphical context. Like ask, it is used to ask a question to the user, but the dialog interface is customisable. It is possible to add a signature to the dialog : fields that the user has to fill in.

        *Example*

    >>> dial = context.dialog(1, 'Enter a value', Signature('param', Number()), _t_('OK'), _t_('Cancel'))
    >>> dial.setValue('param', 0)
    >>> r = dial.call()
    >>> if r == 0:
    >>>     v=dial.getValue('param')

        """
        self.checkInterruption()
        return None

    def _showException(self, showCallStack=False):
        stackTop = self._stackTop()
        try:
            self.checkInterruption()
        except:
            pass

        beforeError = _t_('in <em>%s</em>') % (
            _t_(stackTop.process.name) + ' ' + str(stackTop.process.instance))
        exceptionType, exceptionMessage, _traceBack = sys.exc_info()

        msgFull = self._messageFromException(
            beforeError, (exceptionType, exceptionMessage, _traceBack))
        msgBasic = self._messageFromException(
            beforeError, (exceptionType, exceptionMessage, None))

        self.checkInterruption()

        isNonExpertUser = neuroConfig.userLevel < 2
        if(isNonExpertUser):
            self._write(msgBasic)
        else:
            self._write(msgFull)
        self._writeMessageInLogFile(msgFull)

        if neuroConfig.fastStart and not neuroConfig.gui:
            sys.exit(1)

    def showException(self, beforeError='', afterError='', exceptionInfo=None):
        '''same as the global brainvisa.processing.neuroException.showException()
        but displays in the current context (the process output box for instance)
        '''
        if exceptionInfo is None:
            exceptionInfo = sys.exc_info()
        stackTop = self._stackTop()

        if not beforeError:
            beforeError = _t_('in <em>%s</em>') % (
                _t_(stackTop.process.name) + ' ' + str(stackTop.process.instance))
        exceptionType, exceptionMessage, _traceBack = exceptionInfo

        msgFull = self._messageFromException(
            beforeError, (exceptionType, exceptionMessage, _traceBack), afterError=afterError)

        isNonExpertUser = neuroConfig.userLevel < 2
        if(isNonExpertUser):
            msgBasic = self._messageFromException(
                beforeError, (exceptionType, exceptionMessage, None))
            self._write(msgBasic)
        else:
            self._write(msgFull)
        self._writeMessageInLogFile(msgFull)

    def _messageFromException(self, beforeError, exceptionInfo, afterError=''):
        exceptionMsgFull = exceptionMessageHTML(
            exceptionInfo, beforeError=beforeError, afterError=afterError) + '<hr>' + exceptionTracebackHTML(exceptionInfo)
        return '<table width=100% border=1><tr><td>' + exceptionMsgFull + '</td></tr></table>'

    def checkInterruption(self):
        """
        This function is used to define breakpoints. When the process execution reach a breakpoint, the user can interrupt the process. There are 4 types of breakpoints automatically added :

        * before each system call (context.system)
        * after each system call (context.system)
        * before each sub-process call (context.runProcess)
        * after each sub-process call (context.runProcess)

        To allow the user to interrupt the process at another place, you have to use the function context.checkInterruption. If the user has clicked on the Interrupt button while the process runs, it will stop when reaching the checkInterruption point.
        """
        self._interruptionLock.acquire()
        try:
            self._checkInterruption()
            exception = self._interruptionRequest
            if exception is not None:
                self._interruptionRequest = None
                raise exception
        finally:
            self._interruptionLock.release()

    def _checkInterruption(self):
        self._interruptionLock.acquire()
        try:
            if self._interruptionRequest is not None:
                for function, args, kwargs in self._interruptionActions.values():
                    function(*args, **kwargs)
                self._interruptionActions.clear()
        finally:
            self._interruptionLock.release()
        return None

    def _addInterruptionAction(self, function, *args, **kwargs):
        self._interruptionLock.acquire()
        try:
            result = self._interruptionActionsId
            self._interruptionActionsId += 1
            self._interruptionActions[result] = (function, args, kwargs)
        finally:
            self._interruptionLock.release()
        return result

    def _removeInterruptionAction(self, number):
        self._interruptionLock.acquire()
        try:
            if self._interruptionActions.has_key(number):
                del self._interruptionActions[number]
        finally:
            self._interruptionLock.release()

    def _setInterruptionRequest(self, interruptionRequest):
        self._interruptionLock.acquire()
        try:
            self._interruptionRequest = interruptionRequest
            self._checkInterruption()
        finally:
            self._interruptionLock.release()

    def log(self, *args, **kwargs):
        """
        `context.log(what, when=None, html='', children=[], icon=None)`

        This method is used to add a message to BrainVISA log. The first parameter what is the name of the entry in the log, the message to write is in the html parameter.
        """
        stackTop = self._stackTop()
        if stackTop:
            logFile = stackTop.log
        else:
            logFile = neuroConfig.mainLog
        if logFile is not None:
            logFile.append(*args, **kwargs)

    def getConverter(self, source, dest, checkUpdate=True):
        """
        Gets a converter process which can convert the source diskitem from its format to the destination format.
        """
        # Check and convert source type
        if isinstance(source, DiskItem):
            source = (source.type, source.format)
        elif isinstance(source, ReadDiskItem):
            if source.formats:
                source = (source.type, source.formats[0])
            else:
                source = (source.type, None)

        # Check and convert dest type
        if isinstance(dest, DiskItem):
            dest = (dest.type, dest.format)
        elif isinstance(dest, ReadDiskItem):
            if dest.formats:
                dest = (dest.type, dest.formats[0])
            else:
                dest = (dest.type, None)
        st, sf = source
        dt, df = dest
        return getConverter((getDiskItemType(st), getFormat(sf)),
                            (getDiskItemType(dt), getFormat(df)), checkUpdate=checkUpdate)

    def createProcessExecutionEvent(self):
        from brainvisa.history import ProcessExecutionEvent
        event = ProcessExecutionEvent()
        process = None
        if hasattr(self, 'process'):
            process = self.process
        stack = self._processStack()
        if stack:
            if process is None:
                process = stack[0].process
            log = stack[0].log
            if log is not None:
                event.setLog(log)
        event.setProcess(process)
        return event

    def _attachProgress(self, parent, count=None, process=None):
        '''Create a new ProgressInfo object.
        If parent is provided, it is the parent ProgressInfo, or the parent
        process. If not specified, the new ProgressInfo will be attached to the
        top-level ProgressInfo in the context.
        count is the number of children that the new ProgressInfo will hold. It is
        not the maximum value of a numeric progress value (see progress() method).
        process is the current (child) process which will be attached with the new
        ProgressInfo.

        This method is called internally in pipeline execution nodes. Regular
        processes need not to call it directly. They should call getProcessInfo()
        instead.
        '''
        if parent is not None:
            parent, parentproc = self._findProgressInfo(parent)
        if parent is None:
            parent = self._topProgressinfo()
            # if parent is not None and len( parent.children ) == 0:
                # parent.childrendone = 0 # reset
        if parent is None:
            parent = ProgressInfo()
            self._progressinfo = weakref.ref(parent)
            if process is None:
                pi = parent
                pi.children = [None] * count
            else:
                pi = ProgressInfo(parent, count, process=process)
        else:
            pi = ProgressInfo(parent, count, process=process)
        pig = self._topProgressinfo()
        if process is not None:
            plist = getattr(pig, 'processes', None)
            if plist is None:
                plist = weakref.WeakKeyDictionary()
                pig.processes = plist
            plist[process] = weakref.ref(pi)
        return pi

    def getProgressInfo(self, process, childrencount=None, parent=None):
        '''Get the progress info for a given process or execution node, or create
        one if none already exists.
        A regular process may call it.

        The output is a tuple containing the ProgressInfo and the process itself,
        just in case the input process is in fact a ProgressInfo instance.
        A ProgressInfo has no hard reference in BrainVISA: when you don't need
        it anymore, it is destroyed via Python reference counting, and is
        considered done 100% for its parent.

        :param childrencount: it is the number of children that the process will have, and is
          not the same as the own count of the process in itself, which is in
          addition to children (and independent), and specified when using the
          progress() method.
        '''
        pinfo, process = self._findProgressInfo(process)
        if pinfo is None:
            if process is None:
                pinfo = self._topProgressinfo()
            if pinfo is None:
                pinfo = self._attachProgress(parent=parent, process=process,
                                             count=childrencount)
        return pinfo, process

    def _topProgressinfo(self):
        '''internal.'''
        if hasattr(self, '_progressinfo'):
            return self._progressinfo()
        return None

    def _findProgressInfo(self, processOrProgress):
        '''internal.'''
        if processOrProgress is None:
            return None, None
        if isinstance(processOrProgress, ProgressInfo):
            return processOrProgress, getattr(processOrProgress, 'process', None)
        # in case it is a ProcessExecutionNode
        down = True
        while down:
            down = False
            if isinstance( processOrProgress, ExecutionNode ) and \
                    hasattr(processOrProgress, '_process'):
                processOrProgress = processOrProgress._process
                down = True
            if not isinstance( processOrProgress, ExecutionNode ) and \
                    hasattr(processOrProgress, '_executionNode'):
                p = processOrProgress._executionNode
                if p is not None:
                    processOrProgress = p
                    down = True
        if hasattr(processOrProgress, '_progressinfo'):
            return processOrProgress._progressinfo, processOrProgress
        pinfo = getattr(self, '_progressinfo', None)
        if pinfo is None:
            return None, processOrProgress
        procs = getattr(self._topProgressinfo(), 'processes', None)
        if procs is None:
            return None, processOrProgress
        pi = procs.get(processOrProgress, None)
        if pi is not None:
            pi = pi()
        return pi, processOrProgress

    def progress(self, value=None, count=None, process=None):
        '''Set the progress information for the parent process or ProgressInfo
        instance, and output it using the context output mechanisms.

        :param value: is the progress value to set. If none, the value will not be changed, but the current status will be shown.

        :param count: is the maximum value for the process own progress value (not taking children into account).

        :param process: is either the calling process, or the ProgressInfo.
        '''
        if value is not None:
            pinfo, process = self.getProgressInfo(process)
            pinfo.setValue(value, count)
        tpi = self._topProgressinfo()
        if tpi is not None:
            self.showProgress(tpi.value() * 100)

    def showProgress(self, value, count=None):
        '''Output the given progress value. This is just the output method which
        is overriden in subclassed contexts.

        Users should normally not call it directory, but use progress() instead.
        '''
        if count is None:
            self.write('progress:', value, '% ...')
        else:
            self.write('progress:', value, '/', count, '...')

#----------------------------------------------------------------------------


class ProgressInfo(object):

    '''ProgressInfo is a tree-like structure for progression information in a
    process or a pipeline. The final goal is to provide feedback to the user via
    a progress bar. ProgressInfo has children for sub-processes (when used in a
    pipeline), or a local value for its own progression.

    A ProgressInfo normally registers itself in the calling Process, and is
    destroyed when the process is destroyed, or when the process _progressinfo
    variable is deleted.
    '''

    def __init__(self, parent=None, count=None, process=None):
        '''
        :param parent: is a ProgressInfo instance.
        :param count: is a number of children which will be attached.
        :param process: is the calling process.
        '''
        if count is None:
            self.children = []
        else:
            self.children = [None] * count
        self.done = False
        self.childrendone = 0
        if parent is not None:
            parent.attach(self)
            self.parent = parent  # prevent parent from deleting
        self._localvalue = 0.
        self._localcount = None
        if process is not None:
            self.process = weakref.ref(process)
            # process._progressinfo = self
        else:
            self.process = None

    def __del__(self):
        if self.process is not None:
            proc = self.process()
            if proc is not None and hasattr(proc, '_progressinfo'):
                del proc._progressinfo

    def value(self):
        '''Calculate the progress value including those of children.
        '''
        if self.done:
            return 1.
        n = self.childrendone + len(self.children)
        if self._localcount is not None:
            n += 1  # self._localcount
        if n == 0:
            return self._localvalue
        done = float(self.childrendone)
        for c in self.children:
            if c is not None:
                done += c().value()
                if c().done:
                    self._delchild(c)
        done += self._localvalue
        return done / n

    def setValue(self, value, count=None):
        '''Set the ProgressInfo own progress value (not its children)
        '''
        if count is None:
            count = self._localcount
        else:
            self._localcount = count
        if self.done:
            if ( count is not None and value != count ) \
                    or (count is None and value != 1.):
                self.done = False
        if count:
            value = float(value) / count
        self._localvalue = value

    def setdone(self):
        '''Marks the ProgressInfo as done 100%, the children are detached.
        '''
        self.done = True
        del self.children

    def _delchild(self, child):
        if child in self.children:
            del self.children[self.children.index(child)]
            self.childrendone += 1
        if len(self.children) == 0:
            self.done = True

    def attach(self, pinfo):
        '''Don't use this method directly, it is part of the internal mechanism,
        called by the constructor.
        '''
        wr = weakref.ref(pinfo, self._delchild)
        if None in self.children:
            i = self.children.index(None)
            self.children[i] = wr
        else:
            self.children.append(wr)
        self.done = False

    def debugDump(self):
        print 'ProgressInfo:', self
        if hasattr(self, 'process'):
            print '  process:', self.process
        print '  local value:', self._localvalue, '*', self._localcount
        print '  value:', self.value()
        print '  children:', len(self.children) + self.childrendone
        print '  done:', self.childrendone
        print '  not started:', len([x for x in self.children if x is None])
        print '  running:'
        todo = [(x(), 1) for x in self.children if x is not None]
        while len(todo) != 0:
            pi, indent = todo[0]
            del todo[0]
            print '  ' * indent, pi, pi.childrendone,
            if hasattr(pi, 'process'):
                print pi.process()
            else:
                print
            todo = [(x(), indent + 1)
                    for x in pi.children if x is not None] + todo


#----------------------------------------------------------------------------
class ProcessInfo:

    """
    This object stores information about a process. Such objects are created at BrainVISA startup when the processes are loaded.

    .. py:attribute:: id

      Id of the process. It is the name of the file without extension in lowercase.

    .. py:attribute:: name

      Name of the process as it is displayed in the GUI.

    .. py:attribute:: signature

      Process excepted parameters.

    .. py:attribute:: userLevel

      User level needed to see the process.

    .. py:attribute:: category

      Process category path: <toolbox>/<category1>/<category2>/...

    .. py:attribute:: showMaximized

      Process window maximized state.

    .. py:attribute:: fileName

      Path to the file containing the source code of the process.

    .. py:attribute:: roles

      Tuple containing the specific roles of the process: viewer, converter, editor, importer.

    .. py:attribute:: valid

      False if the validation method of the process fails - default True.

    .. py:attribute:: procdoc

      The content of the .procdoc file associated to this process in a dictionary. It represents the documentation of the process.

    .. py:attribute:: toolbox

      The id of the toolbox containing the process.

    .. py:attribute:: module

      Module path to the source of the process related to the toolbox directory.
      <processes>.<category1>...<process>
    """

    def __init__(self, id, name, signature, userLevel, category, fileName, roles, toolbox, module=None, showMaximized=False):
        self.id = id
        self.name = name
        # TODO: Signature cannot be pickeled
        self.signature = None
        self.userLevel = userLevel
        self.category = category
        self.fileName = fileName
        self.roles = tuple(roles)
        self.valid = True  # set to False if process' validation method fails
        self.procdoc = None
        self.toolbox = toolbox
        self.showMaximized = showMaximized

        if module is None:
            for p in (neuroConfig.mainPath, neuroConfig.homeBrainVISADir):
                if self.fileName.startswith(p):
                    module = split_path(self.fileName[len(p) + 1:])
            if module:
                if module[0] == 'toolboxes':
                    module = module[2:]
                module = '.'.join(module)
                if module.endswith('.py'):
                    module = module[:-3]
        self.module = module

    def html(self):
        """
        Returns the process information in html format.
        """
        return '\n'.join(['<b>' + n + ': </b>' + unicode(getattr(self, n)) +
                          '<br>\n' for n in ('id', 'name', 'toolbox', 'signature',
                                             'userLevel', 'category',
                                             'fileName', 'roles')])

#----------------------------------------------------------------------------


def getProcessInfo(processId):
    """
    Gets information about the process whose id is given in parameter.

    :return type: :py:class:`ProcessInfo`
    """
    if isinstance(processId, ProcessInfo):
        result = processId
    else:
        if type(processId) in types.StringTypes:
            processId = processId.lower()
        result = _processesInfo.get(processId)
        if result is None:
            process = getProcess(processId, checkUpdate=False)
            if process is not None:
                result = _processesInfo.get(process._id.lower())
    return result

#----------------------------------------------------------------------------


def addProcessInfo(processId, processInfo):
    """Stores information about the process."""
    _processesInfo[processId.lower()] = processInfo

#----------------------------------------------------------------------------


def getProcess(processId, ignoreValidation=False, checkUpdate=True):
    """
    Gets the class associated to the process id given in parameter.

    When the processes are loaded, a new class called :py:class:`NewProcess` is created for each process.
    This class inherits from :py:class:`Process` and adds an instance counter which is incremented each time a new instance of the process is created.

    :param processId: the id or the name of the process, or a dictionary *{'type' : 'iteration|distributed|selection', 'children' : [...] }* to create an :py:class:`IterationProcess`, a :py:class:`DistributedProcess` or a :py:class:`SelectionProcess`.

    :param boolean ignoreValidation: if True the validation function of the process won't be executed if the process need to be reloaded - default False.

    :param boolean checkUpdate: If True, the modification date of the source file of the process will be checked. If the file has been modified since the process loading, it may need to be reloaded. The user will be asked what he wants to do. Default True.

    :returns: a :py:class:`NewProcess` class which inherits from :py:class:`Process`.
    """
    global _askUpdateProcess
    if processId is None:
        return None
    if isinstance(processId, Process) or (type(processId) in (types.ClassType, types.TypeType) and issubclass(processId, Process)) or isinstance(processId, weakref.ProxyType):
        result = processId
        id = getattr(processId, '_id', None)
        if id is not None:
            process = getProcess(id, checkUpdate=False)
            if process is not None:
                result = process
    elif isinstance(processId, dict):
        if processId['type'] == 'iteration':
            return IterationProcess(processId.get('name', 'Iteration'), [getProcessInstance(i) for i in processId['children']])
        elif processId['type'] == 'distributed':
            return DistributedProcess(processId.get('name', 'Distributed iteration'), [getProcessInstance(i) for i in processId['children']])
        elif processId['type'] == 'selection':
            return SelectionProcess(processId.get('name', 'Selection'), [getProcessInstance(i) for i in processId['children']])
        else:
            raise TypeError(_t_('Unknown process type: %s') %
                            (unicode(processId['type'])))
    else:
        if type(processId) in types.StringTypes:
            processId = processId.lower()
        result = _processes.get(processId)
    if result is None:
        info = _processesInfo.get(processId)
        if info is None:
            info = _processesInfoByName.get(processId)
        if info is not None:
            result = _processes.get(info.id.lower())
            if result is None:
                result = readProcess(
                    info.fileName, ignoreValidation=ignoreValidation)
                checkUpdate = False
    if result is not None:
        # Check if process source file have changed
        if checkUpdate:
            fileName = getattr(result, '_fileName', None)
            if fileName is not None:
                ask = _askUpdateProcess.get(result._id, 0)
                # if the user choosed never updating the process, no need to
                # check if it needs update
                if (ask != 2):
                    ntime = os.path.getmtime(fileName)
                    if ntime > result._fileTime:
                        update = 0
                        if ask == 0:
                            # if neuroConfig.userLevel > 0:
                            r = defaultContext().ask(_t_('%s has been modified, would you like to update the process <em>%s</em> processes ? You should close all processes windows before reloading a process.') %
                                                     (result._fileName, _t_(result.name)), _t_('Yes'), _t_('No'), _t_('Always'), _t_('Never'))
                            if r == 0:
                                update = 1
                            elif r == 2:
                                update = 1
                                _askUpdateProcess[result._id] = 1
                            elif r == 3:
                                update = 0
                                _askUpdateProcess[result._id] = 2
                        elif ask == 1:
                            update = 1
                        if update:
                            result = readProcess(fileName)
    return result

#----------------------------------------------------------------------------


def getProcessInstanceFromProcessEvent(event):
    """
    Gets an instance of a process described in a :py:class:`brainvisa.history.ProcessExecutionEvent`.

    :param event: a :py:class:`brainvisa.history.ProcessExecutionEvent` that describes the process: its structure and its parameters.
    :returns: an instance of the :py:class:`NewProcess` class associated to the described process. Parameters may have been set.
    """
    pipelineStructure = event.content.get('id')
    if pipelineStructure is None:
        pipelineStructure = event.content.get('pipelineStructure')

    result = getProcessInstance(pipelineStructure)
    procs = set()
    if result is not None:
        # 1st pass: disable links to parameters which have a saved value
        selected = event.content.get('parameters', {}).get('selected', {})
        procs.add(result)
        for n, v in selected.iteritems():
            try:
                result._setImmutable(n, True)
            except KeyError:
                pass
        defaultp = event.content.get('parameters', {}).get('default', {})
        for n, v in defaultp.iteritems():
            try:
                result._setImmutable(n, True)
            except KeyError:
                pass
        stackp = [(result.executionNode(), k, e.get('parameters'),
                   e['selected'],
                   e.get('executionNodes', {})) for k, e in
                  event.content.get('executionNodes', {}).iteritems()]
        stack = list(stackp)  # copy list
        while stack:
            eNodeParent, eNodeName, eNodeParameters, eNodeSelected, eNodeChildren = stack.pop(
                0)
            eNode = eNodeParent.child(eNodeName)

            if eNode:
                eNode.setSelected(eNodeSelected)

                if eNodeParameters:
                    for n, v in eNodeParameters['selected'].iteritems():
                        try:
                            eNode._setImmutable(n, True)
                            procs.add(eNode)
                        except KeyError:
                            pass
                    for n, v in eNodeParameters['default'].iteritems():
                        try:
                            eNode._setImmutable(n, True)
                            procs.add(eNode)
                        except KeyError:
                            pass
                stackadd = [(eNode, k, e.get('parameters'), e['selected'],
                             e.get('executionNodes', {})) for k, e in eNodeChildren.iteritems()]
                stackp += stackadd
                stack += stackadd

        # 2nd pass: now really set values
        for n, v in selected.iteritems():
            try:
                result.setValue(n, v, default=False)
            except KeyError:
                pass
        for n, v in defaultp.iteritems():
            try:
                result.setValue(n, v, default=True)
            except KeyError:
                pass
        stack = stackp
        for eNodeParent, eNodeName, eNodeParameters, eNodeSelected, eNodeChildren in stack:
            eNode = eNodeParent.child(eNodeName)

            if eNode:
                eNode.setSelected(eNodeSelected)

                if eNodeParameters:
                    for n, v in eNodeParameters['selected'].iteritems():
                        try:
                            eNode.setValue(n, v, default=False)
                        except KeyError:
                            pass
                    for n, v in eNodeParameters['default'].iteritems():
                        try:
                            eNode.setValue(n, v, default=True)
                        except KeyError:
                            pass
        for p in procs:
            p._clearImmutableParameters()

        windowGeometry = event.content.get('window')
        if windowGeometry is not None:
            result._windowGeometry = windowGeometry
    return result


#----------------------------------------------------------------------------
def getProcessFromExecutionNode(node):
    """
    Gets a process instance corresponding to the given execution node.

    :param node: a process :py:class:`ExecutionNode`
    :returns: According to the type of node, it returns:

      * a :py:class:`NewProcess` instance if the node is :py:class:`ProcessExecutionNode`,
      * an :py:class:`IterationProcess` if the node is a :py:class:`SerialExecutionNode`
      * a :py:class:`DistributedProcess` if the node is a :py:class:`ParallelExecutionNode`
      * a :py:class:`SelectionProcess` if the node is a :py:class:`SelectionExecutionNode`.
    """
    nt = type(node)
    if nt is ProcessExecutionNode:
        return node._process
    elif nt is SerialExecutionNode:
        return IterationProcess(node.name(), node.children())
    elif isinstance(node, ParallelExecutionNode):
        return DistributedProcess(node.name(), node._children.values())
    elif nt is SelectionExecutionNode:
        return SelectionProcess(node.name(), node.children())

#----------------------------------------------------------------------------


def getProcessInstance(processIdClassOrInstance, ignoreValidation=False):
    """
    Gets an instance of the process given in parameter.

    Parameters
    ----------
    processIdClassOrInstance: a process id, name, class, instance, execution node, or a the name of a file containing a backup copy of a process.
    ignoreValidation: bool (optional)
        if True, a validation failure will not prevent from building an instance
        of the process.

    Returns
    -------
    an instance of the :py:class:`NewProcess` class associated to the described process.
    """
    if isinstance(processIdClassOrInstance, weakref.ProxyType):
        processIdClassOrInstance = copy.copy(processIdClassOrInstance)
    result = getProcess(processIdClassOrInstance,
                        ignoreValidation=ignoreValidation)
    if isinstance(processIdClassOrInstance, Process):
        if result is processIdClassOrInstance or result is processIdClassOrInstance.__class__:
            result = processIdClassOrInstance
        else:
            event = ProcessExecutionEvent()
            event.setProcess(processIdClassOrInstance)
            result = getProcessInstanceFromProcessEvent(event)
    elif result is None:
        if isinstance(processIdClassOrInstance, ExecutionNode):
            result = getProcessFromExecutionNode(processIdClassOrInstance)
        else:
            try:
                if (isinstance(processIdClassOrInstance, basestring) or hasattr(processIdClassOrInstance, 'readline')) and minfFormat(processIdClassOrInstance)[1] == minfHistory:
                    event = readMinf(processIdClassOrInstance)[0]
                    result = getProcessInstanceFromProcessEvent(event)
                    if result is not None and isinstance(processIdClassOrInstance, basestring):
                        result._savedAs = processIdClassOrInstance
            except IOError, e:
                raise KeyError('Could not get process "' + repr(processIdClassOrInstance)
                               + '": invalid identifier or process file: ' + repr(e))
    elif not isinstance(result, Process):
        result = result()
    return result


#----------------------------------------------------------------------------
def allProcessesInfo():
    """
    Returns a list of :py:class:`ProcessInfo` objects for the loaded processes.
    """
    return _processesInfo.values()


#----------------------------------------------------------------------------
def getConverter(source, destination, checkUpdate=True):
    """
    Gets a converter (a process that have the role converter) which can convert data from source format to destination format.
    Such converters can be used to extend the set of formats that a process accepts.

    :param source: tuple (type, format). If a converter is not found directly, parent types are tried.
    :param destination: tuple (type, format)
    :param boolean checkUpdate: if True, Brainvisa will check if the converter needs to be reloaded. Default True.
    :returns: the :py:class:`NewProcess` class associated to the found converter.
    """
    global _processes
    result = _converters.get(destination, {}).get(source)
    if result is None:
        dt, df = destination
        st, sf = source
        if isSameDiskItemType(st, dt):
            while result is None and st:
                st = st.parent
                result = _converters.get((st, df), {}).get((st, sf))
    return getProcess(result, checkUpdate=checkUpdate)


#--------------------------------------------->-------------------------------
def getConvertersTo(destination, keepType=1, checkUpdate=True):
    """
    Gets the converters which can convert data to destination format.

    :param destination: tuple (type, format). If a converter is not found directly, parent types are tried.
    :param boolean keepType: if True, parent type won't be tried. Default True.
    :param boolean checkUpdate: if True, Brainvisa will check if the converters needs to be reloaded. Default True.
    :returns: a map (type, format) -> :py:class:`NewProcess` class associated to the found converter.
    """

    global _converters
    t, f = destination
    c = _converters.get((t, f), {})
    if keepType:
        return c
    while not c and t:
        t = t.parent
        c = _converters.get((t, f), {})
    return dict([(n, getProcess(p, checkUpdate=checkUpdate,
                                ignoreValidation=True)) for n, p in c.items()])


#----------------------------------------------------------------------------
def getConvertersFrom(source, checkUpdate=True):
    """
    Gets the converters which can convert data from source format to whatever format.

    :param source: tuple (type, format). If a converter is not found directly, parent types are tried.
    :param boolean checkUpdate: if True, Brainvisa will check if the converters needs to be reloaded. Default True.
    :returns: a map (type, format) -> :py:class:`NewProcess` class associated to the found converter.
    """
    global _converters
    result = {}
    for destination, i in _converters.items():
        c = i.get(source)
        t, f = source
        while not c and t:
            t = t.parent
            c = i.get((t, f))
        if c:
            result[destination] = getProcess(c, checkUpdate=checkUpdate)
    return result


def getConverters():
    """
    Gets the converter name list.
    """
    global _converters
    results = []

    for d in _converters.itervalues():
        for v in d.itervalues():
            if not v in results and type(v) == str:
                results.append(v)

    return sorted(results)


#----------------------------------------------------------------------------
def getViewer(source, enableConversion=1, checkUpdate=True, listof=False):
    """
    Gets a viewer (a process that have the role viewer) which can visualize source data.
    The viewer is returned only if its userLevel is lower than the current userLevel.

    :param source: a :py:class:`neuroDiskItems.DiskItem`, a list of :py:class:`neuroDiskItems.DiskItem` (only the first will be taken into account), a tuple (type, format).
    :param boolean enableConversion: if True, a viewer that accepts a format in which source can be converted is also accepted. Default True
    :param boolean checkUpdate: if True, Brainvisa will check if the viewer needs to be reloaded. Default True.
    :param boolean listof: If True, we need a viewer for a list of data. If there is no specific viewer for a list of this type of data, a :py:class:`ListOfIterationProcess` is created from the associated simple viewer. Default False.
    :returns: the :py:class:`NewProcess` class associated to the found viewer.
    """
    global _viewers
    global _listViewers
    if listof:
        viewers = _listViewers
    else:
        viewers = _viewers

    if isinstance(source, DiskItem):
        t0 = source.type
        f = source.format
    elif isinstance(source, list):
        if source != [] and isinstance(source[0], DiskItem):
            t0 = source[0].type
            f = source[0].format
    else:
        t0, f = source
    t = t0
    v = viewers.get((t, f))
    # if the diskitem has no type, get the less generic viewer that accepts
    # the format of the diskitem
    if not v and t is None:
        for k in viewers.keys():
            t0b, fb = k
            if fb == f:
                if t is None or t.isA(t0b):
                    t = t0b
                    v = viewers.get((t, f))
                    if t.parent is None:
                        break
    while not v and t:
        t = t.parent
        v = viewers.get((t, f))
    if not v and enableConversion:
        converters = getConvertersFrom((t0, f), checkUpdate=checkUpdate)
        t = t0
        while not v and t:
            for tc, fc in converters.keys():
                if (tc, fc) != (t0, f):
                    v = viewers.get((t, fc))
                    if v:
                        break
            t = t.parent
    p = getProcess(v, checkUpdate=checkUpdate)
    if p and p.userLevel <= neuroConfig.userLevel:
        return p
    if listof:
        if isinstance(source, tuple) and len(source) == 2:
            vrs = [getViewer(source, enableConversion=enableConversion,
                             checkUpdate=checkUpdate)]
        else:
            vrs = [getViewer(s, enableConversion=enableConversion,
                             checkUpdate=checkUpdate) for s in source]
        if None not in vrs and len(vrs) != 0:
            class iterproc(object):

                def __init__(self, name, type_name):
                    self.name = name
                    self.type_name = type_name

                def __call__(self):
                    ip = getProcess('inspectMultipleData')()
                    ip.name = self.name
                    ip.signature = Signature(
                        'items', ip.signature['items'],
                      'data_type', ip.signature['data_type'])
                    ip.data_type = self.type_name
                    return ip
            return iterproc(_t_('Viewer for list of ') + t0.name, t0.name)
    return None


#----------------------------------------------------------------------------
def runViewer(source, context=None):
    """
    Searches for a viewer for source data and runs the process.

    :param source: a :py:class:`neuroDiskItems.DiskItem` or something that enables to find a :py:class:`neuroDiskItems.DiskItem`.
    :param context: the :py:class:`ExecutionContext`. If None, the default context is used.
    :returns: the result of the execution of the found viewer.
    """
    if not isinstance(source, DiskItem):
        source = ReadDiskItem('Any Type', formats.keys()).findValue(source)
    if context is None:
        context = defaultContext()
    viewer = getViewer(source, checkUpdate=False)
    return context.runProcess(viewer, source)


#----------------------------------------------------------------------------
def getDataEditor(source, enableConversion=0, checkUpdate=True, listof=False):
    """
    Gets a data editor (a process that have the role editor) which can open source data for edition (modification).
    The data editor is returned only if its userLevel is lower than the current userLevel.

    :param source: a :py:class:`neuroDiskItems.DiskItem`, a list of :py:class:`neuroDiskItems.DiskItem` (only the first will be taken into account), a tuple (type, format).
    :param boolean enableConversion: if True, a data editor that accepts a format in which source can be converted is also accepted. Default False
    :param boolean checkUpdate: if True, Brainvisa will check if the editor needs to be reloaded. Default True.
    :param boolean listof: If True, we need an editor for a list of data. If there is no specific editor for a list of this type of data, a :py:class:`ListOfIterationProcess` is created from the associated simple editor. Default False.
    :returns: the :py:class:`NewProcess` class associated to the found editor.
    """
    global _dataEditors
    global _listDataEditors
    if listof:
        dataEditors = _listDataEditors
    else:
        dataEditors = _dataEditors

    if isinstance(source, DiskItem):
        t0 = source.type
        f = source.format
    elif isinstance(source, list):
        if source != [] and isinstance(source[0], DiskItem):
            t0 = source[0].type
            f = source[0].format
    else:
        t0, f = source
    t = t0
    if not isinstance(f, list) and not isinstance(f, tuple):
        f = (f, )
    v = None
    for i in f:
        v = dataEditors.get((t, i))
        if v is not None:
            format = i
            break
    while not v and t:
        t = t.parent
        v = None
        for i in f:
            v = dataEditors.get((t, i))
            if v is not None:
                format = i
                break
    if not v and enableConversion:
        for format in f:
            converters = getConvertersFrom((t0, f), checkUpdate=checkUpdate)
            t = t0
            while not v and t:
                for tc, fc in converters.keys():
                    if (tc, fc) != (t0, f):
                        v = dataEditors.get((t, fc))
                        if v:
                            break
                t = t.parent
            if v:
                break
    p = getProcess(v, checkUpdate=checkUpdate)
    if p and p.userLevel <= neuroConfig.userLevel:
        return p
    if listof:
        if isinstance(source, tuple) and len(source) == 2:
            vrs = [getDataEditor(source, enableConversion=enableConversion,
                                 checkUpdate=checkUpdate)]
        else:
            vrs = [getDataEditor(s, enableConversion=enableConversion,
                                 checkUpdate=checkUpdate) for s in source]
        if None not in vrs and len(vrs) != 0:
            class iterproc(object):

                def __init__(self, name, procs):
                    self.name = name
                    self.procs = procs

                def __call__(self):
                    ip = ListOfIterationProcess(self.name, self.procs)
                    return ip
            return iterproc(_t_('Editor for list of ') + t0.name, vrs)
    return None

#----------------------------------------------------------------------------


def getImporter(source, checkUpdate=True):
    """
    Gets a importer (a process that have the role importer) which can import data in the database.

    :param source: a :py:class:`neuroDiskItems.DiskItem` or a tuple (type, format).
    :param boolean checkUpdate: if True, Brainvisa will check if the process needs to be reloaded. Default True.
    :returns: the :py:class:`NewProcess` class associated to the found process.
    """
    global _processes
    if isinstance(source, DiskItem):
        t0 = source.type
        f = source.format
    else:
        t0, f = source
    t = t0
    v = _importers.get((t, f))
    while not v and t:
        t = t.parent
        v = _importers.get((t, f))
    p = getProcess(v, checkUpdate=checkUpdate)
    if p:
        return p
    return None


#----------------------------------------------------------------------------
_extToModuleDescription = {
    'py': ('.py', 'r', imp.PY_SOURCE),
  'pyo': ('.py', 'r', imp.PY_COMPILED),
  'pyc': ('.py', 'r', imp.PY_COMPILED),
  'so': ('.so', 'rb', imp.C_EXTENSION),
}

#----------------------------------------------------------------------------


def readProcess(fileName, category=None, ignoreValidation=False, toolbox='brainvisa'):
    """
    Loads a process from its source file. The source file is a python file which defines some variables (signature, name, userLevel) and functions (validation, initialization, execution).

    The process is indexed in the global lists of processes so it can be retrieved through the functions :py:func:`getProcess`, :py:func:`getProcessInfo`, :py:func:`getViewer`, ...

    :param string fileName: the name of the file containing the source code of the process.
    :param string category: category of the process. If None, it is the name of the directory containing the process.
    :param boolean ignoreValidation: if True, the validation function of the process won't be executed.
    :param string toolbox: The id of the toolbox containing the process. Defaut is 'brainvisa', it indicates that the process is not in a toolbox.
    :returns: A :py:class:`NewProcess` class representing the process if no exception is raised during the loading of the process.

    A new class derived from :py:class:`Process` is defined to store the content of the file:

    .. py:class:: NewProcess

      Bases: :py:class:`Process`

      All the elements defined in the file are added to the class.

      .. py:attribute:: name

        Name of the process. If it is not defined in the process file, it is the base name of the file without extension.

      .. py:attribute:: category

        The category of the process. If it is not given in parameter, it is the name of the directory containing the process file.

      .. py:attribute:: dataDirectory

        The data directory of the process is a directory near the process file with the same name and the extension .data. It is optional.

      .. py::attribute:: toolbox

        Name of the toolbox containing the process.

      .. py:attribute:: processReloadNotifier

        A :py:class:`soma.notification.Notifier` that will notify its observers when the process is reload.

      .. py:attribute:: signature

        The parameters excepted by the process.

      .. py:attribute:: userLevel

        Minimum userLevel needed to see the process.

      .. py:attribute:: roles

        Roles of the process: viewer, converter, editor, impoter.

      .. py:method:: execution(self, context)

        Execution function.


    """
    result = None

    try:
        global _processModules, _processes, _processesInfo, _processesInfoByName, _readProcessLog, _askUpdateProcess
        # If we do not remove user level here, default userLevel for process
        # will be this one.
        g = globals()
        try:
            del g['userLevel']
        except KeyError:
            pass

        extPos = fileName.rfind('.')
        fileExtension = fileName[extPos + 1:]
        moduleName = os.path.basename(fileName[: extPos])
        dataDirectory = fileName[: extPos] + '.data'
        if not os.path.exists(dataDirectory):
            dataDirectory = None

        # Load module
        moduleDescription = _extToModuleDescription.get(fileExtension)
        if moduleDescription is None:
            raise RuntimeError(
                HTMLMessage(_t_('Cannot load a process from file <em>%s</em>') % (fileName,)))
        currentDirectory = os.getcwdu()
        fileIn = open(fileName, moduleDescription[1])
        try:
            if dataDirectory:
                os.chdir(dataDirectory)
            try:
                processModule = imp.load_module(
                    moduleName, fileIn, fileName, moduleDescription)
            except NameError, e:
                showException(beforeError=(_t_('In <em>%s</em>')) % (fileName, ), afterError=_t_(
                    ' (perharps you need to add the line <tt>"from brainvisa.processes import *"</tt> at the begining of the process)'))
                return
                # raise RuntimeError( HTMLMessage( _t_('In <em>%s</em>')  % (
                # fileName, ) + " <b>"+str(e)+"</b> "+_t_(' (perharps you need
                # to add the line <tt>"from brainvisa.processes import *"</tt>
                # at the begining of the process)') ))
        finally:
            fileIn.close()
            if dataDirectory:
                os.chdir(currentDirectory)

        _processModules[moduleName] = processModule

        if category is None:
            category = os.path.basename(os.path.dirname(fileName))

        ProcessClass = getattr(processModule, 'base_class', Process)

        class NewProcess(ProcessClass):
            _instance = 0
            _id = None

        NewProcess._id = moduleName
        NewProcess.name = moduleName
        NewProcess.category = category
        NewProcess.dataDirectory = dataDirectory
        NewProcess.toolbox = toolbox
        # The callback registered in processReloadNotifier are called whenever
        # a change in the process source file lead to a reload of the process.
        # The argument is the new process.
        NewProcess.processReloadNotifier = Notifier(1)

        # Optional attributes
        for n in ('signature', 'execution', 'name', 'userLevel', 'roles',
                  'category', 'showMaximized'):
            v = getattr(processModule, n, None)
            if v is not None:
                setattr(NewProcess, n, v)

        # Other attributes
        for n, v in processModule.__dict__.items():
            if g.get(n) is not v:
                if type(v) is types.FunctionType:
                    args = inspect.getargs(v.func_code)[0]
                    if args and args[0] == 'self':
                        setattr(NewProcess, n, v)
                        delattr(processModule, n)
                    else:
                        setattr(NewProcess, n, staticmethod(v))

        NewProcess._fileName = fileName
        NewProcess._fileTime = os.path.getmtime(fileName)

        processInfo = ProcessInfo(id=NewProcess._id,
                                  name=NewProcess.name,
                                  signature=NewProcess.signature,
                                  userLevel=NewProcess.userLevel,
                                  category=NewProcess.category,
                                  fileName=NewProcess._fileName,
                                  roles=getattr(NewProcess, 'roles', ()),
                                  toolbox=toolbox,
                                  showMaximized=NewProcess.showMaximized
                                  )

        _processesInfo[processInfo.id.lower()] = processInfo
        _processesInfoByName[NewProcess.name.lower()] = processInfo

        NewProcess.module = processInfo.module

        # Process validation
        valid = True
        v = getattr(processModule, 'validation', None)
        if v is not None:
            try:
                v()
            except Exception, e:
                if not ignoreValidation:
                    processInfo.valid = False
                    raise ValidationError(HTMLMessage("The process <em>" + relative_path(
                        processInfo.fileName, neuroConfig.toolboxesDir) + "</em> is not available: <b>" + unicode(e) + "</b>"))
                else:
                    valid = False

        oldProcess = _processes.get(NewProcess._id.lower())
        if oldProcess is not None:
            if fileName != oldProcess._fileName:
                defaultContext().warning("Two processes have the same id : " + NewProcess._id.lower()
                                         + ".", fileName, " process will override ", oldProcess._fileName)
            NewProcess.toolbox = oldProcess.toolbox
            processInfo.toolbox = oldProcess.toolbox
            for n in ('execution', 'initialization', 'checkArguments'):
                setattr(oldProcess, n, getattr(NewProcess, n).im_func)
            oldProcess._fileTime = NewProcess._fileTime

        if valid or neuroConfig.ignoreValidation:
            _processes[processInfo.id.lower()] = NewProcess
        result = NewProcess

        def warnRole(processInfo, role):
            print >> sys.stderr, 'WARNING: process', processInfo.name, '(' + processInfo.fileName + ') is not a valid', role + \
                '. Add the following line in the process to make it a', role + \
                                                                             ':\nroles =', (
                                                                                 role, )
        roles = getattr(processModule, 'roles', ())
#    if NewProcess.category.lower() == 'converters/automatic':

        def _setConverter(source, dest, proc):
            d = _converters.setdefault(dest, {})
            oldc = d.get(source)
            if oldc:
                oldproc = _processes.get(oldc)
                oldpriority = 0
                if oldproc:
                    oldpriority = getattr(oldproc, 'rolePriority', 0)
                newpriority = getattr(proc, 'rolePriority', 0)
                if oldpriority > newpriority:
                    return  # don't register because prioriry is not sufficient
            d[source] = proc._id
        if 'converter' in roles:
            global _converters
            possibleConversions = getattr(
                NewProcess, 'possibleConversions', None)
            if possibleConversions is None:
                sourceArg, destArg = NewProcess.signature.values()[: 2]
                for destFormat in destArg.formats:
                    for sourceFormat in sourceArg.formats:
                        _setConverter((sourceArg.type, sourceFormat),
                                      (destArg.type, destFormat), NewProcess)
            else:
                for source, dest in possibleConversions():
                    source = (
                        getDiskItemType(source[0]), getFormat(source[1]))
                    dest = (getDiskItemType(dest[0]), getFormat(dest[1]))
                    _setConverter(source, dest, NewProcess)

        elif NewProcess.category.lower() == 'converters/automatic':
            warnRole(processInfo, 'converter')
        if 'viewer' in roles:
#    elif NewProcess.category.lower() == 'viewers/automatic':
            global _viewers
            global _listViewers
            arg = NewProcess.signature.values()[0]
            if isinstance(arg, ListOf):
                arg = arg.contentType
                if hasattr(arg, 'formats'):
                    for format in arg.formats:
                        _listViewers[(arg.type, format)] = NewProcess._id
            elif hasattr(arg, 'formats'):
                for format in arg.formats:
                    _viewers[(arg.type, format)] = NewProcess._id
        elif NewProcess.category.lower() == 'viewers/automatic':
            warnRole(processInfo, 'viewer')
        if 'editor' in roles:
#    elif NewProcess.category.lower() == 'editors/automatic':
            global _dataEditors
            global _listDataEditors
            arg = NewProcess.signature.values()[0]
            if isinstance(arg, ListOf):
                arg = arg.contentType
                if hasattr(arg, 'formats'):
                    for format in arg.formats:
                        _listDataEditors[(arg.type, format)] = NewProcess._id
            elif hasattr(arg, 'formats'):
                for format in arg.formats:
                    _dataEditors[(arg.type, format)] = NewProcess._id
        elif NewProcess.category.lower() == 'editors/automatic':
            warnRole(processInfo.fileName, 'editor')
        if 'importer' in roles:
            global _importers
            sourceArg, destArg = NewProcess.signature.values()[: 2]
            if hasattr(destArg, 'formats'):
                for format in destArg.formats:
                    _importers[(destArg.type, format)] = NewProcess._id

        if _readProcessLog is not None:
            _readProcessLog.append(processInfo.id,
                                   html='<h1>' + processInfo.id +
                                   '</h1>' + processInfo.html(),
                                   icon='icon_process.png')

        if oldProcess is not None:
            oldProcess.processReloadNotifier.notify(result)

    except ValidationError:
        if _readProcessLog is not None:
            _readProcessLog.append(
                NewProcess._id, html=exceptionHTML(), icon='warning.png')
        raise
    except:
        if _readProcessLog is not None:
            _readProcessLog.append(
                os.path.basename(fileName), html=exceptionHTML(), icon='error.png')
        raise
    return result

#----------------------------------------------------------------------------


def readProcesses(processesPath):
    """
    Read all the processes found in toolboxes and in a list of directories.
    The toolboxes are found with the function :py:func:`brainvisa.toolboxes.allToolboxes`.

    A global object representing a tree of processes is created, it is an instance of the :py:class:`ProcessTree`

    :param list processesPath: list of paths to directories containing processes files.
    """
    # New style processes initialization
    global _processesInfo, _converters, _viewers, _listViewers
    global _dataEditors, _listDataEditors, _importers
    global _allProcessesTree

    _processesInfo = {}
    _converters = {}
    _viewers = {}
    _listViewers = {}
    _dataEditors = {}
    _listDataEditors = {}
    _importers = {}

    processesCacheFile = os.path.join(
        neuroConfig.homeBrainVISADir, 'processCache-' + neuroConfig.shortVersion)
    processesCache = {}
    if neuroConfig.fastStart and os.path.exists(processesCacheFile):
        try:
            _processesInfo, converters = cPickle.load(
                open(processesCacheFile, 'r'))
            # change _converters keys to use the same instances as the global
            # types / formats list
            for k in converters.keys():
                _converters[
                    (getDiskItemType(k[0].name), getFormat(k[1].name))] = converters[k]
        except:
            _processesInfo, _converters = {}, {}
            if neuroConfig.mainLog is not None:
                neuroConfig.mainLog.append('Cannot read processes cache',
                                           html=exceptionHTML(
                                           beforeError=_t_(
                                           'Cannot read processes cache file <em>%s</em>') % (processesCacheFile, )),
                                           icon='warning.png')

    if neuroConfig.gui or not neuroConfig.fastStart or not _processesInfo:
        # create all processes tree while reading processes in processesPath
        _allProcessesTree = ProcessTree(
            "Various processes", "all processes", editable=False, user=False)
        for processesDir in processesPath:
            _allProcessesTree.addDir(processesDir, "", processesCache)
        for toolbox in brainvisa.toolboxes.allToolboxes():
            toolbox.getProcessTree()

        # save processes cache
        try:
            cPickle.dump(
                (_processesInfo, _converters), open(processesCacheFile, 'wb'))
        except:
            if neuroConfig.mainLog is not None:
                neuroConfig.mainLog.append('Cannot write processes cache',
                                           html=exceptionHTML(
                                           beforeError=_t_(
                                           'Cannot write processes cache file <em>%s</em>') % (processesCacheFile, )),
                                           icon='warning.png')

#----------------------------------------------------------------------------


class ProcessTree(EditableTree):

    """
    Bases: :py:class:`soma.notification.EditableTree`

    Represents a hierarchy of processes.
    It is used to represent the processes of a toolbox or a set of personal bookmarks on processes.

    The tree contains branches: categories or directories, and leaves: processes.

    This object can be saved in a minf file (in userProcessTree.minf for user bookmarks).
    """
    defaultName = "New"

    def __init__(self, name=None, id=None, icon=None, tooltip=None, editable=True, user=True,  content=[]):
        """
        :param string name: name of the tree
        :param string id: id of the process. if None, it is set to the name in lowercase.
        :param string icon: filename of an icon that represents the process tree.
        :param string tooltip: description associated to the process tree
        :param boolean editable: if True, the tree can be modified after its creation.
        :param boolean user: if True, this tree is a custom process tree created by the user (personal bookmarks on processes)
        :param list content: initial content, list of children to add in the tree.
        """
        if id is None and name is not None:
            id = string.lower(name)
        super(ProcessTree, self).__init__(_t_(name), id, editable, content)
        self.initName = name
        self.onAttributeChange("name", self.updateName)
        self.user = bool(user)
        if icon is not None:
            self.icon = icon
        elif self.user:
            self.icon = 'folder_home.png'
        else:
            self.icon = 'list.png'
        if tooltip != None:
            self.tooltip = _t_(tooltip)
        else:
            self.tooltip = self.name
        self.setVisible()
                        # tag the tree as visible or not : it is visible if it
                        # contains at least one visible child

    def __getinitargs__(self):
        content = self.values()
        return (self.initName, self.id, self.icon, self.tooltip, self.modifiable, self.user, content)

    def __getinitkwargs__(self):
        """
        This object can be saved in a minf file (in userProcessTree.minf for user bookmarks). That's why it defines __getinitkwargs__ method.  this method's result is stored in the file and passed to the constructor to restore the object.
        Some changes to the constructor attributes must be reflected in getinitkwargs method, but changes can affect the reading of existing minf files.
        """
        content = self.values()
        return ((), {'name': self.initName, 'id': self.id, 'icon': self.icon, 'editable': self.modifiable, 'user': self.user, 'content': content})

    def addDir(self, processesDir, category="", processesCache={}, toolbox='brainvisa'):
        """
        Adds the processes from a directory to the current tree. Subdirectories will become the branches of the tree and processes will become the leaves of the tree.

        :param string processesDir: directory where processes are recursively searched.
        :param string category: category prefix for all processes found in this directory (useful for toolboxes : all processes category begins with toolbox's name.
        :param dictionary processesCache: a dictionary containing previously saved processes info stored by id. Processes that are in this cache are not reread.
        """
        if os.path.isdir(processesDir):
            stack = [(self, processesDir, category)]
            while stack:
                parent, dir, category = stack.pop(0)
                p = []
                try:
                    listdir = os.listdir(dir)
                except:
                    showException()
                    listdir = []
                for f in sorted(listdir):
                    ff = os.path.join(dir, f)
                    if os.path.isdir(ff):
                        if not ff.endswith('.data'):
                            if category:
                                c = category + '/' + f
                            else:
                                c = f
                            b = ProcessTree.Branch(
                                name=f, id=c.lower(), editable=False)
                            parent.add(b)
                            stack.append((b, ff, c))
                        else:
                            continue
                    elif ff.endswith('.py') or ff.endswith('.so'):
                        p.append((f, ff))
                for f, ff in p:
                    if not os.path.exists(ff):
                        continue
                    id = f[:-3]
                    try:
                        processInfo = processesCache.get(id)
                        if processInfo is None:
                            readProcess(ff, category=category,
                                        ignoreValidation=neuroConfig.ignoreValidation,
                                        toolbox=toolbox)  # two arguments : process fullpath and category (directories separated by /)
                        else:
                            addProcessInfo(id, processInfo)
                    except ValidationError:  # it may occur a validation error on reading process
                        pass
                    except:
                        showException()
                    processInfo = getProcessInfo(id)
                    if processInfo is not None:
                        l = ProcessTree.Leaf(id=processInfo.id, editable=False)
                        parent.add(l)

    def setEditable(self, bool):
        """
        Makes the tree editable. All its children becomes modifiable and deletable.
        """
        self.modifiable = bool
        for item in self.values():
            item.setAllModificationsEnabled(bool)

    def setName(self, n):
        """
        Renames the tree. The tooltip is also changed it was equal to the name.
        """
        if self.name == self.tooltip:
            self.tooltip = n
        EditableTree.setName(self, n)

    def setVisible(self):
        """
        Sets the tree as visible if it is a user tree or if it has at least one visible child.
        An empty user tree is visible because it can be a newly created user tree and the user may want to fill it later.
        """
        visible = False
        if self.user:
            visible = True
        else:
            for item in self.values():
                if item.visible:
                    visible = True
                    break
        self.visible = visible

    def update(self):
        """
       Recursively Updates `visible` attribute for each item in the tree.
       This method must be called when the visibility may have change.
       For exemple when the userLevel has changed, some process must become visibles.
        """
        visibleChild = False
        for item in self.values():
            item.update(self.user)
            if item.visible:
                visibleChild = True
        self.visible = (self.user or visibleChild)

    def updateName(self):
        """
        When the tree name is changed after construction.
        The new name must be saved if the tree is saved in minf file. So change the initName.
        """
        self.initName = self.name

    #-------------------------------------------------------------------------
    class Branch(EditableTree.Branch):

        """
        Bases: :py:class:`soma.notification.EditableTree.Branch`

        A directory that contains processes and/or another branches.
        Enables to organise processes by category.
        """
        _defaultIcon = 'folder.png'
        defaultName = "New category"

        def __init__(self, name=None, id=None, editable=True, icon=None, content=[]):
            if icon is None:
                icon = self._defaultIcon
            defaultName = _t_(self.defaultName)
            if id is None or id == defaultName:
                if name is not None and name != defaultName:
                    id = string.lower(name)
                else:
                    id = None
            # from brainvisa.toolboxes import getToolbox
            # toolbox=getToolbox(id)
            # if toolbox is not None:
                   # name=toolbox.name
            # even if the tree isn't editable, copy of elements is enabled
            # (that  doesn't change the tree but enable to  copy elements in another tree)
            super(ProcessTree.Branch, self).__init__(
                _t_(name), id, icon, _t_("category"), True, editable, editable, content)
            self.initName = name  # store the name given in parameters to return in getinitkwargs, so save in minf format will store init name before potential traduction
            self.onAttributeChange("name", self.updateName)
            # EditableTree.Branch.__init__(self, unicode(name), unicode(icon),
            # _t_("category"), True, editable, editable, content)
            self.setVisible()
                            # set the visibility of the branch relatively to
                            # its content. As the branch can be constructed
                            # with a content (when it is restored from minf
                            # file for example), it is usefull to do so.

        def __getinitargs__(self):
            content = self.values()
            return (self.initName, self.id, self.modifiable, self.icon, content)

        def __getinitkwargs__(self):
            content = self.values()
            return ((), {'name': self.initName, 'id': self.id, 'editable': self.modifiable, 'content': content})

        def __reduce__(self):
            """This method is redefined for enable deepcopy of this object (and potentially pickle).
            It gives the arguments to pass to the init method of the object when creating a copy
            """
            return (self.__class__, self.__getinitargs__(), None, None, None)

        def setVisible(self):
            """
            Sets the branch as visible if it has no child or if it has at least one visible child.
            Empty branch is visible because it can be a newly created user branch and the user may want to fill it later.
            """
            visible = False
            if len(self) == 0:
                visible = True
            else:
                for item in self.values():
                    if item.visible:
                        visible = True
                        break
            self.visible = visible

        def update(self, userTree=False):
            """
            Updates recursively visible attribute for each item in the branch.
            This method must be called when the visibility may have change.
            For exemple when the userLevel has changed, some processes must become visibles.
            """
            if len(self) == 0:
                self.visible = True
            else:
                visibleChild = False
                for item in self.values():
                    item.update(userTree)
                    if item.visible:
                        visibleChild = True
                self.visible = visibleChild

        def updateName(self):
            self.initName = self.name
    #-------------------------------------------------------------------------

    class Leaf(EditableTree.Leaf):

        """
        Bases: :py:class:`soma.notification.EditableTree.Leaf`

        A ProcessTree.Leaf represents a process.
        """

        def __init__(self, id, name=None, editable=True, icon=None, userLevel=None, *args, **kwargs):
            processInfo = getProcessInfo(id)
            pname = name
            if name is None:
                pname = id
            if processInfo is not None:
                if name is None:
                    pname = processInfo.name
                if icon is None:  # set icon according to process role and user level
                    if 'viewer' in processInfo.roles:
                        icon = 'viewer.png'
                    elif 'editor' in processInfo.roles:
                        icon = 'editor.png'
                    elif 'converter' in processInfo.roles:
                        icon = 'converter.png'
                    else:
                        icon = 'icon_process_' + \
                            str(min(processInfo.userLevel if userLevel is None else userLevel, 3 ) ) + \
                                '.png'
            super(ProcessTree.Leaf, self).__init__(
                _t_(pname), id, icon, _t_("process"), True, editable, editable)
            self.initName = name
            self.userLevel = userLevel
            self.onAttributeChange("name", self.updateName)
            self.setVisible(processInfo)
            if processInfo is not None:
                self.enabled = processInfo.valid
            else:
                self.enabled = True

        def __getinitargs__(self):
            return (self.id, self.initName, self.modifiable, self.icon, self.userLevel)

        def __getinitkwargs__(self):
            return ((), {'id': self.id, 'name': self.initName, 'editable': self.modifiable, 'userLevel': self.userLevel})  # do not save icon in minf file for processes because it is determined by its role and user level

        def __reduce__(self):
            """This method is redefined for enable deepcopy of this object (and potentially pickle).
            It gives the arguments to pass to the init method of the object when creating a copy
            """
            return (self.__class__,  self.__getinitargs__(), None, None, None)

        def setVisible(self, processInfo):
            """
            A ProcessTree.Leaf is valid if the id references a process in _processesInfo and if the process' userLevel is lower or equal than global userLevel and the related process is valid (validation function succeeded).
            """
            visible = False
            if processInfo is not None:
                if (self.userLevel is not None and (self.userLevel <= neuroConfig.userLevel)) \
                   or (self.userLevel is None and (processInfo.userLevel <= neuroConfig.userLevel)):
                    visible = True
            self.visible = visible

        def update(self, userTree=False):
            """
            Called when the parent tree is updated because some visibility conditions have changed.
            Evaluates the visibility of the reprensented process.
            """
            processInfo = getProcessInfo(self.id)
            self.setVisible(processInfo)

        def updateName(self):
            self.initName = self.name

#----------------------------------------------------------------------------


class ProcessTrees(ObservableAttributes, ObservableSortedDictionary):

    """
    Model for the list of process trees in brainvisa. A process tree is an instance of the class :py:class:`ProcessTree`.
    It is a dictionary which maps each tree with its id.
    It contains several process trees :

    * default process tree : all processes in brainvisa/processes (that are not in a toolbox). Not modifiable by user.
    * toolboxes : processes grouped by theme. Not modifiable by user.
    * user process trees (personal bookmarks): lists created by the user and saved in a minf file.

    A tree can be set as default. It becomes the current tree at Brainvisa start.

    .. py:attribute:: name

      Name of the object.

    .. py:attribute:: userProcessTreeMinfFile

      Path to the file which stores the process trees created by the user as bookmarks.
      Default filename is in brainvisa home directory and is called `userProcessTrees.minf`.

    .. py:attribute:: selectedTree

      :py:class:`ProcessTree` that is the current tree when Brainvisa starts.

    """

    def __init__(self, name=None):
        """
        :param string name: Name of the object. Default is 'Toolboxes'.
        """
        if name is None:
            name = _t_('Toolboxes')
        # set the selected tree
        super(ProcessTrees, self).__init__()
        self.name = name
        self.userProcessTreeMinfFile = os.path.join(
            neuroConfig.homeBrainVISADir, 'userProcessTrees.minf')
        self.selectedTree = None
        self.load()

    def add(self, processTree):
        """
        Add an item in the dictionary. If this item's id is already present in the dictionary as a key, add the item's content in the corresponding key.
        recursive method
        """
        key = processTree.id
        if self.has_key(key):
            for v in processTree.values():  # item is also a dictionary and contains several elements, add each value in the tree item
                self[key].add(v)
        else:  # new item
            self[key] = processTree

    def load(self):
        """
        Loads process trees :
          - a tree containing all processes that are not in toolboxes: the function :py:func:`allProcessesTree` returns it;
          - toolboxes as new trees;
          - user trees that are saved in a minf file in user's .brainvisa directory.
        """
        allTree = allProcessesTree()
        self.add(allTree)
        # append toolboxes process trees
        from brainvisa.toolboxes import allToolboxes
        for toolbox in allToolboxes():  # add each toolbox's process tree
            self.add(toolbox.getProcessTree())
            # no longer add toolboxes in allProcessesTree, it was redundant
            # and add the toolbox as a branch in all processes tree
            # allTree.add(ProcessTree.Branch(toolbox.processTree.name,
            # toolbox.processTree.id, False, toolbox.processTree.icon,
            # toolbox.processTree.values()))
        for toolbox in allToolboxes():  # when all toolbox are created, add links from each toolbox to others
            for processTree in toolbox.links():
                self.add(processTree)
                         # if a toolbox with the same id already exists, it doesn't create a new tree but update the existing one
                # report the links in the toolbox that are in all processes tree
                # if processTree.id != allTree.id: # except if the links points directly to all processes tree, in that case, there's nothing else to do
                #  allTree.add(ProcessTree.Branch(processTree.name, processTree.id, False, processTree.icon, processTree.values()))
        # sort processes in alphabetical order in toolboxes and in all
        # processes tree
        for toolbox in allToolboxes():
            toolbox.processTree.sort()
        allTree.sort()
        # append other trees here if necessary
        # ....
        # load user trees from minf file
        userTrees = None
        currentTree = None
        if os.access(self.userProcessTreeMinfFile, os.F_OK):  # if the file exists, read it
            try:
                format, reduction = minfFormat(self.userProcessTreeMinfFile)
                if (format == "XML") and (reduction == "brainvisa-tree_2.0"):
                    userTrees, currentTree = iterateMinf(
                        self.userProcessTreeMinfFile)
            except:
                print "Error while reading", self.userProcessTreeMinfFile
        if userTrees != None:
            for userTree in userTrees:
                self.add(userTree)
        # search selected tree.
        if currentTree is not None:
            # The id of the selected tree is stored in the minf file. But
            # before, the name was stored, so if the value is not a key, search
            # by names
            if self.has_key(currentTree):
                self.selectedTree = self[currentTree]
            else:
                for tree in self.values():
                    if tree.name == currentTree:
                        self.selectedTree = tree
                        break
        else:
            self.selectedTree = None
        # update items visibility it depends on processes user level : must
        # update to invisible branches that only contain invisible items
        self.update()

    def save(self):
        """
        Write trees created by the user in a minf file to restore them next time Brainvisa starts.
        """
        writer = createMinfWriter(
            self.userProcessTreeMinfFile, reducer='brainvisa-tree_2.0')
        # save trees created by user
        writer.write([i for i in self.values() if i.user])
        # save selected tree name
        if self.selectedTree is not None:
            writer.write(self.selectedTree.id)
        else:
            writer.write(None)
        writer.close()

    def update(self):
        """
        Updates all trees (evaluates visibility of each items).
        """
        for item in self.values():
            item.update()
#----------------------------------------------------------------------------
_mainProcessTree = None


def updatedMainProcessTree():
    """
    :rtype: :py:class:`ProcessTrees`
    :returns: Brainvisa list of process trees :  all processes tree, toolboxes, user trees
    """
    global _mainProcessTree
    if _mainProcessTree is None:
        _mainProcessTree = ProcessTrees()
    return _mainProcessTree

#----------------------------------------------------------------------------


def allProcessesTree():
    """
    Get the tree that contains all processes. It is created when processes in processesPath are first read.
    Toolboxes processes are also added in this tree.

    :rtype: :py:class:`ProcessTrees`
    :return: the tree that contains all processes.
    """
    global _allProcessesTree
    return _allProcessesTree

#----------------------------------------------------------------------------


def updateProcesses():
    """
    Called when option userLevel has changed.
    Associated widgets will be updated automatically because they listens for changes.
    """
    if _mainProcessTree is not None:
        _mainProcessTree.update()

#----------------------------------------------------------------------------


def mainThread():
    """
    Gets Brainvisa main thread.
    """
    return _mainThread

#----------------------------------------------------------------------------


def defaultContext():
    """
    Gets the default execution context.

    :rtype: :py:class:`ExecutionContext`
    :return: The default execution context associated to Brainvisa application.
    """
    return _defaultContext


#----------------------------------------------------------------------------
def initializeProcesses():
    """
    Intializes the global variables of the module.
    The current thread is stored as the main thread.
    A default execution context is created.
    """
    # TODO: A class would be more clean instead of all these global variables
    global _processModules, _processes, _processesInfo, _processesInfoByName, \
        _converters, _viewers, _listViewers, _mainThread, _defaultContext, _dataEditors, _listDataEditors, _importers,\
        _askUpdateProcess, _readProcessLog
    _mainThread = threading.currentThread()
    _processesInfo = {}
    _processesInfoByName = {}
    _processes = {}
    _processModules = {}
    _askUpdateProcess = {}
    _converters = {}
    _viewers = {}
    _listViewers = {}
    _dataEditors = {}
    _listDataEditors = {}
    _importers = {}
    _defaultContext = ExecutionContext()
    if neuroConfig.mainLog is not None:
        _readProcessLog = neuroConfig.brainvisaSessionLog.subLog()
        neuroConfig.brainvisaSessionLog.append(_t_('Read processes'),
                                               html='<em>processesPath</em> = ' +
                                               str(neuroConfig.processesPath),
                                               children=_readProcessLog, icon='icon_process.png')
    else:
        _readProcessLog = None


#----------------------------------------------------------------------------
def cleanupProcesses():
    """
    Callback associated to the application exit.
    The global variables are cleaned.
    """
    global _processModules, _processes, _processesInfo, _processesInfoByName, \
        _converters, _viewers, _listViewers, _mainThread, _defaultContext, _dataEditors, _listDataEditors, _importers, \
        _askUpdateProcess, _readProcessLog
    _converters = {}
    _viewers = {}
    _listViewers = {}
    _dataEditors = {}
    _listDataEditors = {}
    _importers = {}
    _processesInfo = {}
    _processesInfoByName = {}
    _processes = {}
    _processModules = {}
    _askUpdateProcess = {}
    _mainThread = None
    _defaultContext = None
    if _readProcessLog is not None:
        _readProcessLog.close()
        _readProcessLog = None

#----------------------------------------------------------------------------


def reloadToolboxes():
    """
    Reloads toolboxes, processes, types, ontology rules, databases.
    Useful to take into account new files without having to quit and start again Brainvisa.
    """
    from brainvisa.data import neuroHierarchy
    global _mainProcessTree

    # init typesPath and fileSystemOntologiesPath
    neuroConfig.initializeOntologyPaths()

    # read toolboxes directories: useful if there are new toolbox, process,
    # types, or hierarchy files
    brainvisa.toolboxes.readToolboxes(
        neuroConfig.toolboxesDir, neuroConfig.homeBrainVISADir)
    # execute intialization files of toolboxes
    for toolbox in brainvisa.toolboxes.allToolboxes():
        toolbox.init()

    # reload lists of types and formats
    neuroDiskItems.reloadTypes()

    # reload processes
    readProcesses(neuroConfig.processesPath)
    # update the list of processes
    _mainProcessTree = None
    updatedMainProcessTree()

    # update databases and ontology rules
    fileSystemOntology.FileSystemOntology.clear()
    neuroHierarchy.initializeDatabases()
    neuroHierarchy.openDatabases()

    neuroDiskItems.pruneObsoleteTypes()

#----------------------------------------------------------------------------
# helper function for ipython,


def _my_ioloop_start(self):
                # this is a hacked version of tornado.ioloop.PollIOLoop.start()
                # with smaller timeout (2 instead of 3600 s)
                # and breaks when idle with this max timeout
    from zmq.eventloop import ioloop
    from zmq.eventloop.ioloop import IOLoop
    import signal
    import thread
    import logging
    import heapq

    if not logging.getLogger().handlers:
                        # The IOLoop catches and logs exceptions, so it's
                        # important that log output be visible.  However, python's
                        # default behavior for non-root loggers (prior to python
                        # 3.2) is to print an unhelpful "no handlers could be
                        # found" message rather than the actual log entry, so we
                        # must explicitly configure logging if we've made it this
                        # far without anything.
        logging.basicConfig()
    if self._stopped:
        self._stopped = False
        return
    old_current = getattr(IOLoop._current, "instance", None)
    IOLoop._current.instance = self
    self._thread_ident = thread.get_ident()
    self._running = True

    # signal.set_wakeup_fd closes a race condition in event loops:
    # a signal may arrive at the beginning of select/poll/etc
    # before it goes into its interruptible sleep, so the signal
    # will be consumed without waking the select.  The solution is
    # for the (C, synchronous) signal handler to write to a pipe,
    # which will then be seen by select.
    #
    # In python's signal handling semantics, this only matters on the
    # main thread (fortunately, set_wakeup_fd only works on the main
    # thread and will raise a ValueError otherwise).
    #
    # If someone has already set a wakeup fd, we don't want to
    # disturb it.  This is an issue for twisted, which does its
    # SIGCHILD processing in response to its own wakeup fd being
    # written to.  As long as the wakeup fd is registered on the IOLoop,
    # the loop will still wake up and everything should work.
    old_wakeup_fd = None
    if hasattr(signal, 'set_wakeup_fd') and os.name == 'posix':
        # requires python 2.6+, unix.  set_wakeup_fd exists but crashes
        # the python process on windows.
        try:
            old_wakeup_fd = signal.set_wakeup_fd(self._waker.write_fileno())
            if old_wakeup_fd != -1:
                                        # Already set, restore previous value.  This is a little racy,
                                        # but there's no clean get_wakeup_fd and in real use the
                                        # IOLoop is just started once at the
                                        # beginning.
                signal.set_wakeup_fd(old_wakeup_fd)
                old_wakeup_fd = None
        except ValueError:  # non-main thread
            pass

    iter = 0
    while True:
        do_break = True
        poll_timeout = 2.0

        # Prevent IO event starvation by delaying new callbacks
        # to the next iteration of the event loop.
        with self._callback_lock:
            callbacks = self._callbacks
            self._callbacks = []
        for callback in callbacks:
            do_berak = False
            self._run_callback(callback)

        if self._timeouts:
            now = self.time()
            while self._timeouts:
                if self._timeouts[0].callback is None:
                    # the timeout was cancelled
                    do_break = False
                    heapq.heappop(self._timeouts)
                    self._cancellations -= 1
                elif self._timeouts[0].deadline <= now:
                    do_break = False
                    timeout = heapq.heappop(self._timeouts)
                    self._run_callback(timeout.callback)
                else:
                    seconds = self._timeouts[0].deadline - now
                    poll_timeout = min(seconds, poll_timeout)
                    if poll_timeout < 2.:
                        do_break = False
                    break
            if (self._cancellations > 512
                    and self._cancellations > (len(self._timeouts) >> 1)):
                # Clean up the timeout queue when it gets large and it's
                # more than half cancellations.
                self._cancellations = 0
                self._timeouts = [x for x in self._timeouts
                                  if x.callback is not None]
                heapq.heapify(self._timeouts)

        if self._callbacks:
            do_break = False
            # If any callbacks or timeouts called add_callback,
            # we don't want to wait in poll() before we run them.
            poll_timeout = 0.0

        if not self._running:
            break

        if self._blocking_signal_threshold is not None:
            # clear alarm so it doesn't fire while poll is waiting for
            # events.
            signal.setitimer(signal.ITIMER_REAL, 0, 0)

        if do_break:
            break  # END LOOP NOW.

        try:
            event_pairs = self._impl.poll(poll_timeout)
        except Exception as e:
            # Depending on python version and IOLoop implementation,
            # different exception types may be thrown and there are
            # two ways EINTR might be signaled:
            # * e.errno == errno.EINTR
            # * e.args is like (errno.EINTR, 'Interrupted system call')
            if (getattr(e, 'errno', None) == errno.EINTR or
                (isinstance(getattr(e, 'args', None), tuple) and
                 len(e.args) == 2 and e.args[0] == errno.EINTR)):
                continue
            else:
                raise

        if self._blocking_signal_threshold is not None:
            signal.setitimer(signal.ITIMER_REAL,
                             self._blocking_signal_threshold, 0)

        # Pop one fd at a time from the set of pending fds and run
        # its handler. Since that handler may perform actions on
        # other file descriptors, there may be reentrant calls to
        # this IOLoop that update self._events
        self._events.update(event_pairs)
        while self._events:
            fd, events = self._events.popitem()
            try:
                self._handlers[fd](fd, events)
            except (OSError, IOError) as e:
                if e.args[0] == errno.EPIPE:
                    # Happens when the client closes the connection
                    pass
                else:
                    app_log.error("Exception in I/O handler for fd %s",
                                  fd, exc_info=True)
            except Exception:
                app_log.error("Exception in I/O handler for fd %s",
                              fd, exc_info=True)

    # reset the stopped flag so another start/stop pair can be issued
    self._stopped = False
    if self._blocking_signal_threshold is not None:
        signal.setitimer(signal.ITIMER_REAL, 0, 0)
    IOLoop._current.instance = old_current
    if old_wakeup_fd is not None:
        signal.set_wakeup_fd(old_wakeup_fd)


#----------------------------------------------------------------------------
# tool function to open/get a IPython kernel
_ipsubprocs = []


def runIPConsoleKernel(mode='qtconsole'):
    import IPython
    from IPython.lib import guisupport
    qtapp = QApplication.instance()
    qtapp._in_event_loop = True
    guisupport.in_event_loop = True
    ipversion = [int(x) for x in IPython.__version__.split('.')]

    if False:  # ipversion >= [3, 0]:
    # embedded ipython engine + qt loop in the same process.
    # works for ipython >= 3 but forbids connection from outside
    # so it is not so interesting after all.
        os.environ['QT_API'] = 'pyqt'
        from IPython.qt.inprocess import QtInProcessKernelManager
        kernel_manager = QtInProcessKernelManager()
        kernel_manager.start_kernel()
        kernel = kernel_manager.kernel
        kernel.gui = 'qt4'
        # kernel.shell.push({'foo': 43, 'print_process_id': print_process_id})

        kernel_client = kernel_manager.client()
        kernel_client.start_channels()

        def stop():
            kernel_client.stop_channels()
            kernel_manager.shutdown_kernel()

        from IPython.qt.console.rich_ipython_widget import RichIPythonWidget
        control = RichIPythonWidget()
        control.kernel_manager = kernel_manager
        control.kernel_client = kernel_client
        control.exit_requested.connect(stop)
        control.show()
        return None

    elif ipversion >= [1, 0]:
        from IPython.kernel.zmq.kernelapp import IPKernelApp
        app = IPKernelApp.instance()
        if not app.initialized() or not app.kernel:
            print 'runing IP console kernel'
            app.hb_port = 50042  # don't know why this is not set automatically
            app.initialize([mode, '--pylab=qt',
                            "--KernelApp.parent_appname='ipython-%s'" % mode])
            # in ipython >= 1.2, app.start() blocks until a ctrl-c is issued in
            # the terminal. Seems to block in tornado.ioloop.PollIOLoop.start()
            #
            # So, don't call app.start because it would begin a zmq/tornado loop
            # instead we must just initialize its callback.
            # if app.poller is not None:
                            # app.poller.start()
            app.kernel.start()

            from zmq.eventloop import ioloop
            if ipversion >= [3, 0]:
                            # IP 3 allows just calling the current callbacks.
                            # For IP 1 it is not sufficient.
                def my_start_ioloop_callbacks(self):
                    with self._callback_lock:
                        callbacks = self._callbacks
                        self._callbacks = []
                    for callback in callbacks:
                        self._run_callback(callback)

                my_start_ioloop_callbacks(ioloop.IOLoop.instance())
            else:
                # For IP 1, use the hacked copy of the start() method
                try:
                    _my_ioloop_start(ioloop.IOLoop.instance())
                except KeyboardInterrupt:
                    pass
            return app

    else:
        # ipython 0.x API
        from IPython.zmq.ipkernel import IPKernelApp
        app = IPKernelApp.instance()
        if not app.initialized() or not app.kernel:
            print 'runing IP console kernel'
            app.hb_port = 50042  # don't know why this is not set automatically
            app.initialize(['qtconsole', '--pylab=qt',
                            "--KernelApp.parent_appname='ipython-qtconsole'"])
            app.start()
        return app


#----------------------------------------------------------------------------
# (YB) Experimental class. It allows use of iterations inside pipelines.
class IterationExecutionNode(ParallelExecutionNode):

    class IterationParameterized(Parameterized):
        signature = Signature()
        base = None

        def getNewSignature(self, base):
            process = getProcessInstance(base)
            sig = []
            for (name, value) in process.signature.items():
                sig += [name, ListOf(value)]
            signature = Signature(*sig)
            return signature

        def __init__(self, base):
            self.signature = self.getNewSignature(base)
            process = getProcessInstance(base)
            for (name, value) in process.signature.items():
                self.signature[name].mandatory = process.signature[
                    name].mandatory
            self.base = base
            Parameterized.__init__(self, self.signature.shallowCopy())

    def updateNodes(self, changed):
        parameterized = self._parameterized()
        childrennames = self.childrenNames()[:]

        length = 0
        for n, p in parameterized.signature.items():
            length = max(length, len(getattr(parameterized, n, [])))

        for n, p in parameterized.signature.items():
            mapValuesToChildrenParameters(
                self, self, n, n,
              defaultProcess=parameterized.base,
              defaultProcessOptions={'optional': True, 'selected': True},
              resultingSize=length
            )

        if getattr(self, '_hidechildren', True):
            for child in self.children():
                child._hidden = True

    def __init__(self, base, name=None, hidechildren=False,
                 optional=False, selected=True, notify=True):
        if name is None:
            name = 'Iterate: ' + getProcessInstance(base).name

        self.__dict__[
            '_parameterizedowned'] = self.IterationParameterized(base)
        ParallelExecutionNode.__init__(
            self,
          name=name,
          optional=optional,
          selected=selected,
          parameterized=self.__dict__['_parameterizedowned'],
          notify=notify,
          possibleChildrenProcesses=[base])

        for param in self.__dict__['_parameterized']().signature.keys():
            self.addLink(None, param, self.updateNodes)
        self.__dict__['_hidechildren'] = hidechildren

    def _run(self, context):
        # check parameters correctness
        parameterized = self._parameterized()
        kwargs = {}
        for n, p in parameterized.signature.items():
            kwargs[n] = getattr(parameterized, n, None)
        getProcessInstance(parameterized.base)._checkIterateParam(
            warn=True, **kwargs)
        # do as for parallel node
        return super(ParallelExecutionNode, self)._run(context)

#----------------------------------------------------------------------------


def mainThreadActions():
    '''Returns an object which allows to pass actions to be executed in the main thread. Its implementation may differ according to the presence of a running graphics event loop, thus the returned object may be an instance of different classes: :py:class:`soma.qtgui.api.QtThreadCall`, :py:class:`soma.qtgui.api.FakeQtThreadCall`, or even something else.

    In any case the returned *mainthreadactions* object has 2 methods, *call()* and *push()*:

    ::

      result = mainthreadactions.call(function, *args, **kwargs)
      #or
      mainthreadactions.push(function, *args, **kwargs)
    '''
    return _mainThreadActions


def setMainThreadActionsMethod(method):
    '''
    Set the mainThreadActions loop method.

    Parameters
    ----------
    method: soma.qt_gui.qtThread.FakeQtThreadCall or soma.qt_gui.qtThread.QtThreadCall object
      instance of the thread handler
    '''
    global _mainThreadActions
    _mainThreadActions = method

#----------------------------------------------------------------------------

from brainvisa.data import neuroHierarchy
from brainvisa.data.neuroHierarchy import *
from brainvisa.history import HistoryBook, minfHistory<|MERGE_RESOLUTION|>--- conflicted
+++ resolved
@@ -636,147 +636,6 @@
       This variable is a :py:class:`soma.notification.Notifier`. It calls its notify function when the signature of the :py:class:`Parameterized` object changes.
 
     """
-<<<<<<< HEAD
-    if type( sources ) is types.StringType:
-      sourcesList = [ sources ]
-    else:
-      sourcesList = sources
-    for p in [dest for dest in [destName] if dest is not None] \
-        + list(sourcesList):
-      if not self.signature.has_key( p ):
-        raise ValueError( HTMLMessage(_t_( '<em>%s</em> is not a valid parameter name' ) % p) )
-    if function is None:
-      function = getattr( self.signature[ destName ], 'defaultLinkParametersFunction', None )
-    for p in sourcesList:
-      if destName is None:
-        self._links.setdefault( p, [] ).append(
-          ( None, None, function, False, False ) )
-      else:
-        self._links.setdefault( p, [] ).append(
-          ( weakref.proxy( self ), destName, function, False, False ) )
-
-  def addParameterObserver( self, parameterName, function ):
-    """Associates a callback function to the modifications of the parameter value.
-
-    :param parameterName: the name of the parameter whose modification will activate the callback.
-    :param function: the callback function. its signature is *function(self, parameterName, newValue)*
-    """
-    minimum, maximum = numberOfParameterRange( function )
-    if maximum == 0:
-      tmp = lambda x, y, z, f=function: f()
-      tmp._save_function = function
-      function = tmp
-    self._warn.setdefault( parameterName, [] ).append( function )
-
-  def removeParameterObserver( self, parameterName, function ):
-    """Removes the callback function from the parameter observers."""
-    l = self._warn.get( parameterName, None )
-    if l is not None:
-      l.remove( function )
-      if not l:
-        del self._warn[ parameterName ]
-
-  def setOptional( self, *args ):
-    """Indicates that the parameters are not mandatory."""
-    for k in args:
-      self.signature[ k ].mandatory = False
-
-  def setMandatory( self, *args ):
-    """Indicates that the parameters are mandatory."""
-    for k in args:
-      self.signature[ k ].mandatory = True
-
-  def setVisible( self, *args ):
-    """Indicates that the parameters are visible."""
-    currentUserLevel = Application().configuration.brainvisa.userLevel
-    self.setUserLevel(currentUserLevel, *args)
-
-  def setHidden( self, *args ):
-    """Indicates that the parameters are hidden."""
-    currentUserLevel = Application().configuration.brainvisa.userLevel
-    self.setUserLevel(currentUserLevel+1, *args)
-
-  def setUserLevel( self, userLevel, *args ):
-    """Assign a userLevel to a list of parameters."""
-    for k in args:
-      self.signature[ k ].userLevel = userLevel
-
-  def setEnable( self, *args, **kwargs ):
-    """Indicates parameters visibility and mandatory
-    using examples : self.setEnable( *args)
-                     self.setEnable( *args, userLevel=0)
-                     self.setEnable( *args, userLevel=0, mandatory=True)
-
-    *optional keyword paramerers*
-
-    :param int userLevel, indicates that the parameters are visible or hidden regarding the userLevel.
-                          ( default value : Application().configuration.brainvisa.userLevel )
-    :param boolean mandatory, indicates that the parameters are mandatory(True) or optional(False).
-                              ( default value : True )
-    """
-    if 'userLevel' in kwargs.keys():
-      userLevel = kwargs['userLevel']
-    else:
-      userLevel = Application().configuration.brainvisa.userLevel
-    self.setUserLevel(userLevel, *args)
-
-    if 'mandatory' in kwargs.keys():
-      if kwargs['mandatory']:
-        self.setMandatory(*args)
-      else:
-        self.setOptional(*args)
-    else:
-      self.setMandatory(*args)
-
-  def setDisable( self, *args ):
-    """Indicates that the parameters are hidden and optional."""
-    self.setHidden(*args)
-    self.setOptional(*args)
-
-  def setConvertedValue( self, name, value ):
-    """Sets the value but stores the previous value in an internal dictionary."""
-    self._convertedValues[ name ] = getattr( self, name )
-    self.__dict__[ name ] = value
-
-  def restoreConvertedValues( self ):
-    """Restore values as they were before conversions using the values stored in an internal dictionary."""
-    self.__dict__.update( self._convertedValues )
-    self._convertedValues.clear()
-
-  def addLink( self, destination, source, function = None, destDefaultUpdate = True ):
-    """Add a link between `source` and `destination` parameters. When the value of `source` changes, the value of `destination` may change.
-    Contrary to :py:func:`linkParameters`, the link will always be applied, even if the `destination` parameter has no more its default value.
-
-    :param string destination: name of the parameter that may change when the source parameters change. If None, the link function will be called every time the source parameters change.
-    :param source: one or several parameters, whose modification will activate the link function.
-    :type source: string, tuple or list
-    :param function function: specific function that will be called instead of the default one when the link is activated. The signature of the function is *function(self, *sources ) -> destination*
-    :param bool destDefaultUpdate: specify that destination attribute will be marked as manually changed if the default value was changed by the link.
-    """
-    # Parse source
-    sources = []
-    if type( source ) in ( types.ListType, types.TupleType ):
-      for i in source:
-        if type( i ) in ( types.ListType, types.TupleType ):
-          sources.append( i )
-        else:
-          sources.append( ( self, i ) )
-    else:
-      sources.append( ( self, source ) )
-
-    destinations = []
-    if destination is None:
-      destinations.append(( None, None ))
-    elif type( destination ) in ( types.ListType, types.TupleType ):
-      for i in destination:
-        if type( i ) in ( types.ListType, types.TupleType ):
-          destinations.append( i )
-        else:
-          destinations.append( ( weakref.proxy( self ), i ) )
-    else :
-      destinations.append( ( weakref.proxy( self ), destination ) )
-=======
->>>>>>> 42212fd4
 
     def __init__(self, signature):
         # print 'create Parameterized', self
@@ -1207,6 +1066,13 @@
         # TODO : set the removed value consistent with what happened
         return removed
 
+  def removeDoubleLink( self, destination, source, show_warnings=True ):
+    """
+    Removes a double link source -> destination and destination -> source.
+    """
+    self.removeLink( destination, source, show_warnings )
+    self.removeLink( source, destination, show_warnings )
+
     def changeSignature(self, signature):
         """Sets a new signature. Previous values of attributes are kept if the attributes are still in the signature.
         Links and observer callbacks that are no more associated to the signature parameters are deleted.
@@ -1287,59 +1153,6 @@
 
         return result
 
-<<<<<<< HEAD
-  def removeDoubleLink( self, destination, source, show_warnings=True ):
-    """
-    Removes a double link source -> destination and destination -> source.
-    """
-    self.removeLink( destination, source, show_warnings )
-    self.removeLink( source, destination, show_warnings )
-
-  def changeSignature( self, signature ):
-    """Sets a new signature. Previous values of attributes are kept if the attributes are still in the signature.
-    Links and observer callbacks that are no more associated to the signature parameters are deleted.
-    The :py:attr:`signatureChangeNotifier` is notified.
-    """
-    # Change signature
-    self.signature = signature
-    for n in self.signature.keys():
-      setattr( self, n, getattr( self, n, None ) )
-
-    # Remove unused links
-    for n in self._links.keys():
-      if not self.signature.has_key( n ):
-        del self._links[ n ]
-    for n in self._warn.keys():
-      if not self.signature.has_key( n ):
-        del self._warn[ n ]
-
-    # Notify listeners
-    self.signatureChangeNotifier.notify( self )
-
-  def clearLinksTo( self, *args ):
-    """Removes all links that have a parameter in `args` as a destination."""
-    for i in args:
-      if isinstance( i, basestring ):
-        destObject,  destParameter = None, i
-      else:
-        destObject,  destParameter = i
-      if destObject:
-        do=destObject
-      else:
-        do= self
-      #do = (self if destObject is None else destObject) # not work in python 2.4
-      if not do.signature.has_key( destParameter ):
-        raise KeyError( _t_( 'Object %(object)s has not parameter "%(param)s"' ) % { 'object': unicode( do ), 'param': destParameter } )
-      for k, l in self._links.items():
-        i = 0
-        while i < len( l ):
-          do, dp, ml, f, du = l[ i ]
-          if ( destObject is None or destObject is do ) and \
-             destParameter == dp:
-            del l[ i ]
-          else:
-            i += 1
-=======
     def saveStateInDictionary(self, result=None):
         if result is None:
             result = {}
@@ -1358,7 +1171,6 @@
           'default': default,
         }
         return result
->>>>>>> 42212fd4
 
 
 #----------------------------------------------------------------------------
@@ -2377,27 +2189,12 @@
         else:
             return ProcessView(self._process, parent)
 
-<<<<<<< HEAD
-
-  def removeLink( self, destination, source, function=None, show_warnings=True ):
-    """
-    Removes a parameters link added with :py:meth:`addLink`.
-    """
-    # Parse sourceExecutionContext
-    sources = []
-    if type( source ) in ( types.ListType, types.TupleType ):
-      for i in source:
-        sources.append( self.parseParameterString( i ) )
-    else:
-      sources.append( self.parseParameterString( source ) )
-=======
     def children(self):
         eNode = getattr(self._process, '_executionNode', None)
         if eNode is not None:
             return eNode._children.itervalues()
         else:
             return []
->>>>>>> 42212fd4
 
     def childrenNames(self):
         eNode = getattr(self._process, '_executionNode', None)
@@ -2673,167 +2470,7 @@
             Exception.__init__(
                 self, _t_('user interruption of current step'))
 
-<<<<<<< HEAD
-  def _currentProcess( self ):
-    stackTop = self._stackTop()
-    if stackTop is None:
-      return None
-    else:
-      return stackTop.process
-
-  def _depth( self ):
-    return len( self._processStack() )
-
-  def _showSystemOutput( self ):
-    return self._systemOutputLevel >= 0 and self.userLevel >= self._systemOutputLevel
-
-  def _processStarted( self ):
-    if self._currentProcess().isMainProcess:
-      msg = '<p><img alt="" src="' + \
-            os.path.join( neuroConfig.iconPath, 'process_start.png' ) + \
-            '" border="0"><em>' + _t_( 'Process <b>%s</b> started on %s') % \
-            ( _t_(self._currentProcess().name ),
-              time.strftime( _t_( '%Y/%m/%d %H:%M' ),
-                             self._stackTop().time ) ) + \
-            '</em></p>'
-      self.write( msg )
-
-  def _processFinished( self, result ):
-    if self._currentProcess().isMainProcess:
-      finalTime = time.localtime()
-      elapsed = calendar.timegm( finalTime ) - calendar.timegm( self._stackTop().time )
-      msg = '<br><img alt="" src="' + \
-            os.path.join( neuroConfig.iconPath, 'process_end.png' ) + \
-            '" border="0"><em>' + _t_( 'Process <b>%s</b> finished on %s (%s)' ) % \
-        ( _t_(self._currentProcess().name),
-          time.strftime( _t_( '%Y/%m/%d %H:%M' ), finalTime), timeDifferenceToString( elapsed ) ) + \
-        '</em>'
-      self.write( msg )
-
-  def system( self, *args, **kwargs ):
-    """
-    This function is used to call system commands. It is very similar to functions like ``os.system()`` in Python and ``system()`` in C. The main difference is the management of messages sent on standard output. These messages are intercepted and reported in *BrainVISA* interface according to the current execution context.
-
-    Moreover, a command  started using this function can be interrupted via the *Interrupt* button in the interface which is not the case if the python ``os.system()`` function is used directly.
-
-    If the command is given as one argument, it is converted to a string and passed to the system. If there are several arguments, each argument is converted to a string, surrounded by simple quotes and all elements are joined, separated by spaces. The resulting command is passed to the system. The second method is recommended because the usage of quotes enables to pass arguments that contain spaces. The function returns the value returned by the system command.
-
-    *optional keyword paramerers*
-
-    outputLevel: (int)
-        if >=0 and < userLevel, write stdout in log
-    stdoutInContext: (bool)
-        if True, write stdout in the current context output
-    ignoreReturnValue: (bool)
-        if True, ignore the command return value. Useful when you know the
-        command will exit badly aven if the work is done.
-    stdout: (file object)
-        if specified, stdout will be written in this stream. It may be a
-        StringIO object.
-    stderr: (file object)
-        if specified, stderr will be written in this stream. It may be a
-        StringIO object.
-    nativeEnv: (bool or None)
-        if True, forces execution within the "native" system environment
-        variables (for commands external to the brainvisa binary distribution).
-        If False, force execution within the current brainvisa environment.
-        If None (default), guess if the executed command path is external to
-        the main brainvisa path.
-    env: dict
-        Environment variables to be set. Contrarily to subprocess.Popen, they
-        do not completely replace the current environment variables, but only
-        add / replace the given variables.
-        If both env and nativeEnv keyword arguments are used, nativeEnv acts
-        after env, thus native environment has priority over env.
-
-    *Example*
-
-    >>> arg1 = 'x'
-    >>> arg2 = 'y z'
-    >>> context.system('command ' + arg1 + ' ' + arg2)
-    >>> context.system('command', arg1, arg2)
-
-    The first call generates the command command x y z which calls the commands with 3 parameters. The second call generates the command 'command' 'x' 'y z' which calls the command with two parameters.
-    """
-    self._systemOutputLevel = kwargs.get( 'outputLevel', 0 )
-    old_stdoutInContext = self._stdoutInContext
-    self._stdoutInContext = kwargs.get( 'stdoutInContext', False )
-    self._stdout = kwargs.get( 'stdout', None )
-    self._stderr = kwargs.get( 'stderr', None )
-    ignoreReturnValue = kwargs.get( 'ignoreReturnValue', 0 )
-    nativeEnv = kwargs.get('nativeEnv', None)
-    env = kwargs.get('env', None)
-    command = [str(i) for i in args]
-
-    ret = self._system(command, self._systemStdout, self._systemStderr,
-                       nativeEnv=nativeEnv, env=env)
-    self._stdoutInContext = old_stdoutInContext
-    self._stdout = None
-    self._stderr = None
-    if ret and not ignoreReturnValue:
-      raise RuntimeError( _t_( 'System command exited with non null value : %s' ) % str( ret ) )
-    return ret
-
-
-  def pythonSystem(self, *args, **kwargs ):
-    '''Same as system() but for python2 commands:
-
-    Prepends the python2 executable to the command, and use the executable full
-    path to call system(). The 1st arg should thus be the python script.
-    On Unix, this should have the same result as using system(), but on Windows
-    the script will not be recognized as a python script, so needs this
-    wrapping.
-    '''
-    # TODO this method's API does not specify which version of Python should be
-    # used. For now (March 2016) we may assume that all scripts are still using
-    # Python2, but in the future we may have to call Python 3 scripts. Maybe we
-    # should simply deprecate this method, which is very little used anyway
-    # (only 6 matches in the standard tree, all calls to cartoLinearComb.py in
-    # Morphologist).
-    exe = neuroConfig.executableWithPath(args[0])
-    return self.system('python2', exe, *args[1:], **kwargs)
-
-
-  def _systemStdout( self, line, logFile=None ):
-    if not line:
-      return
-    if logFile is None:
-      logFile = self._systemLogFile
-    if self._stdoutInContext:
-      lineInHTML = '<tt>' + htmlEscape(line).replace('\n', '<br/>') + '</tt>'
-      self.write( lineInHTML )
-    if self._stdout is not None:
-      self._stdout.write(line)
-    if logFile is not None and self._showSystemOutput():
-      if line[ -1 ] not in ( '\b', '\r' ):
-        logFile.write( htmlEscape(line))
-        logFile.flush()
-
-  def _systemStderr( self, line, logFile=None ):
-    if not line:
-      return
-    if logFile is None:
-      logFile = self._systemLogFile
-    lineInHTML = '<font color=red>' + htmlEscape(line) + '</font>'
-    self.write( lineInHTML )
-    if self._stderr is not None:
-      self._stderr.write(line)
-    if logFile is not None:
-      logFile.write( lineInHTML )
-      logFile.flush()
-
-  def _system(self, command, stdoutAction=None, stderrAction=None,
-              nativeEnv=None, env=None):
-    self.checkInterruption()
-    stackTop = self._stackTop()
-
-    if type( command ) in types.StringTypes:
-      c = Command( command )
-    else:
-      c = Command( *command )
-=======
     class StackInfo:
->>>>>>> 42212fd4
 
         def __init__(self, process):
             self.process = process
@@ -3425,16 +3062,22 @@
         return ret
 
     def pythonSystem(self, *args, **kwargs):
-        '''Same as system() but for python commands:
-
-        Prepends the python executable to the command, and use the executable full
+        '''Same as system() but for python2 commands:
+
+        Prepends the python2 executable to the command, and use the executable full
         path to call system(). The 1st arg should thus be the python script.
         On Unix, this should have the same result as using system(), but on Windows
         the script will not be recognized as a python script, so needs this
         wrapping.
         '''
+    # TODO this method's API does not specify which version of Python should be
+    # used. For now (March 2016) we may assume that all scripts are still using
+    # Python2, but in the future we may have to call Python 3 scripts. Maybe we
+    # should simply deprecate this method, which is very little used anyway
+    # (only 6 matches in the standard tree, all calls to cartoLinearComb.py in
+    # Morphologist).
         exe = neuroConfig.executableWithPath(args[0])
-        return self.system('python', exe, *args[1:], **kwargs)
+        return self.system('python2', exe, *args[1:], **kwargs)
 
     def _systemStdout(self, line, logFile=None):
         if not line:
