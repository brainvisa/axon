--- conflicted
+++ resolved
@@ -454,14 +454,8 @@
     * *<bvprocessname name=""> replaces the id by the name of the process
 
     """
-<<<<<<< HEAD
-    from copy import deepcopy
-    copymsg = deepcopy(msg)
-    stack = [copymsg]
-=======
     msg = copy.deepcopy(msg) # avoid modifying input msg
     stack = [msg]
->>>>>>> 70ada6db
     while stack:
         item = stack.pop()
         if isinstance( item, XHTML ):  # and \
@@ -532,7 +526,7 @@
                 except:
                     n = item.attributes['name']
                 item.content = (translator.translate(n, ))
-    return copymsg
+    return msg
 
 
 #----------------------------------------------------------------------------
