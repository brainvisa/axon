#!/usr/bin/env python2

from brainvisa.axon import processes
from capsul.api import Process
from capsul.api import Pipeline
from brainvisa import processes as procbv
from brainvisa.data import neuroData
from brainvisa.data.readdiskitem import ReadDiskItem
from brainvisa.data.writediskitem import WriteDiskItem
from brainvisa.data import neuroDiskItems
from traits import api as traits
import weakref
import sys
import re
import inspect
import six

from optparse import OptionParser

if sys.version_info[0] >= 3:
    unicode = str


def choice_options(choice):
    return [repr(x[min(1, len(x)-1)]) for x in choice.values]


def open_choice_options(choice):
    if len(choice.values) != 0:
        options = []
        trait_type = get_choice_type(choice)
        if trait_type is not None:
            options.append('trait=%s()' % trait_type.__name__)
        value = choice.values[0][min(1, len(choice.values[0])-1)]
        return options + ['default_value=' + repr(value)]
    else:
        return []


def get_choice_type(choice):
    if len(choice.values) == 0:
        return None
    element_types = {
        bool: traits.Bool,
        int: traits.Int,
        float: traits.Float,
        str: traits.Str,
        unicode: traits.Str,
        list: traits.List,
        tuple: traits.List,
    }
    choice_types = [element_types[type(t[min(1, len(t)-1)])] \
        for t in choice.values]
    choice0 = choice_types[0]
    if all([elem is choice0 for elem in choice_types[1:]]):
        return choice0
    # test compatible types, ie (int, float) -> float
    if all([elem in (traits.Int, traits.Float) for elem in choice_types]):
        return traits.Float
    return None


def get_openchoice_type(choice):
    trait_type = get_choice_type(choice)
    if trait_type is None:
        trait_type = traits.Str # default to string
    return trait_type


def point3d_options(point):
    # note: not using traits.ListFloat because its constructor doesn't seem
    # to take parmeters into account (minlen, maxlen, value)
    return ['trait=Float()', 'minlen=3', 'maxlen=3', 'value=[0, 0, 0]']


def diskitem_type(diskitem):
    otype = None
    for format in diskitem.formats:
        f = neuroDiskItems.getFormat(format)
        if otype is None and f.fileOrDirectory() is neuroDiskItems.Directory:
            otype = traits.Directory
        else:
            otype = traits.File
            break
    if otype is None:
        otype = traits.File
    return otype


def diskitem_options(diskitem):
    extre = re.compile('^.*\|[^*]*\*(.*)$')
    exts = []
    options = []
    formats = sorted(diskitem.formats)
    if diskitem.preferredFormat:
        formats = [diskitem.preferredFormat] \
            + [f for f in formats if f!= diskitem.preferredFormat]
    for format in formats:
        f = neuroDiskItems.getFormat(format)
        for pat in f.patterns.patterns:
            m = extre.match(pat.pattern)
            if m is not None and m.group(1) not in exts:
                exts.append(m.group(1))
    if len(exts) != 0:
        options.append('allowed_extensions=%s' % repr(exts))
    if isinstance(diskitem, WriteDiskItem):
        options.append('output=True')
    return options


param_types_table = \
{
    neuroData.Boolean: traits.Bool,
    neuroData.String: traits.Str,
    neuroData.Number: traits.Float,
    neuroData.Float: traits.Float,
    neuroData.Integer: traits.Int,
    ReadDiskItem: (diskitem_type, diskitem_options),
    WriteDiskItem: (diskitem_type, diskitem_options),
    neuroData.Choice: (traits.Enum, choice_options),
    neuroData.OpenChoice: (get_openchoice_type, open_choice_options),
    neuroData.ListOf: traits.List,
    neuroData.Point3D: (traits.List, point3d_options),
}


def capsul_param_type(axon_param):
    newtype = param_types_table.get(type(axon_param))
    paramoptions = []
    if newtype is None:
        print 'write_process_signature: type', type(axon_param), 'not found'
        newtype = traits.Str
    if isinstance(newtype, tuple):
        paramoptions = newtype[1](axon_param)
        newtype = newtype[0]
    if not axon_param.mandatory:
        paramoptions.append('optional=True')
    if inspect.isfunction(newtype):
        # newtype is a function: call it to get the actual type
        newtype = newtype(axon_param)
    if hasattr(newtype, '__name__'):
        # take name of a type class
        newtype = newtype.__name__
    return newtype, paramoptions


def write_process_signature(p, out, buffered_lines, get_all_values=True):
    # write signature
    for name, param in six.iteritems(p.signature):
        newtype, paramoptions = capsul_param_type(param)
        out.write('        self.add_trait(\'%s\', %s(%s))\n' \
            % (name, newtype, ', '.join(paramoptions)))
        if get_all_values or not p.isDefault(name):
            value = getattr(p, name)
            if value is not None:
                buffered_lines['initialization'].append(
                    '        self.%s = %s\n' % (name, repr(value)))
                # print 'non-default value for %s in %s' % (name, p.name)
            elif type(param) in (neuroData.Boolean, neuroData.Number,
                    neuroData.Float, neuroData.Integer):
                # None as number is a forced optional value
                buffered_lines['initialization'].append(
                    '        self.%s = %s\n' % (name, 'Undefined'))
    out.write('\n\n')


def write_process_execution(p, out):
    axon_name = p.id()
    out.write('''    def _run_process(self):
        from brainvisa import axon
        from brainvisa.configuration import neuroConfig
        import brainvisa.processes

        neuroConfig.gui = False
        neuroConfig.fastStart = True
        neuroConfig.logFileName = ''

        axon.initializeProcesses()

        kwargs = {}
        for name in self.user_traits():
            value = getattr(self, name)
            if value is Undefined:
                continue
            if isinstance(self.trait(name).trait_type, File) and value != '' \
                    and value is not Undefined:
                kwargs[name] = value
            elif isinstance(self.trait(name).trait_type, List):
                kwargs[name] = list(value)
            else:
                kwargs[name] = value

        context = brainvisa.processes.defaultContext()
        context.runProcess('%s', **kwargs)
''' % axon_name)


def write_process_definition(p, out, get_all_values=True):
    buffered_lines = {'initialization': []}
    write_process_signature(p, out, buffered_lines,
        get_all_values=get_all_values)
    write_buffered_lines(out, buffered_lines, sections=('initialization', ))
    write_process_execution(p, out)


def str_to_name(s):
    s = s.replace(' ', '_')
    s = s.replace('(', '_')
    s = s.replace(')', '_')
    s = s.replace('\'', '_')
    s = s.replace('"', '_')
    s = s.replace(',', '_')
    s = s.replace('-', '_')
    s = s.replace('/', '_')
    s = s.replace('+', '_')
    s = s.replace('*', '_')
    return s


def make_module_name(procid, module_name_prefix=None, use_process_names={},
                     lowercase_modules=True):
    '''module + process class name, ex: morpho.morphologist.morphologist.

    Parameters
    ----------
    procid: string
        Axon process id
    module_name_prefix: string (optional)
        base module name (ex: morpho). If not specified, no base module
    use_process_names: dict (optional)
        If specified, override some complete process names. Key is the axon ID,
        value is the full name. 
        Ex: {'morphologist': 'morpho.morphologist.Morphologist'}
    '''
    altname = use_process_names.get(procid)
    if altname:
        return altname
    if module_name_prefix is None:
        return '%s.%s' % (fix_case(procid, lowercase_modules), procid)
    else:
        return '%s.%s.%s' % (module_name_prefix,
                             fix_case(procid, lowercase_modules), procid)


def use_weak_ref(obj):
    if obj is None:
        return None
    if type(obj) is weakref.ProxyType:
        return obj.__weakref__
    if type(obj) is weakref.ReferenceType:
        return obj
    return weakref.ref(obj)


def parse_links(pipeline, proc, weak_outputs=False):
    links = []
    proc = use_weak_ref(proc)
    for param, linkdefs in six.iteritems(proc()._links):
        for dstproc, dstparam, mlink, unknown, force in linkdefs:
            dstproc = use_weak_ref(dstproc)
            # check if link is compatible
            if dstproc is None or dstparam is None or dstproc is proc:
                # intra-process links are dropped.
                continue
            srcsign = proc().signature[param]
            dstsign = dstproc().signature[dstparam]
            if type(srcsign) is not type(dstsign) \
                    and (not isinstance(srcsign, ReadDiskItem) \
                        or not isinstance(dstsign, ReadDiskItem)):
                # incompatible parameters types
                continue
            if isinstance(srcsign, ReadDiskItem):
                if srcsign.type.isA(dstsign.type.name) \
                        or dstsign.type.isA(srcsign.type.name):
                    # compatible type
                    if isinstance(dstsign, WriteDiskItem) \
                            or (not isinstance(srcsign, WriteDiskItem) \
                                and dstproc is use_weak_ref(pipeline)):
                        # swap input/output
                        this_weak_output = False
                        if weak_outputs and proc is use_weak_ref(pipeline):
                            this_weak_output = True
                        if (dstproc, dstparam, proc, param) not in links:
                            links.append((dstproc, dstparam, proc, param,
                                this_weak_output))
                    else:
                        this_weak_output = False
                        if weak_outputs and dstproc is use_weak_ref(pipeline):
                            this_weak_output = True
                        if (proc, param, dstproc, dstparam) not in links:
                            links.append((proc, param, dstproc, dstparam,
                                this_weak_output))
            else:
                # not DiskItems
                this_weak_output = False
                if weak_outputs and dstproc is use_weak_ref(pipeline):
                    this_weak_output = True
                if (proc, param, dstproc, dstparam) not in links:
                    links.append((proc, param, dstproc, dstparam,
                        this_weak_output))
    return links


def is_output(proc, param):
    if isinstance(proc(), procbv.SelectionExecutionNode):
        # SelectionExecutionNode nodes may be used for switch nodes.
        # They do not have parameters in the Axon API since they are not
        # processes. But the Capsul pipeline side (Switch node) has input
        # parameters which should be connected from children outputs, and
        # output parameters which should be exported.
        if (hasattr(proc(), 'switch_output') \
                    and proc().switch_output == param) \
                or (not hasattr(proc(), 'switch_output') \
                    and param=='switch_out'):
            return True
        else:
            return False
    signp = proc().signature.get(param)
    if signp is None: # non-exported parameter: should be an output
        return True
    return isinstance(signp, WriteDiskItem)


def converted_link(linkdef, links, pipeline, selfinparams, revinparams,
        selfoutparams, revoutparams, procmap):
    # find exported source/dest
    weak_link = linkdef[4]
    real_source = find_param_in_parent(linkdef[0], linkdef[1], procmap)
    real_dest = find_param_in_parent(linkdef[2], linkdef[3], procmap)
    if real_source[0] is None or real_dest[0] is None:
        print 'Warning, missing link info for:', linkdef[0]().name, \
            ',', linkdef[1], ' ->', linkdef[2]().name, ',', linkdef[3]
        return None
    linkdef = (real_source[0], real_source[2], real_dest[0], real_dest[2],
        weak_link)
    pipeline = use_weak_ref(pipeline)
    if linkdef[2] is pipeline and linkdef[3] in selfinparams:
        # output in pipeline inputs: invert link
        linkdef = (linkdef[2], linkdef[3], linkdef[0], linkdef[1], weak_link)
    if linkdef[:4] in links:
        return None
    if linkdef[0] is pipeline and linkdef[1] in selfoutparams:
        # source in pipeline outputs: either needs translation, or inversion
        if is_output(linkdef[2], linkdef[3]):
            # dest is an output: needs inversion
            linkdef = (linkdef[2], linkdef[3], linkdef[0], linkdef[1],
                weak_link)
        else:
            altp = selfoutparams.get(linkdef[1])
            if altp is None:
                print '** warning, probably bad link:', linkdef[0]().name, \
                    ',', linkdef[1], ' ->', linkdef[2]().name, ',', linkdef[3]
                print revoutparams
                return None
            linkdef = (altp[0], altp[1], linkdef[2], linkdef[3], weak_link)
        if linkdef[:4] in links:
            return None
    if linkdef[0] is not pipeline \
            and (linkdef[0], linkdef[1]) in revinparams:
        # source has an equivalent in exported inputs
        altp = revinparams[(linkdef[0], linkdef[1])]
        linkdef = (pipeline, altp, linkdef[2], linkdef[3], weak_link)
    if linkdef[2] is not pipeline \
            and (linkdef[2], linkdef[3]) in revoutparams:
        # dest has an equivalent in exported outputs
        altp = revoutparams[(linkdef[2], linkdef[3])]
        linkdef = (linkdef[0], linkdef[1], pipeline, altp, weak_link)
    if linkdef[:4] in links:
        return None
    if linkdef[2] is not pipeline \
            and (linkdef[2], linkdef[3]) in revinparams:
        # dest has an equivalent in exported inputs
        altp = revinparams[(linkdef[2], linkdef[3])]
        linkdef = (pipeline, altp, linkdef[0], linkdef[1], weak_link)
    if linkdef[:4] in links:
        return None
    return linkdef


def export_output(buffered_lines, src, sname, sparam, p, dparam, selfoutparams,
        revoutparams, processed_links, selfouttraits, weak_outputs=False):
    if dparam in selfouttraits:
        # a trait has been manually declared
        declare_output_trait(buffered_lines, src, sname, sparam, p, dparam,
            selfoutparams, revoutparams, processed_links)
    else:
        # global output param in pipeline signature
        buffered_lines['exports'].append('        # export output parameter\n')
        if weak_outputs:
            buffered_lines['exports'].append(
                '        self.export_parameter(\'%s\', \'%s\', \'%s\', ' \
                'weak_link=True)\n' \
                % (sname, sparam, dparam))
        else:
            buffered_lines['exports'].append(
                '        self.export_parameter(\'%s\', \'%s\', \'%s\')\n' \
                % (sname, sparam, dparam))
        selfoutparams[dparam] = (src, sparam)
        revoutparams[(src, sparam)] = dparam
        processed_links.add((src, sparam, use_weak_ref(p), dparam))
        processed_links.add((use_weak_ref(p), dparam, src, sparam))


def declare_output_trait(buffered_lines, src, sname, sparam, p, dparam,
        selfoutparams, revoutparams, processed_links):
    # global output param in pipeline signature, as a trait
    selfoutparams[dparam] = (src, sparam)
    revoutparams[(src, sparam)] = dparam
    processed_links.add((src, sparam, use_weak_ref(p), dparam))
    processed_links.add((use_weak_ref(p), dparam, src, sparam))


def export_input(buffered_lines, dst, dname, dparam, p, sparam, selfinparams,
        revinparams, processed_links):
    # global input param in pipeline signature
    buffered_lines['exports'].append('        # export input parameter\n')
    buffered_lines['exports'].append(
        '        self.export_parameter(\'%s\', \'%s\', \'%s\')\n' \
        % (dname, dparam, sparam))
    selfinparams[sparam] = (dst, dparam)
    revinparams[(dst, dparam)] = sparam
    processed_links.add((use_weak_ref(p), sparam, dst, dparam))
    processed_links.add((dst, dparam, use_weak_ref(p), sparam))


def make_node_name(name, nodenames, parents):
    name = str_to_name(name)
    full_name = '.'.join((parents or []) + [name])
    if full_name in nodenames:
        nodenames[full_name] += 1
        return '%s_%d' % (name, nodenames[full_name])
    else:
        nodenames[full_name] = 0
        return name


def is_linked_to_parent(proc, param, parent):
    # get links from proc.param
    if isinstance(proc(), procbv.Process):
        linkdefs = proc()._links.get( param )
        if linkdefs:
            for dstproc, dstparam, mlink, unknown, force in linkdefs:
                if use_weak_ref(dstproc) == parent:
                    return dstparam
        # get links to parent
        for pparam, linkdefs in six.iteritems(parent()._links):
            for srcproc, srcparam, mlink, unknown, force in linkdefs:
                if use_weak_ref(srcproc) == proc and srcparam == param:
                    return pparam
    return None


def find_param_in_parent(proc, param, procmap):
    # parse all nodes since there is no notion of parent
    verbose = False  # debug flag - TODO: remove it when all is OK
    pname, exported = procmap.get(proc, (None, None))
    if exported:  # exported node: direct, OK
        if verbose:
            print '    find_param_in_parent:', proc().name, '/', param, \
                ': direct export'
        return (proc, pname, param)
    last = (proc, param)
    allnotfound = False
    if verbose:
        print '    find_param_in_parent:', proc().name, '/', param, ':', pname
    while not allnotfound:
        if verbose:
            print '    try as child:', last[0]().name, '/', last[1]
        if last[0] not in procmap:
            # probably an external link to a parent pipeline
            if verbose:
                print '    Warning: link to external node in "parent" ' \
                    'pipeline:', last[0]().name
            return (None, None, None)
        child_name = procmap[last[0]][0]
        # look for parent enode
        for new_proc, (new_node_name, exported) in six.iteritems(procmap):
            if isinstance(new_proc(), procbv.Process):
                new_node = use_weak_ref(new_proc().executionNode())
                if new_node is None:  # leaf: not a possible parent
                    continue
            else:
                new_node = new_proc
            children = set()
            for n in new_node().children():
                if isinstance(n, procbv.ProcessExecutionNode):
                    children.add(n._process)
                else:
                    children.add(n)
            if last[0]() in children:
                if verbose:
                    print '    test parent:', new_node_name
                new_pname = '_'.join((child_name, last[1]))
                if exported:
                    parent_pname = last[1]
                    if verbose:
                        print '    find_param_in_parent:', proc().name, '/', \
                            param
                        print '    ** found:', new_proc().name, '/', \
                            new_pname
                    # now check if it is an exported param in the sub-pipeline
                    opname = is_linked_to_parent(proc, param, new_proc)
                    if opname is not None:
                        # then return the exported parent one
                        #parent_pname = opname
                        new_pname = opname
                        if verbose:
                            print '    parent param translated:', new_pname
                    elif verbose:
                        print '    not linked to parent: take:', new_pname
                    return (new_proc, new_node_name, new_pname)
                last = (new_proc, new_pname)
                break
        else: # loop through the end of procmap
            allnotfound = True
    # not found
    print 'Warning: find_param_in_parent: NOT FOUND'
    print '    was:', proc().name, '/', param
    return (None, None, None)


def write_pipeline_links(p, buffered_lines, procmap, links, processed_links,
        selfoutparams, revoutparams, selfouttraits):
    # parse and set pipeline links
    selfinparams = {}
    revinparams = {}
    for link in links:
        link = converted_link(link, processed_links, p, selfinparams,
            revinparams, selfoutparams, revoutparams, procmap)
        if link is None:
            continue
        src, sparam, dst, dparam, weak_link = link
        sname, sexported = procmap.get(src, (None, None))
        if sname is None:
            print 'warning, src process', src().name, 'not found in pipeline.'
            # print 'procmap:', [ k[0]().name for k in procmap ]
            continue  # skip this one
        dname, dexported = procmap.get(dst, (None, None))
        if dname is None:
            print 'warning, dst process', dst().name, 'not found in pipeline.'
            continue  # skip this one
        spname = sparam
        if sname:
            spname = '%s.%s' % (sname, sparam)
        dpname = dparam
        if dname:
            dpname = '%s.%s' % (dname, dparam)
        if sname == '' and sparam not in selfinparams:
            export_input(buffered_lines, dst, dname, dparam, p, sparam,
                selfinparams, revinparams, processed_links)
        elif dname == '' and dparam not in selfoutparams:
            export_output(buffered_lines, src, sname, sparam, p, dparam,
                selfoutparams, revoutparams, processed_links, selfouttraits)
        else:
            if dname == '' and dparam in selfinparams:
                # swap input/output
                tmp = spname
                spname = dpname
                dpname = tmp
            if sname == '' and sparam in selfoutparams:
                spname = selfoutparams[sparam][1]
            if dname != '' and (dst, dpname) in revoutparams:
                dpname = revoutparams[(dst, dpname)]
            if spname == dpname:
                continue
            # check for non-exported links with same IO status
            if sname != '' and dname != '' \
                    and is_output(src, sparam) == is_output(dst, dparam):
                print 'Warning: write_pipeline_links, sname: %s, ' \
                    'sparam: %s, dname: %s, dparam: %s: both same IO type:' \
                    % (sname, sparam, dname, dparam), is_output(src, sparam)
                if is_output(src, sparam):
                    # both outputs: export 1st
                    sparam2 = sname + '_' + sparam
                    if sparam2 in selfoutparams or sparam2 in selfinparams:
                        # avoid duplicate name
                        sparam2 = sparam2 + '2'
                    export_output(buffered_lines, src, sname, sparam, p,
                        sparam2, selfoutparams, revoutparams, processed_links,
                        selfouttraits)
                    # and link 2nd to this exported output (and switch link)
                    src = dst
                    sparam = dparam
                    spname = dpname
                    dst = use_weak_ref(p)
                    dparam = sparam2
                    dpname = sparam2
                else:
                    # both inputs: export 1st
                    sparam2 = sname + '_' + sparam
                    if sparam2 in selfinparams or sparam2 in selfoutparams:
                        # duplicate name
                        sparam2 = sparam + '2'
                    export_input(buffered_lines, src, sname, sparam, p,
                        sparam2, selfinparams, revinparams, processed_links)
                    # and link 2nd to this exported input
                    sparam = sparam2
                    spname = sparam2
            if weak_link:
                buffered_lines['links'].append(
                    '        self.add_link(\'%s->%s\', weak_link=True)\n' \
                    % (spname, dpname))
            else:
                buffered_lines['links'].append(
                    '        self.add_link(\'%s->%s\')\n' % (spname, dpname))
        processed_links.add((src, sparam, dst, dparam))
        processed_links.add((dst, dparam, src, sparam))


def write_switch(enode, buffered_lines, nodenames, links, p, processed_links,
        selfoutparams, revoutparams, self_out_traits, exported, parent_names,
        enode_name=None, weak_outputs=False):
    if enode_name is None:
        enode_name = 'select_' + enode.name()
    nodename = make_node_name(enode_name, nodenames, parent_names)
    input_names = [input_name for input_name in enode.childrenNames()]
    output_names = ['switch_out']
    if hasattr(enode, 'switch_output'):
        output_names = enode.switch_output
        if isinstance(output_names, str) \
                or isinstance(output_names, unicode):
            output_names = [output_names] # have a list
    elif exported:
        buffered_lines['nodes'].append(
            '        # warning, the switch output trait should be ' \
            'renamed to a more comprehensive name\n')
    if exported and not hasattr(enode, 'selection_outputs'):
        buffered_lines['nodes'].append(
            '        # warning, input items should be connected to ' \
            'adequate output items in each subprocess in the switch.\n')
    if exported:
        # postpone add_switch line after we have determined its params types
        for output_name in output_names:
            export_output(buffered_lines, use_weak_ref(enode), nodename,
                output_name, use_weak_ref(p), output_name, selfoutparams,
                revoutparams, processed_links, self_out_traits, weak_outputs)
    out_types = {}
    if hasattr(enode, 'selection_outputs'):
        # connect children outputs to the switch
        sel_out = enode.selection_outputs
        for link_src, link_pars in zip(input_names, sel_out):
            if not isinstance(link_pars, list) \
                    and not isinstance(link_pars, tuple):
                link_pars = [link_pars]
            for link_par, output_name in zip(link_pars, output_names):
                if link_par is None: # not connected
                    input_name = '_switch_'.join((link_src, output_name))
                    buffered_lines['exports'].append(
                        '        self.do_not_export.add((\'%s\', \'%s\'))\n'
                        % (nodename, input_name))
                    continue
                if link_par.startswith('/'): # absolute name, not in child
                    src = enode
                    link_par = link_par[1:]
                else:
                    src = enode.child(link_src)
                link_par_split = link_par.split('.')
                if len(link_par_split) == 1:
                    src = use_weak_ref(src._parameterized)
                else:
                    while len(link_par_split) > 1:
                        srcname_short = link_par_split.pop(0)
                        src = src.child(srcname_short)
                    src = use_weak_ref(src._parameterized)
                    link_par = link_par_split[-1]
                # in switches, input params are the concatenation of declared
                # input params and the output "group" name
                input_name = '_switch_'.join((link_src, output_name))
                if output_name not in out_types:
                    src_par = src().signature[link_par]
                    trait_type, paramoptions = capsul_param_type(src_par)
                    out_types[output_name] = (trait_type, paramoptions)
                # input_name = link_src  # has changed again in Switch...
                links.append((src, link_par, use_weak_ref(enode), input_name,
                    weak_outputs))
                processed_links.add(
                    (src, link_par, use_weak_ref(p), output_name))
                processed_links.add(
                    (use_weak_ref(p), output_name, src, link_par))
                processed_links.add(
                    (src, link_par, use_weak_ref(p), input_name))
                processed_links.add(
                    (use_weak_ref(p), input_name, src, link_par))
        if exported:
            out_types_list = []
            for out in output_names:
                if out in out_types:
                    ptype, options = out_types[out]
                    todel = None
                    for opt in options:
                        if opt.startswith('output='):
                            todel = opt
                            break
                    if todel:
                        options.remove(todel)
                    out_types_list.append('%s(%s)'
                                          % (ptype, ', '.join(options)))
                else:
                    out_types.append('Any()')
            buffered_lines['nodes'].append(
                '        self.add_switch(\'%s\', %s, %s, output_types=[%s])\n'
                % (nodename, repr(input_names), repr(output_names),
                   ', '.join(out_types_list)))


    # select the right child
    for sub_node_name in enode.childrenNames():
        node = enode.child(sub_node_name)
        if node.isSelected():
            buffered_lines['initialization'].append(
                '        self.nodes[\'%s\'].switch = \'%s\'\n' \
                % (nodename, sub_node_name))
    return nodename


def reorder_exports(buffered_lines, p):
    old_lines = buffered_lines['exports']
    reordered = [0] * len(old_lines)
    delayed = False
    linkre = re.compile(
        '^ *self.export_parameter\(\'([^,]+)\', \'([^\']+)\'(, \'' \
        '([^\']+)\')(, weak_link=True)?\)$')
    omax = 0
    for i, line in enumerate(old_lines):
        if line.startswith('        #'):
            delayed = True
            reordered[i] = -1
        else:
            m = linkre.match(line)
            if not m:
                reordered[i] = -1
            else:
                if len(m.groups()) >= 4:
                    out_name = m.group(4)
                else:
                    out_name = m.group(2)
                if out_name in p.signature:
                    sign_ind = p.signature.sortedKeys.index(out_name)
                    reordered[i] = sign_ind * 2 + 1
                    if reordered[i] > omax:
                        omax = reordered[i]
                    if delayed:
                        # move comment line just before its command line
                        reordered[i-1] = reordered[i] - 1
                else:
                    reordered[i] = -1
            delayed = False
    omax += 1
    revorder = {}
    for i in xrange(len(reordered)):
        # move non-recognized lines at the end
        if reordered[i] < 0:
            reordered[i] = omax
            omax += 1
        # inverse map
        revorder[reordered[i]] = i
    new_lines = []
    for i in sorted(revorder.keys()):
        j = revorder[i]
        new_lines.append(old_lines[j])
    buffered_lines['exports'] = new_lines


def write_buffered_lines(out, buffered_lines, sections=None):
    if sections is None:
        sections = ('nodes', 'exports', 'links', 'initialization')
    for section in sections:
        if buffered_lines.get(section):
            out.write('        # %s section\n' % section)
            for line in buffered_lines[section]:
                out.write(line)
            out.write('\n')


def write_pipeline_definition(p, out, parse_subpipelines=False,
        get_all_values=False, module_name_prefix=None, use_process_names={},
        lowercase_modules=True):
    '''Write a pipeline structure in the out file, and links between pipeline
    nodes.
    If parse_subpipelines is set, the pipeline structure inside sub-pipelines
    which are already Axon processes is also parsed (this is generally
    unneeded).
    '''

    # writing will be buffered so as to allow reordering
    buffered_lines = {'nodes': [], 'exports': [], 'links': [],
        'initialization': []}
    out.write('\n\n')
    out.write('    def pipeline_definition(self):\n')
    # enodes list: each element is a 6-tuple:
    # axon_node, name, exported, weak_outputs, parents, parentnode
    enodes = [(p.executionNode(), None, True, False, None, None)]
    links = parse_links(p, p)
    processed_links = set()
    # procmap: weak_ref(process) -> (node_name, exported)
    # non-exported nodes are not built as nodes, but may be used by links
    procmap = {weakref.ref(p): ('', True)}
    nodenames = {}
    selfoutparams = {}
    revoutparams = {}
    self_out_traits = []
    while enodes:
        enode, enode_name, exported, weak_outputs, parents, parentnode \
            = enodes.pop(0)
        nodename = None
        if isinstance(enode, procbv.ProcessExecutionNode) \
                and (len(list(enode.children())) == 0 \
                    or not parse_subpipelines):
            if enode_name is None:
                enode_name = enode.name()
            nodename = make_node_name(enode_name, nodenames, parents)
            proc = enode._process
            procid = proc.id()
            moduleprocid = make_module_name(procid, module_name_prefix, 
                use_process_names, lowercase_modules)
            procmap[use_weak_ref(proc)] = (nodename, exported)
            if exported:
                buffered_lines['nodes'].append(
                    '        self.add_process(\'%s\', \'%s\')\n' \
                    % (nodename, moduleprocid))
                if weak_outputs:
                    buffered_lines['nodes'].append(
                        '        self.nodes[\'%s\']._weak_outputs = True\n' \
                        % nodename)
                links += parse_links(p, proc, weak_outputs)
                for param_name in proc.signature.iterkeys():
                    if not proc.isDefault(param_name):
                        value = getattr(proc, param_name)
                        buffered_lines['initialization'].append(
                            '        self.nodes[\'%s\'].%s = %s\n' \
                            % (nodename, param_name, repr(value)))
            new_parents = (parents or []) + [nodename]
            enodes += [(enode.child(name), name, False, weak_outputs,
                new_parents, enode) for name in enode.childrenNames()]
            # parse process signature, look for non-default values
        else:
            if isinstance(enode, procbv.SelectionExecutionNode) and exported:
                # FIXME: BUG: if not exported, should we rebuild switch params
                # list, and doing this, export again internal params ?
                nodename = write_switch(enode, buffered_lines, nodenames,
                    links, p, processed_links, selfoutparams, revoutparams,
                    self_out_traits, exported, parents, enode_name,
                    weak_outputs)
                procmap[use_weak_ref(enode)] = (nodename, exported)
                # children should have weak outputs so that they can be
                # deactivated by the switch
                weak_outputs = True
            new_parents = parents
            enodes += [(enode.child(name), name, exported, weak_outputs,
                new_parents, enode) for name in enode.childrenNames()]
        if nodename and not enode.isSelected() and exported:
            # FIXME: the exported flag filters out sub-nodes of sub-pipelines
            # so it is not possible this way to unselect a node inside a
            # sub-pipeline.
            # To do so we would have to remove the exported test here,
            # but it would cause other problems, such as sub-nodes naming,
            # which should not follow the "global" rule make_node_name().
            if parentnode \
                    and isinstance(parentnode, procbv.SelectionExecutionNode):
                continue # switches have already their selection activation
            if parents:
                sub_node_address = '.'.join(
                    ['nodes[\'%s\'].process' % sub_name \
                        for sub_name in parents])
                buffered_lines['initialization'].append(
                    '        self.%s.nodes_activation.%s = False\n' \
                    % (sub_node_address, nodename))
            else:
                buffered_lines['initialization'].append(
                    '        self.nodes_activation.%s = False\n' % nodename)

    write_pipeline_links(p, buffered_lines, procmap, links, processed_links,
        selfoutparams, revoutparams, self_out_traits)

    do_not_export = getattr(p, 'capsul_do_not_export', set())
    if do_not_export:
        buffered_lines['exports'].append(
            '        self.do_not_export.update(%s)\n' % repr(do_not_export))
    # try to respect pipeline main parameters ordering
    reorder_exports(buffered_lines, p)
    # flush the write buffer
    write_buffered_lines(out, buffered_lines,
        sections=('nodes', 'exports', 'links'))

    # remove this when there is a more convenient method in Pipeline
    #out.write(
#'''        # export orphan output parameters
        #self.export_internal_parameters()

#''')
    #
    buffered_lines['initialization'] += [
        "        # export orphan parameters\n",
        "        if not hasattr(self, '_autoexport_nodes_parameters') \\\n",
        "                or self._autoexport_nodes_parameters:\n",
        "            self.autoexport_nodes_parameters()\n"]
    # flush the init section buffer
    write_buffered_lines(out, buffered_lines, sections=('initialization', ))
    if all([not buffered_lines.get(section) \
        for section in ('nodes', 'exports', 'links', 'initialization')]):
            out.write('        pass\n')

    out.write(
'''
    def autoexport_nodes_parameters(self):
        \'\'\'export orphan and internal output parameters\'\'\'
        for node_name, node in six.iteritems(self.nodes):
            if node_name == '':
                continue # skip main node
            if hasattr(node, '_weak_outputs'):
                weak_outputs = node._weak_outputs
            else:
                weak_outputs = False
            for parameter_name, plug in node.plugs.items():
                if parameter_name in ('nodes_activation', 'selection_changed'):
                    continue
                if (node_name, parameter_name) not in self.do_not_export:
                    if not plug.output and plug.links_from:
                        continue
                    weak_link = False
                    if plug.output:
                        if plug.links_to: # or plug.links_from:
                            # some links exist
                            if [True for x in plug.links_to \\
                                    if x[0]=='' or isinstance(x[2], Switch)] \\
                                    or \\
                                    [True for x in plug.links_from \\
                                    if x[0]=='' or isinstance(x[2], Switch)]:
                                # a link to the main pipeline or to a switch
                                # already exists
                                continue
                            # links exist but not to the pipeline: export
                            # weak_link = True
                    if weak_outputs and plug.output:
                        weak_link = True
                    self.export_parameter(node_name, parameter_name,
                        '_'.join((node_name, parameter_name)),
                        weak_link=weak_link, is_optional=True)

''')


# ----

def axon_to_capsul(proc, outfile, module_name_prefix=None,
        parse_subpipelines=False, get_all_values=True,
        capsul_process_name=None, use_process_names={},
        lowercase_modules=True):
    '''Converts an Axon process or pipeline into a CAPSUL process or pipeline.
    The output is a file, named with the outfile parameter.

    Parameters
    ----------
    proc: axon process ID (string) or instance
        process to be converted
    outfile: filename
        output file name for the converted process in CAPSUL API
    module_name_prefix: module path (string) (optional)
        if specified, this prefix will be prepended to processes module names
    parse_subpipelines: bool (optional)
        if True, sub-pipelines internals will be extracted in the current one
        Experimental. Expect strange effects when you use it.
        Default is False.
    get_all_values: bool (optional)
        if True, the current values of the input process instance will all be
        reported to the output process.
        Default is False.
    capsul_process_name: string (optional)
        if specified, name of the converted Capsul process. Otherwise use the 
        same name as the Axon process ID.
    use_process_names: dict string:string (optional)
        names mapping table between Axon process IDs and Capsul process names
        when used as pipeline nodes. Default: same as Axon IDs.
    '''

    if isinstance(proc, procbv.Process):
        procid = proc.id()
        p = proc
    else:
        procid = proc
        p = procbv.getProcessInstance(procid, ignoreValidation=True)

    if capsul_process_name is None:
        capsul_process_name = procid

    if p.executionNode():
        proctype = Pipeline
    else:
        proctype = Process

    out = open(outfile, 'w')
    out.write('''# -*- coding: utf-8 -*-
try:
    from traits.api import File, Directory, Float, Int, Bool, Enum, Str, \\
        List, Undefined
except ImportError:
    from enthought.traits.api import File, Directory, Float, Int, Bool, Enum, \\
        Str, List, Undefined

<<<<<<< HEAD
from capsul.api import Process
=======
from capsul.process import Process
import six
>>>>>>> 859a3c42
''')
    if proctype is Pipeline:
        out.write('''from capsul.api import Pipeline
from capsul.api import Switch
''')
    out.write('''

class ''')
    out.write(capsul_process_name + '(%s):\n' % proctype.__name__)

    if proctype is Pipeline:
        out.write('''    def __init__(self, autoexport_nodes_parameters=True, **kwargs):
        self._autoexport_nodes_parameters = autoexport_nodes_parameters
        super(%s, self).__init__(False, **kwargs)
        del self._autoexport_nodes_parameters
#        if autoexport_nodes_parameters:
#            self.autoexport_nodes_parameters()\n''' % capsul_process_name)
        write_pipeline_definition(p, out,
            parse_subpipelines=parse_subpipelines,
            get_all_values=get_all_values,
            module_name_prefix=module_name_prefix, 
            use_process_names=use_process_names,
            lowercase_modules=lowercase_modules)
    else:
        out.write('    def __init__(self, **kwargs):\n')
        out.write('        super(%s, self).__init__()\n' % capsul_process_name)
        write_process_definition(p, out, get_all_values=get_all_values)


def get_subprocesses(procid):
    '''Recursive list of children processes.

    Parameters
    ----------
    procid: str or brainvisa Process
        process (pipeline) to parse

    Returns
    -------
    set of processes found inside procid
    '''
    subprocs = set()
    if not isinstance(procid, procbv.Process):
        proc = procbv.getProcessInstance(procid, ignoreValidation=True)
    else:
        proc = procid
    enode = proc.executionNode()
    if enode is None:
        return subprocs
    nodes = list(enode.children())
    while nodes:
        node = nodes.pop(0)
        if isinstance(node, procbv.ProcessExecutionNode):
            subprocs.add(node._process)
        nodes += list(node.children())
    return subprocs


def get_process_id(proc):
    '''ID of a process or ID'''
    if isinstance(proc, procbv.Process):
        return proc.id()
    return proc


def fix_case(module_name, lowercase_modules):
    if lowercase_modules:
        return module_name.lower()
    return module_name


def module_filename(process_name, lowercase_modules, gen_process_names):
    return fix_case(gen_process_names.get(process_name, process_name),
                    lowercase_modules)



def axon_to_capsul_main(argv):

    parser = OptionParser('Convert an Axon process into a Capsul ' \
        'process.\nAlso works for pipeline structures.\n' \
        'Parameters links for completion are not preserved (yet), but ' \
        'inter-process links in pipelines are (normally) rebuilt.')
    parser.add_option('-p', '--process', dest='process', action='append',
        help='input process ID. Ex: NobiasHistoAnalysis. Several -p options ' \
        'are allowed and should each correspond to a -o option.')
    parser.add_option('-o', '--output', dest='output', metavar='FILE',
        action='append',
        help='output .py file for the converted process code')
    parser.add_option('-n', '--name', dest='name', action='append',
        default=[],
        help='name of converted Capsul processes. Default: same as Axon. ' \
        'Individual processes may be renamed. The syntax is ' \
        'axon_name:capsul_name, ex: "-n BiasCorrection:bias_correction". ' \
        'Several -n options may be specified')
    parser.add_option('-m', '--module', dest='module',
        help='module name used as namespace to get the sub-processes in a ' \
        'pipeline')
    parser.add_option('-u', '--use', dest='use_proc', action='append',
        default=[],
        help='names of processes to use in pipeline nodes. As for -n ' \
        'option, the syntax is axon_name:capsul_name. But this table is not ' \
        'used when generating a Capsul process class name, but only when ' \
        'using it to get a process inside a pipeline. The capsul name is ' \
        'the full module + class name, ex: morpho.morphologist.Morphologist')
    parser.add_option('-r', '--recursive_sub', dest='parse_subpipelines',
        action='store_true', default=False,
        help='recursively parse sub-pipelines of a pipeline. This is mostly ' \
        'a debugging feature, since it is generally not needed because ' \
        'sub-pipelines are processes and can be converted and used ' \
        'directly. Moreover with this option, pipeline processes are not ' \
        'exported as themselves, but may contain parameters which will not ' \
        'be exported and may cause missing or broken links.')
    parser.add_option('-s', '--subprocess', dest='subprocess',
        action='store_true', default=False,
        help='automatically convert sub-processes of a pipeline, using the ' \
        'process IDs as both class name and output file names. Names ' \
        'conversion through the -u option applies. This option mainly ' \
        'avoids to specify all pipeline processes via series of -p/-o ' \
        'parameters. Additional sub-processes specified through -p/-o may ' \
        'replace them.')
    parser.add_option('-l', '--lowercase_modules', dest='lowercase_modules',
        action='store_true', default=True,
        help='convert process/pipeline classes modules names to lowercase. '
        'Used with the -s option. Default=True')

    options, args = parser.parse_args(argv)
    if len(args) != 0:
        parser.print_help()
        sys.exit(1)

    #processes.fastStart = True
    from brainvisa.configuration import neuroConfig
    neuroConfig.ignoreValidation = True
    processes.initializeProcesses()
    lowercase_modules = options.lowercase_modules
    gen_process_names = dict([(axon, capsul) \
        for (axon, capsul) in [name.split(':') for name in options.name]])
    use_process_names = dict(
        [(axon,
          make_module_name(capsul, options.module, {},
                           lowercase_modules))
         for axon, capsul in six.iteritems(gen_process_names)])
    print 'converted proc names:', use_process_names
    use_process_names.update(dict([(axon, capsul) \
        for (axon, capsul) in [name.split(':') for name in options.use_proc]]))

    print 'use_process_names:', use_process_names

    done_processes = set()
    todo = zip([procbv.getProcessInstance(p, ignoreValidation=True)
                for p in options.process],
        options.output)
    if options.subprocess:
        for proc, outfile in todo:
          added_processes = get_subprocesses(proc)
        todo += zip(list(added_processes),
            [module_filename(p.id(), lowercase_modules,
                             gen_process_names) + '.py'
             for p in added_processes])

    for proc, outfile in todo:
        procid = get_process_id(proc)
        # print 'Process:', procid, '->', gen_process_names.get(procid), '\n'
        if procid in done_processes:
            continue
        done_processes.add(procid)
        proc = axon_to_capsul(proc, outfile,
            module_name_prefix=options.module,
            parse_subpipelines=options.parse_subpipelines,
            get_all_values=True,
            capsul_process_name=gen_process_names.get(procid),
            use_process_names=use_process_names,
            lowercase_modules=lowercase_modules)


if __name__ == '__main__':
    axon_to_capsul_main(sys.argv[1:])
<|MERGE_RESOLUTION|>--- conflicted
+++ resolved
@@ -997,12 +997,8 @@
     from enthought.traits.api import File, Directory, Float, Int, Bool, Enum, \\
         Str, List, Undefined
 
-<<<<<<< HEAD
 from capsul.api import Process
-=======
-from capsul.process import Process
 import six
->>>>>>> 859a3c42
 ''')
     if proctype is Pipeline:
         out.write('''from capsul.api import Pipeline
