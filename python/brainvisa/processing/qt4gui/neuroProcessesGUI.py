# -*- coding: utf-8 -*-
#  This software and supporting documentation are distributed by
#      Institut Federatif de Recherche 49
#      CEA/NeuroSpin, Batiment 145,
#      91191 Gif-sur-Yvette cedex
#      France
#
# This software is governed by the CeCILL license version 2 under
# French law and abiding by the rules of distribution of free software.
# You can  use, modify and/or redistribute the software under the
# terms of the CeCILL license version 2 as circulated by CEA, CNRS
# and INRIA at the following URL "http://www.cecill.info".
#
# As a counterpart to the access to the source code and  rights to copy,
# modify and redistribute granted by the license, users are provided only
# with a limited warranty  and the software's author,  the holder of the
# economic rights,  and the successive licensors  have only  limited
# liability.
#
# In this respect, the user's attention is drawn to the risks associated
# with loading,  using,  modifying and/or developing or reproducing the
# software by the user in light of its specific status of free software,
# that may mean  that it is complicated to manipulate,  and  that  also
# therefore means  that it is reserved for developers  and  experienced
# professionals having in-depth computer knowledge. Users are therefore
# encouraged to load and test the software's suitability as regards their
# requirements in conditions enabling the security of their systems and/or
# data to be ensured and,  more generally, to use and operate it in the
# same conditions as regards security.
#
# The fact that you are presently reading this means that you have had
# knowledge of the CeCILL license version 2 and that you accept its terms.

from __future__ import print_function
import brainvisa.processes
from datetime import date
from datetime import datetime
from datetime import timedelta
import StringIO
import distutils, os, sys, re
import types
from brainvisa.processing.qtgui.backwardCompatibleQt import *
from soma.qt4gui.designer import loadUi, loadUiType
from PyQt4.QtGui import QKeySequence
from PyQt4 import QtCore
from PyQt4 import QtGui
from PyQt4 import QtWebKit
from brainvisa.configuration import neuroConfig
from brainvisa.configuration.qt4gui import neuroConfigGUI
from brainvisa.processing.qt4gui import neuroLogGUI
from brainvisa.data import neuroData
from brainvisa.history import ProcessExecutionEvent
from brainvisa.data.neuroDiskItems import DiskItem
from brainvisa.data.readdiskitem import ReadDiskItem
from brainvisa.data.writediskitem import WriteDiskItem
from brainvisa.data.qt4gui import lockFilesGUI
import weakref
from soma.minf.xhtml import XHTML
from soma.qtgui.api import QtThreadCall, FakeQtThreadCall, WebBrowserWithSearch, bigIconSize, defaultIconSize
from soma.html import htmlEscape
from soma.wip.application.api import Application
import soma.functiontools
import threading
import socket
try:
  import sip
except:
  # for sip 3.x (does it work ??)
  import libsip as sip
# for comatibility, make mainThreadActions visible in neuroProcessesGUI
from brainvisa.processes import mainThreadActions

from brainvisa.processing import neuroException
from soma.qtgui.api import EditableTreeWidget, TreeListWidget
from soma.notification import ObservableList, EditableTree
from soma.signature.api import HasSignature
from soma.signature.api import Signature as SomaSignature
from soma.signature.api import FileName as SomaFileName
from soma.signature.api import Choice as SomaChoice
from soma.signature.api import Boolean as SomaBoolean
from soma.qt4gui.api import ApplicationQt4GUI
from brainvisa.data.databaseCheck import BVChecker_3_1
from brainvisa.data import neuroHierarchy
from brainvisa.tools import checkbrainvisaupdates
import urllib

# Because soma_workflow uses PyQt4.uic, we need to first initialize
# soma.qt_gui.qt_backend.uic in order to hack PyQt4.uic and fix issue #13432
# ref: https://bioproj.extra.cea.fr/redmine/issues/13432
import soma.qt_gui.qt_backend.uic

try:
  from soma_workflow.gui.workflowGui import SomaWorkflowWidget as ComputingResourceWidget
  from soma_workflow.gui.workflowGui import SomaWorkflowMiniWidget as MiniComputingResourceWidget
  import soma_workflow.gui.workflowGui
  from soma_workflow.gui.workflowGui import ComputingResourcePool
  from soma_workflow.gui.workflowGui import ApplicationModel as WorkflowApplicationModel
  import soma_workflow.configuration
except ImportError:
  _soma_workflow = False
  class ComputingResourceWidget(object): pass
  class MiniComputingResourceWidget(object): pass
  class ComputingResourcePool(object): pass
  class WorkflowApplicationModel(object): pass
else:
  _soma_workflow = True

#----------------------------------------------------------------------------
def restartAnatomist():
  from brainvisa import anatomist
  a = anatomist.Anatomist( create=False )
  if hasattr( a, '_restartshell_launched' ):
    a.launched = True
    del a._restartshell_launched


class _ProcDeleter(object):
    def __init__(self, o):
        self.o = o
    def __del__(self):
        self.o.kill()

def startShell():
  from PyQt4.QtGui import qApp
  os.environ["QT_API"] = "pyqt" # prevent ipython from trying to use PySide
  try:
    import IPython
    ipversion = [int(x) for x in IPython.__version__.split('.')]
    if ipversion >= [0, 11]:
      # ipython >= 0.11, use client/server mode
      ipConsole = brainvisa.processes.runIPConsoleKernel()
      import subprocess
      if ipversion >= [1, 0]:
        ipmodule = 'IPython.terminal.ipapp'
      else:
        ipmodule = 'IPython.frontend.terminal.ipapp'
      sp = subprocess.Popen([sys.executable, '-c',
        'import os; os.environ["QT_API"] = "pyqt"; from %s import launch_new_instance; launch_new_instance()' % ipmodule,
        'qtconsole', '--existing',
        '--shell=%d' % ipConsole.shell_port,
        '--iopub=%d' % ipConsole.iopub_port,
        '--stdin=%d' % ipConsole.stdin_port, '--hb=%d' % ipConsole.hb_port])
      brainvisa.processes._ipsubprocs.append(_ProcDeleter(sp))
      return
  except:
    pass
  neuroConfig.shell = True
  try:
    if neuroConfig.anatomistImplementation == 'socket':
      from brainvisa import anatomist
      a = anatomist.Anatomist( create=False )
      if a and a.launched:
        a.launched = False
        a._restartshell_launched = True
  except Exception, e:
    print(e)
  mainThreadActions().push( qApp.exit )


#----------------------------------------------------------------------------
def quitRequest():
  # Called when quitting brainvisa using quit menu or closing the main window
  # print('!!!!!!!!!quitRequest!!!!!!!!')
  a = QMessageBox.warning( None, _t_('Quit'),_t_( 'Do you really want to quit BrainVISA ?' ), QMessageBox.Yes | QMessageBox.Default, QMessageBox.No )
  if a == QMessageBox.Yes:
    wids = qApp.topLevelWidgets()
    for w in wids:
      if isinstance( w, ProcessView ) or isinstance(w, SomaWorkflowProcessView):
        w.close()
        del w
    try:
      from brainvisa import anatomist
      a = anatomist.Anatomist( create=False )
      if a:
        close_viewers()
        a.close()
    except:
      pass
    if neuroConfig.shell:
      sys.exit()
    else:
      qApp.exit()

#----------------------------------------------------------------------------
def cleanupGui():
  # called when quitting a ipython shell
  wids = qApp.topLevelWidgets()
  for w in wids:
    if isinstance( w, ProcessView ):
      w.close()
      del w
  wids = qApp.topLevelWidgets()
  for w in wids:
    w.close()
    del w

#----------------------------------------------------------------------------
_helpWidget = None
def helpRequest():
  url = QUrl.fromLocalFile( neuroConfig.getDocFile(os.path.join( 'help', 'index.html' ) ) ).toString()
  openWeb(url)

def runHtmlBrowser( source, existingWidget=None ):
  ''' run the HTML browser defined in BV config. If it is a builtin browser,
  use an existing widget, or instantiate and return a new one.
  '''
  try:
    browser = neuroConfig.HTMLBrowser
    if browser is not None:
      browser = distutils.spawn.find_executable( browser )
      if browser:
        if sys.platform == "darwin":
          m=re.match("\/Applications\/.+\.app/Contents/MacOS/(.*)", browser)
          if m:
            if os.system("open -a "+m.group(1)+" '"+source+"'") == 0:
              return

        env=os.environ.copy()
        if (not browser.startswith(os.path.dirname(neuroConfig.mainPath))): # external command
          if neuroConfig.brainvisaSysEnv:
            env.update(neuroConfig.brainvisaSysEnv.getVariables())
        if os.spawnle( os.P_NOWAIT, browser, browser, source, env ) > 0:
          return
  except:
    pass
  if existingWidget is None:
    existingWidget = HTMLBrowser( None )
    existingWidget.setWindowTitle( _t_( 'BrainVISA help' ) )
    existingWidget.resize( 800, 600 )
  sys.stdout.flush()
  existingWidget.setSource( source )
  existingWidget.show()
  existingWidget.raise_()
  return existingWidget

def openWeb( source ):
  global _helpWidget
  widget = runHtmlBrowser( source, _helpWidget )
  if widget is not None:
    _helpWidget = widget

#----------------------------------------------------------------------------

def runCsvViewer( source, existingWidget=None ):
  ''' run the CSV viewer defined in BV config. If it is a builtin viewer,
  use an existing widget, or instantiate and return a new one.
  '''
  try:
    configuration = Application().configuration
    browser = configuration.brainvisa.csvViewer
    if browser is not None:
      browser = distutils.spawn.find_executable( browser )
      if browser:
        if sys.platform == "darwin":
          m=re.match("\/Applications\/.+\.app/Contents/MacOS/(.*)", browser)
          if m:
            if os.system("open -a "+m.group(1)+" '"+source+"'") == 0:
              return

        env=os.environ.copy()
        if (not browser.startswith(os.path.dirname(neuroConfig.mainPath))): # external command
          if neuroConfig.brainvisaSysEnv:
            env.update(neuroConfig.brainvisaSysEnv.getVariables())
        if os.spawnle( os.P_NOWAIT, browser, browser, source, env ) > 0:
          return
  except Exception as e:
    print('exception.')
    print(e)
    pass

  # builtin browser, needs GenericTableEditor from datamind
  try:
    from datamind.gui.genericTableEditor import GenericTableEditor
    if existingWidget is None:
      existingWidget = GenericTableEditor( None )
      existingWidget.setWindowTitle( _t_( 'CSV viewer' ) )
      existingWidget.resize( 800, 600 )
    existingWidget.load_from_file( source )
    existingWidget.show()
    existingWidget.raise_()
    return existingWidget
  except:
    pass
  # fallback to text editor
  textEditor = configuration.brainvisa.textEditor
  if textEditor is not None:
    textEditor = distutils.spawn.find_executable( textEditor )
    if textEditor:
      env = os.environ.copy()
      if (not textEditor.startswith(os.path.dirname(neuroConfig.mainPath))): # external command
        if neuroConfig.brainvisaSysEnv:
          env.update(neuroConfig.brainvisaSysEnv.getVariables())
      if os.spawnle( os.P_NOWAIT, textEditor, textEditor, source, env ) != 0:
        return
  raise RuntimeError( _t_( 'Could not run a CSV viewer program.' ) )


#----------------------------------------------------------------------------
class SomaWorkflowMiniWidget(MiniComputingResourceWidget):

  def __init__(self, model, sw_widget, parent=None):
    super(SomaWorkflowMiniWidget, self).__init__(model,
                                                 sw_widget,
                                                 parent)
    sw_widget.update_workflow_list_from_model = True
    sw_widget.hide()

class SomaWorkflowWidget(ComputingResourceWidget):

  # dict wf_id -> serialized_process
  serialized_processes = None

  brainvisa_code = "brainvisa_"

  def __init__(self, model, computing_resource=None, parent=None):
    super(SomaWorkflowWidget, self).__init__(model,
                                             None,
                                             False,
                                             computing_resource,
                                             parent,
                                             0)

    self.ui.list_widget_submitted_wfs.itemDoubleClicked.connect(self.workflow_double_clicked)
    self.ui.resource_selection_frame.hide()

  def workflow_filter(self, workflows):
    new_workflows = {}
    self.serialized_processes = {}
    for wf_id, (name, date) in workflows.iteritems():
      if name != None and \
        len(name) > len(SomaWorkflowWidget.brainvisa_code)-1 and \
        name[0:len(SomaWorkflowWidget.brainvisa_code)] == SomaWorkflowWidget.brainvisa_code:
        new_workflows[wf_id] = (name[len(SomaWorkflowWidget.brainvisa_code):], date)
    return new_workflows


  @QtCore.Slot()
  def workflow_double_clicked(self):
    selected_items = self.ui.list_widget_submitted_wfs.selectedItems()
    wf_id = int( selected_items[0].data(QtCore.Qt.UserRole) )

    if wf_id not in self.serialized_processes:
      workflow = self.model.current_workflow()#current_connection.workflow(wf_id)
      if workflow == None:
        QMessageBox.warning(self, "Workflow loading impossible", "The workflow does not exist.")
        return
      workflow = workflow.server_workflow
      if workflow.user_storage != None and \
        len(workflow.user_storage) == 2 and \
        workflow.user_storage[0] == SomaWorkflowWidget.brainvisa_code:
        self.serialized_processes[wf_id] = workflow.user_storage[1]
      else:
        QMessageBox.warning(self, "Workflow loading impossible", "The workflow was not created from a BrainVISA pipeline.")
        return

    serialized_process = self.serialized_processes[wf_id]
    serialized_process = StringIO.StringIO(serialized_process)
    try:
      QtGui.QApplication.setOverrideCursor(QtGui.QCursor(QtCore.Qt.WaitCursor))
      view = SomaWorkflowProcessView(self.model,
                                    wf_id,
                                    self.model.current_resource_id,
                                    serialized_process=serialized_process,
                                    parent=_mainWindow)
      view.setAttribute( QtCore.Qt.WA_DeleteOnClose )
      QtGui.QApplication.restoreOverrideCursor()
    except Exception as e:
      QtGui.QApplication.restoreOverrideCursor()
      raise e

    view.show()

class WorkflowSubmissionDlg(QDialog):

  def __init__(self, parent=None):
    super(WorkflowSubmissionDlg, self).__init__(parent)

    from brainvisa.workflow import ProcessToSomaWorkflow

    loadUi(os.path.join(os.path.dirname(__file__), 'sw_submission_dlg.ui' ),
               self)
    #self.setupUi(self)

    resource_list = _computing_resource_pool.resource_ids()
    self.combo_resource.addItems(resource_list)
    current_resource_index = resource_list.index(_workflow_application_model.current_resource_id)
    self.combo_resource.setCurrentIndex(current_resource_index)
    self.resource_changed(current_resource_index)



    kind_of_file_processing = [ProcessToSomaWorkflow.NO_FILE_PROCESSING,
                               ProcessToSomaWorkflow.FILE_TRANSFER,
                               ProcessToSomaWorkflow.SHARED_RESOURCE_PATH]
    self.combo_out_files.addItems(kind_of_file_processing)
    kind_of_file_processing.append(ProcessToSomaWorkflow.BV_DB_SHARED_PATH)
    self.combo_in_files.addItems(kind_of_file_processing)


    self.lineedit_wf_name.setText("")
    self.dateTimeEdit_expiration.setDateTime(datetime.now() + timedelta(days=5))

    self.combo_resource.currentIndexChanged.connect(self.resource_changed)

  @QtCore.Slot(int)
  def resource_changed(self, resource_index):

    resource_id = self.combo_resource.currentText()
    queues = ["default queue"]
    queues.extend(_computing_resource_pool.connection(resource_id).config.get_queues())
    self.combo_queue.clear()
    self.combo_queue.addItems(queues)




class SomaWorkflowProcessView(QMainWindow):

  workflow_id = None

  resource_id = None

  model = None

  process = None

  serialized_process = None

  ui = None

  process_view = None

  workflow_tree_view = None

  workflow_item_view = None

  workflow_plot_view = None

  action_monitor_workflow = None

  workflow_menu = None

  workflow_tool_bar = None

  def __init__(self,
               model,
               workflow_id,
               resource_id,
               process=None,
               serialized_process=None,
               parent=None):
    super(SomaWorkflowProcessView, self).__init__(parent)

    Ui_SWProcessView = loadUiType(os.path.join(os.path.dirname( __file__ ),
                                                'sw_process_view.ui' ))[0]

    self.ui = Ui_SWProcessView()
    self.ui.setupUi(self)

    self.model = model
    self.serialized_process = serialized_process
    self.process = process
    self.workflow_id = workflow_id
    self.resource_id = resource_id

    self.connect(self.model, QtCore.SIGNAL('current_workflow_changed()'),  self.current_workflow_changed)

    self.setCorner(QtCore.Qt.TopLeftCorner, QtCore.Qt.LeftDockWidgetArea)
    self.setCorner(QtCore.Qt.TopRightCorner, QtCore.Qt.RightDockWidgetArea)
    self.setCorner(QtCore.Qt.BottomLeftCorner, QtCore.Qt.LeftDockWidgetArea)
    self.setCorner(QtCore.Qt.BottomRightCorner, QtCore.Qt.RightDockWidgetArea)

    self.action_monitor_workflow = QAction(_t_('Monitor execution'), self)
    self.action_monitor_workflow.setCheckable(True)
    self.action_monitor_workflow.setIcon(QIcon(os.path.join(os.path.dirname(soma_workflow.gui.__file__),"icon/monitor_wf.png")))
    self.action_monitor_workflow.toggled.connect(self.enable_workflow_monitoring)
    self.action_monitor_workflow.setChecked(True)

    self.workflow_tree_view = soma_workflow.gui.workflowGui.WorkflowTree(
                      _workflow_application_model,
                      assigned_wf_id=self.workflow_id,
                      assigned_resource_id=self.resource_id,
                      parent=self)

    self.workflow_item_view = soma_workflow.gui.workflowGui.WorkflowElementInfo(
                    model=_workflow_application_model,
                    proxy_model=self.workflow_tree_view.proxy_model,
                    parent=self)

    self.workflow_plot_view = soma_workflow.gui.workflowGui.WorkflowPlot(
                    _workflow_application_model,
                    assigned_wf_id=self.workflow_id,
                    assigned_resource_id=self.resource_id,
                    parent=self)
    if not soma_workflow.gui.workflowGui.MATPLOTLIB:
      self.ui.dock_plot.hide()
      self.ui.dock_plot.toggleViewAction().setVisible(False)

    self.workflow_info_view = soma_workflow.gui.workflowGui.WorkflowInfoWidget(
                    _workflow_application_model,
                    assigned_wf_id=self.workflow_id,
                    assigned_resource_id=self.resource_id,
                    parent=self)

    self.workflow_menu = self.ui.menubar.addMenu("&Workflow")
    self.workflow_menu.addAction(_mainWindow.sw_widget.ui.action_stop_wf)
    self.workflow_menu.addAction(_mainWindow.sw_widget.ui.action_restart)
    _addSeparator( self.workflow_menu )
    self.workflow_menu.addAction(_mainWindow.sw_widget.ui.action_transfer_infiles)
    self.workflow_menu.addAction(_mainWindow.sw_widget.ui.action_transfer_outfiles)
    _addSeparator( self.workflow_menu )
    self.workflow_menu.addAction(_mainWindow.sw_widget.ui.action_delete_workflow)
    self.workflow_menu.addAction(_mainWindow.sw_widget.ui.action_change_expiration_date)

    view_menu = self.ui.menubar.addMenu("&View")
    view_menu.addAction(self.ui.dock_bv_process.toggleViewAction())
    view_menu.addAction(self.ui.dock_plot.toggleViewAction())
    view_menu.addAction(close_viewers_action(self))

    self.action_update_databases=QAction(self)
    self.action_update_databases.setText(_t_( 'Check && update databases' ))
    self.action_update_databases.triggered.connect(self.update_databases)
    self.process_menu = self.ui.menubar.addMenu("&Process")
    self.process_menu.addAction(self.action_update_databases)

    self.workflow_tool_bar = QToolBar(self)
    self.workflow_tool_bar.addWidget(self.workflow_info_view.ui.wf_status_icon)
    _addSeparator( self.workflow_tool_bar )
    self.workflow_tool_bar.addAction(_mainWindow.sw_widget.ui.action_stop_wf)
    self.workflow_tool_bar.addAction(_mainWindow.sw_widget.ui.action_restart)
    _addSeparator( self.workflow_tool_bar )
    self.workflow_tool_bar.addAction(_mainWindow.sw_widget.ui.action_transfer_infiles)
    self.workflow_tool_bar.addAction(_mainWindow.sw_widget.ui.action_transfer_outfiles)

    self.ui.tool_bar.addWidget(self.workflow_tool_bar)
    _addSeparator( self.ui.tool_bar )
    self.ui.tool_bar.addAction(self.ui.dock_bv_process.toggleViewAction())
    _addSeparator( self.ui.tool_bar )
    self.ui.tool_bar.addAction(self.action_monitor_workflow)

    tree_widget_layout = QtGui.QVBoxLayout()
    tree_widget_layout.setContentsMargins(2,2,2,2)
    tree_widget_layout.addWidget(self.workflow_tree_view)
    self.ui.centralwidget.setLayout(tree_widget_layout)

    self.process_layout = QtGui.QVBoxLayout()
    self.process_layout.setContentsMargins(2,2,2,2)
    self.ui.dock_bv_process_contents.setLayout(self.process_layout)

    item_info_layout = QtGui.QVBoxLayout()
    item_info_layout.setContentsMargins(2,2,2,2)
    item_info_layout.addWidget(self.workflow_item_view)
    self.ui.dock_item_info_contents.setLayout(item_info_layout)

    wf_info_layout = QtGui.QVBoxLayout()
    wf_info_layout.setContentsMargins(2,2,2,2)
    wf_info_layout.addWidget(self.workflow_info_view)
    self.ui.dock_workflow_info_contents.setLayout(wf_info_layout)

    plot_layout = QtGui.QVBoxLayout()
    plot_layout.setContentsMargins(2,2,2,2)
    plot_layout.addWidget(self.workflow_plot_view)
    self.ui.dock_plot_contents.setLayout(plot_layout)

    self.connect(self.workflow_tree_view, QtCore.SIGNAL('selection_model_changed(QItemSelectionModel)'), self.workflow_item_view.setSelectionModel)

    self.connect(self.workflow_item_view, QtCore.SIGNAL('connection_closed_error'), _mainWindow.sw_widget.reconnectAfterConnectionClosed)


    self.workflow_tree_view.current_workflow_changed()
    self.workflow_plot_view.current_workflow_changed()
    self.workflow_info_view.current_workflow_changed()

    self.ui.dock_bv_process.toggleViewAction().toggled.connect(self.show_process)
    self.ui.dock_bv_process.toggleViewAction().setIcon(QIcon( os.path.join( neuroConfig.iconPath, 'icon.png')))

    self.ui.dock_plot.close()
    self.ui.dock_bv_process.close()
    self.ui.dock_workflow_info.close()

    wf_name = self.workflow_info_view.ui.wf_name.text()
    if len(wf_name[len(SomaWorkflowWidget.brainvisa_code):]) == 0:
      title = repr(self.workflow_id) + "@" + self.resource_id
    else:
      title =  wf_name[len(SomaWorkflowWidget.brainvisa_code):] + "@" + self.resource_id
    self.setWindowTitle(title)

    # warning message in the status bar about the need to check and update databases after execution
    warningMsg=QLabel("<div style='font-size:9pt'><i><font color='red'>Warning:</font> After execution with Soma-Workflow, the databases may need to be updated.<br>Use \"Process -> Check &amp; update databases\" menu to do it.</i></div>")
    warningMsg.setWordWrap(True)
    self.ui.statusbar.addPermanentWidget(warningMsg, 1)

  def closeEvent( self, event ):
    if self.process_view:
      self.process_view.cleanup()
    QMainWindow.closeEvent( self, event )

  @QtCore.Slot(bool)
  def enable_workflow_monitoring(self, enable):
    if not enable:
      if self.model.current_wf_id == self.workflow_id and \
         self.model.current_resource_id == self.resource_id:
        self.model.clear_current_workflow()
    else:
      if self.resource_id != self.model.current_resource_id:
        if self.model.resource_pool.resource_exist(self.resource_id):
          self.model.set_current_connection(self.resource_id)
        else:
          (resource_id,
           new_connection) = _mainWindow.sw_widget.createConnection(self.resource_id,
                                                                    editable_resource=False)
          if new_connection:
            self.model.add_connection(resource_id, new_connection)
          else:
            QMessageBox.warning(self, "Monitoring impossible", "The connection is not active.")
            self.action_monitor_workflow.setChecked(False)
            return

      if self.model.is_loaded_workflow(self.workflow_id):
        self.model.set_current_workflow(self.workflow_id)
      else:
        QMessageBox.warning(self, "Monitoring impossible", "The workflow was deleted.")
        self.action_monitor_workflow.setChecked(False)

  @QtCore.Slot(bool)
  def show_process(self, checked):
    if self.process == None and self.serialized_process == None:
      return
    if checked and self.process_view == None:
      if self.process == None:
        #print("before unserialize")
        QtGui.QApplication.setOverrideCursor(QtGui.QCursor(QtCore.Qt.WaitCursor))
        #self.ui.statusbar.showMessage("Unserialize...")
        try:
          self.process = brainvisa.processes.getProcessInstance(self.serialized_process)
          QtGui.QApplication.restoreOverrideCursor()
        except Exception as e:
          #self.ui.statusbar.clearMessage()
          QtGui.QApplication.restoreOverrideCursor()
          raise e
        else:
          #self.ui.statusbar.clearMessage()
          QtGui.QApplication.restoreOverrideCursor()
        #print("after unserialize")
      #print("before process view creation")
      QtGui.QApplication.setOverrideCursor(QtGui.QCursor(QtCore.Qt.WaitCursor))
      #self.ui.statusbar.showMessage("Building the process view...")
      try:
        self.process_view = ProcessView(self.process, parent=self, read_only=True)
        QtGui.QApplication.restoreOverrideCursor()
      except Exception as e:
        #self.ui.statusbar.clearMessage()
        QtGui.QApplication.restoreOverrideCursor()
        raise e
      else:
        #self.ui.statusbar.clearMessage()
        QtGui.QApplication.restoreOverrideCursor()
      self.process_view.inlineGUI.hide()
      self.process_view.info.hide()
      self.process_view.eTreeWidget.setOrientation(Qt.Vertical)
      self.process_layout.addWidget(self.process_view)
      #print("After process view creation")
      self.ui.dock_bv_process.toggleViewAction().toggled.disconnect(self.show_process)

      process_button_layout = QtGui.QHBoxLayout()
      process_button_layout.setContentsMargins(2,2,2,2)
      self.process_layout.addLayout(process_button_layout)

      self.process_view.action_clone_process.setText("Edit...")
      self.process_view.action_iterate.setText("Iterate...")

      btn_clone = QToolButton(self)
      btn_clone.setDefaultAction(self.process_view.action_clone_process)
      btn_clone.setMinimumWidth(90)
      btn_clone.setSizePolicy( QSizePolicy( QSizePolicy.Fixed, QSizePolicy.Fixed ) )
      process_button_layout.addWidget(btn_clone)

      btn_iterate = QToolButton(self)
      btn_iterate.setDefaultAction(self.process_view.action_iterate)
      btn_iterate.setMinimumWidth(90)
      btn_iterate.setSizePolicy( QSizePolicy( QSizePolicy.Fixed, QSizePolicy.Fixed ) )
      process_button_layout.addWidget(btn_iterate)

      btn_save = QToolButton(self)
      btn_save.setDefaultAction(self.process_view.action_save_process)
      btn_save.setMinimumWidth(90)
      btn_save.setSizePolicy( QSizePolicy( QSizePolicy.Fixed, QSizePolicy.Fixed ) )
      process_button_layout.addWidget(btn_save)

      self.process_menu.addAction(self.process_view.action_save_process)
      self.process_menu.addAction(self.process_view.action_clone_process)
      self.process_menu.addAction(self.process_view.action_iterate)

  @QtCore.Slot()
  def update_databases(self):
    QtGui.QApplication.setOverrideCursor(QtGui.QCursor(QtCore.Qt.WaitCursor))
    for dbSettings in neuroConfig.dataPath:
      try:
        if not dbSettings.builtin:
          db=neuroHierarchy.databases.database(dbSettings.directory)
          brainvisa.processes.defaultContext().write("Updating database "+db.name+"...")
          # first update before checking for missing referentials
          db.clear(context=brainvisa.processes.defaultContext())
          db.update(context=brainvisa.processes.defaultContext())
          # check referentials and transformations information, the database will be updated after
          brainvisa.processes.defaultContext().write("Checking referentials information in database "+db.name+"...")
          checker=BVChecker_3_1(db, brainvisa.processes.defaultContext())
          checker.findActions()
          checker.process()
      except:
        neuroException.showException(beforeError="Error while updating database "+dbSettings.directory)
    QtGui.QApplication.restoreOverrideCursor()

  @QtCore.Slot()
  def current_workflow_changed(self):
    if self.model.current_wf_id == self.workflow_id and \
      self.model.current_resource_id == self.resource_id:
      self.action_monitor_workflow.setChecked(True)
      self.workflow_tool_bar.setEnabled(True)
      self.workflow_menu.setEnabled(True)
    else:
      self.action_monitor_workflow.setChecked(False)
      self.workflow_tool_bar.setEnabled(False)
      self.workflow_menu.setEnabled(False)



_aboutWidget = None
#----------------------------------------------------------------------------
class AboutWidget( QWidget ):
  def __init__( self, parent=None, name=None ):
    QWidget.__init__( self, parent )
    if name :
       self.setObjectName( name )
    layout=QVBoxLayout()
    self.setLayout(layout)
    self.setBackgroundRole( QPalette.Base )
    self.setAutoFillBackground(True)
    hb = QHBoxLayout( )
    layout.addLayout(hb)
    layout.setContentsMargins( 10, 10, 10, 10 )
    self.setWindowTitle( _t_( 'About') )
    if getattr( AboutWidget, 'pixIcon', None ) is None:
      setattr( AboutWidget, 'pixIcon', QIcon( os.path.join( neuroConfig.iconPath, 'icon.png' ) ) )
    self.setWindowIcon( self.pixIcon )

    def buildImageWidget( parent, fileName, desiredHeight=0 ):
      widget = QLabel( parent )
      #widget.setBackgroundRole( QPalette.Base )
      widget.setAlignment( Qt.AlignCenter )
      pixmap = QPixmap( os.path.join( neuroConfig.iconPath, fileName ) )
      if desiredHeight:
        stretch = float( desiredHeight ) / pixmap.height()
        matrix = QMatrix()
        matrix.scale( stretch, stretch )
        pixmap = pixmap.transformed( matrix )
      widget.setPixmap( pixmap )
      return widget

    widget = buildImageWidget( None, 'brainvisa.png' )
    hb.addWidget(widget)
    label = QLabel( neuroConfig.versionText() )
    hb.addWidget(label)
    #label.setBackgroundRole( QPalette.Base )
    label.setContentsMargins( 4, 4, 4, 4 )
    font = QFont()
    font.setPointSize( 30 )
    label.setFont( font )

    vb = QVBoxLayout( )
    hb.addLayout(vb)
    widget = buildImageWidget( None, 'ifr49.png', desiredHeight=60 )
    vb.addWidget(widget)
    widget.setContentsMargins( 5, 5, 5, 5 )
    widget = buildImageWidget( None, 'neurospin.png', desiredHeight=40 )
    vb.addWidget(widget)
    widget.setContentsMargins( 5, 5, 5, 5 )
    widget = buildImageWidget( None, 'shfj.png', desiredHeight=40 )
    vb.addWidget(widget)
    widget.setContentsMargins( 5, 5, 5, 5 )
    widget = buildImageWidget( None, 'mircen.png', desiredHeight=40 )
    vb.addWidget(widget)
    widget.setContentsMargins( 5, 5, 5, 5 )
    widget = buildImageWidget( None, 'inserm.png', desiredHeight=40 )
    vb.addWidget(widget)
    widget.setContentsMargins( 5, 5, 5, 5 )
    widget = buildImageWidget( None, 'cnrs.png', desiredHeight=60 )
    vb.addWidget(widget)
    widget.setContentsMargins( 5, 5, 5, 5 )
    widget = buildImageWidget( None, 'chups.png', desiredHeight=40 )
    vb.addWidget(widget)
    widget.setContentsMargins( 5, 5, 5, 5 )
    widget = buildImageWidget( None, 'parietal.png', desiredHeight=40 )
    vb.addWidget(widget)
    widget.setContentsMargins( 5, 5, 5, 5 )

    if parent is None:
      px = ( neuroConfig.qtApplication.desktop().width() - self.sizeHint().width() ) / 2
      py = ( neuroConfig.qtApplication.desktop().height() - self.sizeHint().height() ) / 2
      self.setGeometry( px, py, self.sizeHint().width(), self.sizeHint().height() )
      self.btnClose = QPushButton( _t_( 'Close' ) )
      layout.addWidget(self.btnClose)
      self.btnClose.setSizePolicy( QSizePolicy( QSizePolicy.Fixed, QSizePolicy.Fixed ) )
      self.btnClose.setFocus()
      QObject.connect( self.btnClose, SIGNAL( 'clicked()' ), self, SLOT( 'close()' ) )

def aboutRequest():
  global _aboutWidget
  if _aboutWidget is None:
    _aboutWidget = AboutWidget()
  _aboutWidget.show()
  _aboutWidget.raise_()

#----------------------------------------------------------------------------
def logRequest():
  neuroLogGUI.LogViewer( neuroConfig.logFileName ).show()

#----------------------------------------------------------------------------
def _addAction( parent, text=None, callback=None, shortcut=None ):
# this 'strange' function is only here to avoid a memory leak in PyQt:
# it apparently does the same as QMenu.addAction() / addSeparator(),
# but if the former are called, the returned QAction is created in the
# C++ layer, and has a strange ownership side effect: the python part
# of the QAction is never destroyed.
# Creating the QAction from Python side seems to work around the problem.
# Seen in PyQt 4.9.3
  if text is None:
    ac = QAction( parent )
    ac.setSeparator( True )
  else:
    ac = QAction( text, parent )
  if callback is not None:
    ac.triggered.connect( callback )
  if shortcut is not None:
    ac.setShortcut( shortcut )
  parent.addAction( ac )
  return ac

def _addSeparator( menu ):
    return _addAction( menu )

#----------------------------------------------------------------------------
def addBrainVISAMenu( widget, menuBar ):
  bvMenu = QMenu( "&BrainVISA", menuBar ) # avoid creating the menu in addMenu
  menuBar.addMenu( bvMenu ) # same problem as addAction()
  _addAction( bvMenu, _t_( "&Help" ), helpRequest, Qt.CTRL + Qt.Key_H )
  _addAction( bvMenu, _t_( "About" ), aboutRequest )
  _addAction( bvMenu )
  _addAction( bvMenu, _t_( "&Preferences" ),
    neuroConfigGUI.editConfiguration, Qt.CTRL + Qt.Key_P )
  _addAction( bvMenu, _t_( "Show &Log" ), logRequest, Qt.CTRL + Qt.Key_L )
  _addAction( bvMenu, _t_( "&Open process..." ), ProcessView.open,
    Qt.CTRL + Qt.Key_O )
  _addAction( bvMenu, _t_( "Load process setups" ), loadProcessSetupsGUI )
  _addAction( bvMenu, _t_( "Reload toolboxes" ), reloadToolboxesGUI )
  _addAction( bvMenu, _t_( "Start &Shell" ), startShell, Qt.CTRL + Qt.Key_S )
  _addAction( bvMenu )
  if not isinstance( widget, ProcessSelectionWidget ):
    _addAction( bvMenu, _t_( "Close" ), widget.close, Qt.CTRL + Qt.Key_W )
  _addAction( bvMenu, _t_( "&Quit" ), quitRequest, Qt.CTRL + Qt.Key_Q )
  return bvMenu


#----------------------------------------------------------------------------
class HTMLBrowser( QWidget ):

  class BVTextBrowser( WebBrowserWithSearch ):
    def __init__( self, parent, name=None ):
      WebBrowserWithSearch.__init__( self, parent )
      if name:
        self.setObjectName(name)
      #self.mimeSourceFactory().setExtensionType("py", "text/plain")
      self.openWebAction = QAction( _t_( 'Open in a web browser' ), self )
      self.openWebAction.setShortcut( Qt.CTRL + Qt.Key_W )
      self.connect( self.openWebAction, SIGNAL( 'triggered(bool)' ),
        self.openWeb )
      self.openLinkWebAction = QAction(_t_('Open link in a web browser'), self)
      self.connect(self.openLinkWebAction, SIGNAL('triggered(bool)'),
        self.openLinkWeb)
      self.openLinkInTextEditorAction = QAction(
        _t_('Open link in a text editor'), self)
      self.connect(self.openLinkInTextEditorAction, SIGNAL('triggered(bool)'),
                   self.openSourceLink)
      self.copyLinkAction = QAction(_t_('Copy link URL'), self)
      self.connect(self.copyLinkAction, SIGNAL('triggered(bool)'),
                   self.copyLinkUrl)
      self.linkUrl = None

    def setSource( self, url ):
      text = url.toString()
      bvp = unicode( text )
      if bvp.startswith( 'bvshowprocess://' ):
        bvp = bvp[16:]
        # remove tailing '/'
        if bvp[ -1 ] == '/':
          bvp = bvp[ : -1 ]
        proc = brainvisa.processes.getProcess( bvp )
        if proc is None:
          print('No process of name', bvp)
        else:
          win = ProcessView( proc() )
          win.show()
      elif bvp.startswith( 'file://' ) and bvp.endswith( '.py' ):
        WebBrowserWithSearch.setSource( self, url )
        self.setHtml( '<html><body><pre>' + htmlEscape(open( url.toLocalFile() ).read()) + '</pre></body></html>' )
        sys.stdout.flush()
      else:
        WebBrowserWithSearch.setSource( self, url)
      self.page().setLinkDelegationPolicy( QtWebKit.QWebPage.DelegateAllLinks )

    def contextMenuEvent(self, event):
      rel_pos = event.pos()
      main_frame = self.page().mainFrame()
      hit_test = main_frame.hitTestContent(rel_pos)
      hit_url = hit_test.linkUrl()
      if hit_url.isEmpty():
        hit_url = None
      menu = self.customMenu(hit_url)
      menu.exec_(event.globalPos());

    def customMenu(self, hit_url=None):
      menu = WebBrowserWithSearch.customMenu(self)
      menu.addSeparator()
      menu.addAction(self.openWebAction)
      self.linkUrl = hit_url
      if hit_url:
        menu.addSeparator()
        menu.addAction(self.openLinkWebAction)
        if unicode(hit_url.toString()).endswith('.py'):
          menu.addAction(self.openLinkInTextEditorAction)
        menu.addAction(self.copyLinkAction)
      return menu

    def copyLinkUrl(self, dummy):
      QApplication.clipboard().setText(self.linkUrl.toString())

    def openLinkWeb(self, dummy):
      openWeb(self.linkUrl.toString())

    def openSourceLink(self, dummy):
      configuration = Application().configuration
      textEditor = configuration.brainvisa.textEditor
      if textEditor is not None:
        textEditor = distutils.spawn.find_executable( textEditor )
        if textEditor:
          env = os.environ.copy()
          if not textEditor.startswith(os.path.dirname(neuroConfig.mainPath)):
            # external command
            if neuroConfig.brainvisaSysEnv:
              env.update(neuroConfig.brainvisaSysEnv.getVariables())
          os.spawnle(
            os.P_NOWAIT, textEditor, textEditor,
            unicode(self.linkUrl.toString()), env )

    def openWeb(self):
      openWeb(self.url().toString())


  def __init__( self, parent = None, name = None, fl = Qt.WindowFlags() ):
    QWidget.__init__( self, parent, fl )
    if name :
      self.setObjectName( name )

    vbox = QVBoxLayout( self )
    self.setLayout(vbox)
    vbox.setSpacing( 2 )
    vbox.setContentsMargins( 3, 3, 3, 3 )

    if getattr( HTMLBrowser, 'pixHome', None ) is None:
      setattr( HTMLBrowser, 'pixIcon', QIcon( os.path.join( neuroConfig.iconPath, 'icon_help.png' ) ) )
      setattr( HTMLBrowser, 'pixHome', QIcon( os.path.join( neuroConfig.iconPath, 'top.png' ) ) )

    self.setWindowIcon( HTMLBrowser.pixIcon )

    hbox = QHBoxLayout()
    hbox.setSpacing(6)
    hbox.setContentsMargins( 0, 0, 0, 0 )

    self.homeAction = QAction( _t_( 'Home' ), self )
    self.homeAction.setIcon( self.pixHome )
    btnHome = QToolButton( )
    btnHome.setSizePolicy( QSizePolicy( QSizePolicy.Minimum, QSizePolicy.Minimum ) )
    hbox.addWidget( btnHome )

    btnBackward = QToolButton( )
    btnBackward.setSizePolicy( QSizePolicy( QSizePolicy.Minimum, QSizePolicy.Minimum ) )
    hbox.addWidget( btnBackward )

    btnForward = QToolButton( )
    btnForward.setSizePolicy( QSizePolicy( QSizePolicy.Minimum, QSizePolicy.Minimum ) )
    hbox.addWidget( btnForward )

    btnReload = QToolButton( )
    btnReload.setSizePolicy( QSizePolicy( QSizePolicy.Minimum, QSizePolicy.Minimum ) )
    hbox.addWidget( btnReload )

    vbox.addLayout( hbox )

    browser = self.BVTextBrowser( self )
    browser.setSizePolicy( QSizePolicy( QSizePolicy.Expanding, QSizePolicy.Expanding ) )
    vbox.addWidget( browser )

    self.connect( self.homeAction, SIGNAL('triggered(bool)'), self.home )

    btnHome.setDefaultAction( self.homeAction )
    btnForward.setDefaultAction( browser.pageAction( QtWebKit.QWebPage.Forward ) )
    btnBackward.setDefaultAction( browser.pageAction( QtWebKit.QWebPage.Back ) )
    a = browser.pageAction( QtWebKit.QWebPage.Reload )
    a.setShortcut( QtGui.QKeySequence.Refresh )
    btnReload.setDefaultAction( a )
    self.connect( browser, SIGNAL('linkClicked(const QUrl &)' ),
      browser.setSource )

    self.browser = browser

    neuroConfig.registerObject( self )

    hbox.addWidget( QLabel( _t_( 'Search site:' ) ) )
    self._siteSearch = QLineEdit()
    hbox.addWidget( self._siteSearch )
    self.connect( self._siteSearch, SIGNAL( 'returnPressed()' ),
      self.siteSearch )

  def setSource( self, source ):
    if not isinstance( source, QUrl ):
      if os.path.exists(source):
        source = QUrl.fromLocalFile(source)
      else:
        source = QUrl(source)
    self.browser.setSource( source )

  def reload( self ):
    self.browser.reload()

  def setText( self, text ):
    self.browser.setHtml( text )

  def openWeb(self):
    self.browser.openWeb()

  def showCategoryDocumentation( self, category ):
    """
    Searches for a documentation file associated to this category and opens it  in this browser.
    Documentation files are in docPath/processes/categories/category. Category is a relative path, so if no documentation is found with the entire path, it removes the first item and retries.
    For example, if "t1 mri/viewers" doesn't exists, tries "viewers".
    If there is no documentation file, the browser page is empty.
    """
    categoryPath=category.lower().split("/")
    found =False
    while ((len(categoryPath) > 0) and not found):
      html = neuroConfig.getDocFile(os.path.join(os.path.join( 'processes', 'categories', *categoryPath), 'category_documentation.html' ) )
      if os.path.exists( html ):
        self.setSource( html )
        found=True
      categoryPath=categoryPath[1:]

    if not found:
      self.browser.setHtml( '' )

  def closeEvent( self, event ):
    neuroConfig.unregisterObject( self )
    QWidget.closeEvent( self, event )

  def home( self, void=None ):
    newver = checkbrainvisaupdates.checkUpdates()
    if newver:
      text = '''<html><div style="background-color: #ffe8e8">
<hr/>
<h2>A newer BrainVISA version is available</h2>
<p>Version ''' + '.'.join( [ str(x) for x in newver[0] ] ) + ''' is available on the BrainVISA web site.<br/>
Download it on <a href="http://brainvisa.info/downloadpage.html">the BrainVISA download page</a>.</p>
<hr/>
</div>
<iframe src="file://''' + neuroConfig.getDocFile(os.path.join( 'help','index.html' ) ) + '''" align="center" width="100%" height="100%" scrolling="auto" frameborder="0"></iframe>
</html>'''
      tmp = brainvisa.processes.defaultContext().temporary( 'HTML' )
      open( tmp.fullPath(), 'w' ).write( text )
      self.setSource( tmp.fullPath() )
    else:
      self.setSource( neuroConfig.getDocFile(os.path.join( 'help','index.html' ) ) )

  def siteSearch( self ):
    '''Search the brainvisa.info website using google search'''
    if self._siteSearch.text():
      if not hasattr( self, '_currentNonSearchPage' ):
        self._currentNonSearchPage = self.browser.url()
      url = 'http://www.google.com/cse?url=brainvisa.info&cref=http%3A%2F%2Fwww.google.com%2Fcse%2Ftools%2Fmakecse%3Furl%3Dbrainvisa.info&ie=&q=' + urllib.quote_plus( self._siteSearch.text() )
      self.setSource( QUrl.fromEncoded( url ) )
    else:
      # get back to the previous non-search page
      url = self._currentNonSearchPage
      del self._currentNonSearchPage
      self.setSource( url )


#----------------------------------------------------------------------------
class NamedPushButton( QPushButton ):
  def __init__( self, parent, name ):
    QPushButton.__init__( self, parent, name )
    self.connect( self, SIGNAL( 'clicked()' ), self._pyClicked )

  def _pyClicked( self ):
    self.emit( SIGNAL( 'clicked' ), unicode( self.name()) )


#----------------------------------------------------------------------------
class WidgetScrollV( QScrollArea ):
  #class VBox( QWidget ):
    #def __init__( self, parent, ws ):
      #QWidget.__init__( self, parent )
      #layout=QVBoxLayout()
      #self.setLayout(layout)
      #layout.setSpacing( 5 )
      #self.ws = ws

    #def sizeHint( self ):
      #return QSize( self.ws.visibleWidth(), QWidget.sizeHint( self ).height() )

  def __init__( self, parent = None, name = None ):
    #self.box = None
    QScrollArea.__init__( self, parent)
    if name:
      self.setObjectName( name )
    #self.setHorizontalScrollBarPolicy( Qt.ScrollBarAlwaysOff )
    self.setFrameStyle( self.NoFrame )
    #self.box = self.VBox( None, self )
    #self.setWidget( self.box )
    self.setSizePolicy( QSizePolicy( QSizePolicy.Expanding, QSizePolicy.Expanding ) )
    self.setWidgetResizable(True)
    #self.box.resize( self.visibleWidth(), self.box.height() )

  #def show( self ):
    #self.setMaximumSize( self.maximumWidth(), self.box.size().height() )
    #return QScrollArea.show( self )

  #def resizeEvent( self, e ):
    #result = QScrollArea.resizeEvent( self, e )
    #if self.widget():
      #self.widget().resize( self.visibleWidth(), self.box.height() )
      ##self.updateGeometry()
      #self.setMaximumSize( self.maximumWidth(), self.box.sizeHint().height() )
      #if self.box.width() != self.visibleWidth():
        #self.box.resize( self.visibleWidth(), self.box.height() )
        #self.updateGeometry()
    #return result

  #def sizeHint( self ):
    #if self.box:
      #return QWidget.sizeHint( self.box )
    #else:
      #return QScrollArea.sizeHint( self )

  #def visibleWidth(self):
    #return self.viewport().width()

#----------------------------------------------------------------------------
class ExecutionContextGUI( brainvisa.processes.ExecutionContext):
  def __init__( self ):
    brainvisa.processes.ExecutionContext.__init__( self )

  def ask( self, message, *buttons, **kwargs ):
    modal=kwargs.get("modal", 1)
    dlg = apply( self.dialog, (modal, message, None) + buttons )
    return mainThreadActions().call( dlg.call )

  def dialog( self, parentOrFirstArgument, *args, **kwargs ):
    if isinstance( parentOrFirstArgument, QWidget ) or \
       parentOrFirstArgument is None:
      return self._dialog( parentOrFirstArgument, *args, **kwargs )
    else:
      return self._dialog( *((None,parentOrFirstArgument)+args), **kwargs )

  def _dialog( self, parent, modal, message, signature, *buttons ):
    return mainThreadActions().call( UserDialog, parent, modal,
      message, signature, buttons )


  def mainThreadActions( self ):
    '''Returns an object which allows to pass actions to be executed in the main thread. Its implementation may differ according to the presence of a running graphics event loop, thus the returned object may be an instance of different classes: :py:class:`soma.qtgui.api.QtThreadCall`, :py:class:`soma.qtgui.api.FakeQtThreadCall`, or even something else.

    In any case the returned *mainthreadactions* object has 2 methods, *call()* and *push()*:

    ::

      result = mainthreadactions.call(function, *args, **kwargs)
      #or
      mainthreadactions.push(function, *args, **kwargs)
    '''
    return mainThreadActions()

  def showProgress( self, value, maxval=None ):
    def setProgress( self, value, maxval ):
      if not maxval:
        maxval = 100
      if not hasattr( self, '_progressBar' ):
        if not hasattr( self, 'inlineGUI' ):
          # no GUI: fallback to text mode
          brainvisa.processes.ExecutionContext.showProgress( self, value, maxval )
          return
        layout = self.inlineGUI.parentWidget().layout()
        self._progressBar = QProgressBar( None )
        layout.addWidget( self._progressBar )
        self._progressBar.show()
      if self._progressBar.maximum() != maxval:
        self._progressBar.setRange( 0, maxval )
      self._progressBar.setValue( int( round( value ) ) )
    mainThreadActions().push( setProgress, self, value, maxval )


  @staticmethod
  def createContext():
    return ExecutionContextGUI()

#----------------------------------------------------------------------------
class ExecutionNodeGUI(QWidget):

  def __init__(self, parent, parameterized, read_only=False):
    QWidget.__init__(self, parent)
    layout = QVBoxLayout()
    layout.setContentsMargins( 5, 5, 5, 5 )
    layout.setSpacing( 4 )
    self.setLayout(layout)
    self.parameterizedWidget = ParameterizedWidget( parameterized, None )
    if read_only:
      self.parameterizedWidget.set_read_only(True)
    layout.addWidget(self.parameterizedWidget)

  def closeEvent(self, event):
    self.parameterizedWidget.close()
    QWidget.closeEvent(self, event)

  def _checkReadable( self ):
    if self.parameterizedWidget is not None:
      self.parameterizedWidget.checkReadable()

#----------------------------------------------------------------------------
class VoidClass:
  pass


#----------------------------------------------------------------------------
class RadioItem(QWidget):
  """An custom item to replace a QTreeWidgetItem for the representation of a SelectionExecutionNode item with a radio button.
  QTreeWidgetItem enables only check box items."""
  def __init__(self, text, group, parent=None):
    QWidget.__init__(self, parent)
    layout=QHBoxLayout()
    layout.setContentsMargins( 0, 0, 0, 0 )
    layout.setSpacing(0)
    self.setLayout(layout)
    self.radio=QRadioButton()
    self.radio.setSizePolicy(QSizePolicy.Minimum, QSizePolicy.Minimum)
    layout.addWidget(self.radio)
    group.addButton(self.radio)
    self.icon=QLabel()
    layout.addWidget(self.icon)
    self.label=QLabel(text)
    layout.addWidget(self.label)
    layout.addStretch(1)
    self.setAutoFillBackground(True)
#    self.show()

  def setChecked(self, checked):
    self.radio.setChecked(checked)

  def isChecked(self):
    return self.radio.isChecked()

  def setIcon(self, icon):
    self.icon.setPixmap(icon.pixmap(*defaultIconSize))

#----------------------------------------------------------------------------
class NodeCheckListItem( QTreeWidgetItem ):

  def __init__(self, node, parent, index=None, text=None, itemType=None,
               read_only=False ):
    if not index is None and index < parent.childCount():
      QTreeWidgetItem.__init__(self)
      parent.insertChild(index, self)
    else :
      QTreeWidgetItem.__init__(self, parent)

    self._node = node
    self.itemType=itemType
    # the following flag is needed to block itemChanged signal processing
    # before the item is completely setup, otherwise it will trigger a
    # node selection change instead of the contrary
    self.creating = True
    self.read_only = read_only
    if itemType == "radio" and not self.read_only:
      # if the item type is radio, create a custom item RadioItem to replace the current QTreeWidgetItem at display
      # the radio button is included in a button group that is registred in the parent item
      buttonGroup=getattr(self.parent(), "buttonGroup", None)
      if not buttonGroup:
        buttonGroup=QButtonGroup()
        self.parent().buttonGroup=buttonGroup
      self.widget=RadioItem(text, buttonGroup)
      self.treeWidget().setItemWidget(self, 0, self.widget)
      QWidget.connect(self.widget.radio, SIGNAL("clicked(bool)"), self.radioClicked)
      QWidget.connect(self.widget.radio, SIGNAL("toggled(bool)"), self.radioToggled)
    else:# not a radio button or read only, show text directly in the qtreeWidgetItem
      if text:
        self.setText(0, text)
    self.setOn( node._selected )
    node._selectionChange.add( self.nodeStateChanged )
    self.creating = False

  def radioClicked(self, checked):
    self.treeWidget().setCurrentItem(self)

  def radioToggled(self, checked):
    self.stateChange( checked )

  def itemClicked(self):
    if self.itemType == "check":
      self.stateChange(self.isOn())

  def setIcon(self, col, icon):
    if self.itemType=="radio":
      self.widget.setIcon(icon)
    else:
      QTreeWidgetItem.setIcon(self, col, icon)

  def stateChange( self, selected ):
    self._node.setSelected( selected )

  def nodeStateChanged( self, node ):
    self.setOn( node._selected )

  def cleanup( self ):
    self._node._selectionChange.remove( self.nodeStateChanged )
    self._node = None

  def setOn( self, b ):
    if self.read_only:
      if b:
        self.setFlags(Qt.ItemIsSelectable | Qt.ItemIsDragEnabled | Qt.ItemIsEnabled)
      else:
        self.setFlags(Qt.ItemIsSelectable | Qt.ItemIsDragEnabled)
    elif self.itemType=="radio":
      self.widget.setChecked(b)
    elif self.itemType=="check":
      if b:
        self.setCheckState( 0, Qt.Checked )
      else:
        self.setCheckState( 0, Qt.Unchecked )

  def isOn( self ):
    if self.read_only:
      return int(Qt.ItemIsEnabled & self.flags())>0
    elif self.itemType=="radio":
      return self.widget.isChecked()
    elif self.itemType=="check":
      return self.checkState(0) == Qt.Checked
    return True

  def check(self, b):
    """
    This method is used to check or uncheck a checkable item and warn the underlying model of the state change.
    It is useful for the feature select/unselect before/after/all in pipelines and iterations.
    """
    if self.itemType=="check" and not self.read_only:
      if b:
        self.setCheckState( 0, Qt.Checked )
      else:
        self.setCheckState( 0, Qt.Unchecked )
      self.stateChange(b)

  def currentItemChanged(self, current):
    """ This function is called when the item gains or lose the status of current item of the tree widget.
    In case the item is a radio button, its background and foreground colors are changed to follow the tree item widget policy.

    :param current: indicates if the item is the current item or not. boolean.
    """
    if self.itemType == "radio" and not self.read_only:
      if current:
        self.widget.setBackgroundRole(QPalette.Highlight)
        self.widget.setForegroundRole(QPalette.HighlightedText)
      else:
        self.widget.setBackgroundRole(QPalette.Base)
        self.widget.setForegroundRole(QPalette.Text)

#------------------------------------------------------------------------------
class ParameterLabel( QLabel ):
  '''A QLabel that emits PYSIGNAL( 'contextMenuEvent' ) whenever a
  contextMenuEvent occurs'''

  def __init__( self, parameterName, mandatory, parent, userLevel = 0 ):
    if mandatory:
      printParameterName = '<b>' + parameterName + ':</b>'
    else:
      printParameterName = parameterName + ':'


    from soma.wip.application.api import Application
    if Application().configuration.brainvisa.showParamUserLevel:
      if userLevel == 1:
        printParameterName = '<sup style="color:orange;">1</sup> ' + printParameterName
      elif userLevel == 2:
        printParameterName = '<sup style="color:red;">2</sup> ' + printParameterName
      elif userLevel >= 3:
        printParameterName = '<sup style="color:blue;">*</sup> ' + printParameterName

    QLabel.__init__( self, printParameterName, parent )

    #Save parameter name
    self.parameterName = parameterName
    self.printParameterName = printParameterName

    # Create popup menu
    self.contextMenu = QMenu( self )
    #self.contextMenu.setCheckable( True )
    self.default_id = _addAction( self.contextMenu, _t_( 'default value' ),
                                                   self.defaultChanged )
    self.default_id.setCheckable(True)
    self.default_id.setChecked( True )
    self.addMenuLock()
    self.setAutoFillBackground(True)
    self.setBackgroundRole(QPalette.Window)
    # if userLevel == 1:
    #   palette = self.palette()
    #   palette.setColor(QPalette.Window, QColor(255,255,0,127))
    #   self.setPalette(palette)
    # elif userLevel == 2:
    #   palette = self.palette()
    #   palette.setColor(QPalette.Window, QColor(255,0,0,127))
    #   self.setPalette(palette)
    # elif userLevel >= 3:
    #   palette = self.palette()
    #   palette.setColor(QPalette.Window, QColor(0,0,255,127))
    #   self.setPalette(palette)

  def set_read_only(self, read_only):
    self.default_id.setEnabled(not read_only)

  def contextMenuEvent( self, e ):
    self.contextMenu.exec_( e.globalPos() )
    e.accept()

  def paramLabelText( self,  val_default_id, val_lock_id  ):
    #CAS : val_default_id / val_lock_id
    #val_default_id = 0 pas valeur par defaut donc icone
    #val_default_id = 1 valeur par defaut donc pas icone
    text = '' #cas 0 / 0
#    if
#        1 / 0
#        if 1 / 1
#    else 0 / 1

    if val_default_id:
        if val_lock_id : text =  text + '<img src="' + os.path.join( neuroConfig.iconPath, 'lock.png' ) + '" height="16"/> '
    else :
        text =  '<img src="' + os.path.join( neuroConfig.iconPath, 'modified.png' ) + '" height="16"/> '
        if  val_lock_id  : text =  text + '<img src="' + os.path.join( neuroConfig.iconPath, 'lock.png' ) + '" height="16"/> '

    return(text)

  def addMenuLock( self ):
    self.lock_id = _addAction( self.contextMenu, _t_( 'lock' ),
      self.lockChanged )
    self.lock_id.setCheckable(False)
    self.lock_id.setChecked( False )


  def readText( self, txt ):
    """ Function to return the value of text without value of tag for images """
    if unicode( txt).startswith( '<img src=' ):
      x = txt.find( '/> ' )
      txt = txt[ x+3 : ]
      return txt
    return txt


  def lockChanged( self, checked=False ):
    """ This function is to lock or unlock data if a user click on the lock menu  """


    if checked:
      self.emit( SIGNAL( 'lock_system' ), self.parameterName )
      #warning the value of lock_id can be become false if we can't write the lock file.
      #For example, if you try to lock a file which doesn't exist
    else:
      self.emit( SIGNAL( 'unlock_system' ), self.parameterName )
      #txt = self.paramLabelText(self.default_id.isChecked(), False)

<<<<<<< HEAD
    # on remet a jour en fonction du resultat du unlock du fichier
    self.setlock(self.lock_id.isChecked())
    # label update is performed by setlock
=======
    self.setlock(self.lock_id.isChecked()) #on remet a jour en fonction du resultat du unlock du fichier
    txt = self.paramLabelText(self.default_id.isChecked(), self.lock_id.isChecked())
    #print(" ParameterLabel : lockChanged self.lock_id.isChecked() a false val de self.text() : " + self.text())

    txt_value_parameter = self.readText(self.text())
    while (self.readText(txt_value_parameter) != txt_value_parameter) :
        txt_value_parameter = self.readText(txt_value_parameter)

    txt = txt + txt_value_parameter
    self.setText( unicode(txt) )
>>>>>>> c11df0ee


  def setlock( self, default):
    """ This function is to set lock or unlock data """
    self.lock_id.setChecked(default)

    txt = self.paramLabelText(self.default_id.isChecked(), self.lock_id.isChecked())

    txt += self.printParameterName
    self.setText(unicode(txt))


  def defaultChanged( self, checked=False ):
    # print("-- FUNCTION defaultChanged : neuroProcessesGUI / ParameterLabel --", checked)
    self.emit( SIGNAL( 'toggleDefault' ), self.parameterName )

    txt = self.paramLabelText(self.default_id.isChecked(), self.lock_id.isChecked())

    txt += self.printParameterName
    self.setText(unicode(txt))



  def setDefault( self, default ):
    # print("-- FUNCTION setDefault : neuroProcessesGUI / ParameterLabel --")
    self.default_id.setChecked( default )

    #self.lockChanged()

    txt = self.paramLabelText(self.default_id.isChecked(), self.lock_id.isChecked())

    txt += self.printParameterName
    self.setText(unicode(txt))




  #def defaultChanged( self, checked=False ):
    ##self.default_id.toggle()
    #self.emit( SIGNAL( 'toggleDefault' ), self.parameterName )
    #if self.default_id.isChecked():
      #txt = unicode( self.text() )
      #if txt.startswith( '<img src=' ):
        #x = txt.find( '/> ' )
        #txt = txt[ x+3 : ]
        #self.setText( txt )
    #else:
      #if not unicode( self.text() ).startswith( '<img src=' ):
        #self.setText( '<img src="' \
          #+ os.path.join( neuroConfig.iconPath, 'modified.png' ) \
          #+ '" height="16"/> ' + self.text() )


  #def setDefault( self, default ):
    #self.default_id.setChecked( default )
    #if default:
      #txt = unicode( self.text() )
      #if txt.startswith( '<img src=' ):
        #x = txt.find( '/> ' )
        #txt = txt[ x+3 : ]
        #self.setText( txt )
    #else:
      #if not unicode( self.text() ).startswith( '<img src=' ):
        #self.setText( '<img src="' \
          #+ os.path.join( neuroConfig.iconPath, 'modified.png' ) \
          #+ '" height="16"/> ' + self.text() )


#------------------------------------------------------------------------------
class ParameterizedWidget( QWidget ):
  def __init__( self, parameterized, parent ):
#lock#    if getattr( ParameterizedWidget, 'pixDefault', None ) is None:
#lock#      setattr( ParameterizedWidget, 'pixDefault', QPixmap( os.path.join( neuroConfig.iconPath, 'lock.png' ) ) )
#lock#      setattr( ParameterizedWidget, 'pixCustom', QPixmap( os.path.join( neuroConfig.iconPath, 'unlock.png' ) ) )

    QWidget.__init__( self, parent )
    self.connect( self, SIGNAL( 'destroyed()' ), self.cleanup )

    layout = QVBoxLayout( )
    layout.setContentsMargins( 0, 0, 0, 0 )
    layout.setSpacing(4)
    self.setLayout(layout)
    # the scroll widget will contain parameters widgets
    self.scrollWidget = WidgetScrollV( )
    layout.addWidget( self.scrollWidget )

    #spacer = QSpacerItem( 0, 0, QSizePolicy.Minimum, QSizePolicy.Expanding )
    #layout.addItem( spacer )

    # Using weakref here because self.parameterized may contain a reference
    # to self.parameterChanged (see below) which is a bound method that contains
    # a reference to self. If nothing is done self is never destroyed.

    self.parameterized = weakref.proxy( parameterized )
    self.parameterized.deleteCallbacks.append( self.parameterizedDeleted )
    self.labels={}
    self.editors={}
#lock#    self.btnLock={}
    self._currentDirectory = None

    self._doUpdateParameterValue = False
    first = None

    documentation = {}
    id = getattr(parameterized, '_id', None)
    if id is not None:
      procdoc = brainvisa.processes.readProcdoc( id )
      if procdoc:
        documentation = procdoc.get( neuroConfig.language )
        if documentation is None:
          documentation = procdoc.get( 'en', {} )

    # the widget that will contain parameters, it will be put in the scroll widget
    parametersWidget=QWidget()
    # QGridLayout : a label and an editor for each parameter, in 2 columns
    parametersWidgetLayout=QFormLayout()
    parametersWidgetLayout.setContentsMargins( 0, 0, 0, 0 )
    if sys.platform == 'darwin' and QtCore.qVersion() == '4.6.2':
      # is this layout problem a bug in qt/Mac 4.6.2 ?
      parametersWidgetLayout.setSpacing(0)
    else:
      parametersWidgetLayout.setSpacing(2)
    parametersWidget.setLayout(parametersWidgetLayout)
    # create a widget for each parameter

    #sort signature item by section title
    sectionTitleList = []#useful to keep signature order
    sectionTitleSortedDict = {}
    for key, parameter in self.parameterized.signature.items():
      if neuroConfig.userLevel >= parameter.userLevel:
        sectionTitle = parameter.getSectionTitleIfDefined()
        sectionTitleList.append(sectionTitle)
        if sectionTitle in sectionTitleSortedDict.keys():
          sectionTitleSortedDict[sectionTitle].append( (key, parameter) )
        else:
          sectionTitleSortedDict[sectionTitle] = [ (key, parameter) ]

    #sectionTitleList = list( set( sectionTitleList ) )#this command do not keep the list order
    uniqueSectionTitleList = []
    for sectionTitle in sectionTitleList:
      if not sectionTitle in uniqueSectionTitleList:
        uniqueSectionTitleList.append(sectionTitle)
      else:
        pass


    #the parameters not grouped will be added first
    if None in uniqueSectionTitleList:
      uniqueSectionTitleList.insert(0, uniqueSectionTitleList.pop( uniqueSectionTitleList.index(None) ) )

    for sectionTitle in uniqueSectionTitleList:
      currentSectionTitle = None
      if len( uniqueSectionTitleList ) > 1 and sectionTitle is not None:
        currentSectionTitle = SectionTitle(sectionTitle)
        parametersWidgetLayout.addRow( currentSectionTitle )

      for k, p in sectionTitleSortedDict[ sectionTitle ]:
        l = ParameterLabel( k, p.mandatory, None, userLevel=p.userLevel )
        l.setDefault(self.parameterized.isDefault( k ))
        self.connect( l, SIGNAL( 'toggleDefault' ), self._toggleDefault )

        if isinstance( p, ReadDiskItem ):
            l.lock_id.setCheckable(True)
            l.setlock(self._setlock_system(k)) #ini la valeur de lock du parametre
            #self.connect( l, SIGNAL( 'setlock_system' ), self._setlock_system )
            self.connect( l, SIGNAL( 'lock_system' ), self._lock_system )
            self.connect( l, SIGNAL( 'unlock_system' ), self._unlock_system )

        l.setSizePolicy( QSizePolicy.Fixed, QSizePolicy.Fixed )
        self.labels[ k ] = l
        e = p.editor( None, k, weakref.proxy( self ) )

        #if p.getSectionTitleIfDefined() is not None:
        #  parametersWidgetLayout.addRow( SectionTitle( p.getSectionTitleIfDefined() ) )

        parametersWidgetLayout.addRow( l, e )
        if currentSectionTitle is not None:
          currentSectionTitle.addSectionWidgets(l, e)

        self.parameterized.addParameterObserver( k, self.parameterChanged )

        self.editors[ k ] = e
        if first is None: first = e
        v = getattr( self.parameterized, k, None )
        if v is not None:
          self.setValue( k, v, 1 )
        e.valuePropertiesChanged( self.parameterized.isDefault( k ) )
        e.connect( e, SIGNAL('noDefault'), self.removeDefault )
        e.connect( e, SIGNAL('newValidValue'), self.updateParameterValue )
#lock#        btn = NamedPushButton( hb, k )
#lock#        btn.setPixmap( self.pixCustom )
#lock#        btn.setFocusPolicy( QWidget.NoFocus )
#lock#        btn.setToggleButton( 1 )
#lock#        btn.hide()
#lock#        self.connect( btn, PYSIGNAL( 'clicked' ), self._toggleDefault )
#lock#        self.btnLock[ k ] = btn
        if documentation is not None:
          self.setParameterToolTip( k,
            XHTML.html( documentation.get( 'parameters', {} ).get( k, '' ) ) \
            + '<br/><img src="' \
            + os.path.join( neuroConfig.iconPath, 'modified.png' )+ '"/><em>: ' \
            + _t_( \
            'value has been manually changed and is not modified by links anymore' ) \
            + '</em>' )

    parametersWidget.setSizePolicy(QSizePolicy(QSizePolicy.Expanding, QSizePolicy.Maximum))
    self.scrollWidget.setWidget(parametersWidget)
    if first: first.setFocus()
    self._doUpdateParameterValue = True
    #self.scrollWidget.widget().resize(600, 200)
#    self.scrollWidget.show()

  def set_read_only(self, read_only):
    for x in self.editors.keys():
      self.editors[x].set_read_only(read_only)
    for x in self.labels.keys():
      self.labels[x].set_read_only(read_only)

  def parameterizedDeleted( self, parameterized ):
    for k, p in parameterized.signature.items():
      try:
        parameterized.removeParameterObserver( k, self.parameterChanged )
      except ValueError:
        pass
    self.parameterized = None
    for x in self.editors.keys():
      self.editors[x].releaseCallbacks()

  def __del__( self ):
    if self.parameterized is not None:
      self.parameterizedDeleted( self.parameterized )
    #QWidget.__del__( self )

  def cleanup( self ):
    for x in self.editors.keys():
      self.editors[x].releaseCallbacks()

  def closeEvent( self, event ):
    for k, p in self.parameterized.signature.items():
      try:
        self.parameterized.removeParameterObserver( k, self.parameterChanged )
      except ValueError:
        pass
    self.cleanup()
    QWidget.closeEvent( self, event )

  def setParameterToolTip( self, parameterName, text ):
    self.labels[ parameterName ].setToolTip(html_with_local_images(
      self.parameterized.signature[ parameterName ].toolTipText(
        parameterName, text )))

  def parameterChanged( self, parameterized, parameterName, value ):
    """This method is called when an attribute has changed in the model.
    A parameter can change in the model because it is links to another parameter that has changed or because the user changed it in the GUI."""
    # It is necessary to read user values before applying changes,
    # otherwise selected data are reset
    self.readUserValues()
    self._doUpdateParameterValue = False
    default=parameterized.isDefault( parameterName )
    self.setValue( parameterName, value, default = default)
    self.labels[ parameterName ].setDefault( default )
    self.editors[ parameterName ].valuePropertiesChanged( default )

    #lock system
    self.labels[parameterName].setlock(self._setlock_system(parameterName))

    self._doUpdateParameterValue = True

  def updateParameterValue( self, name, value ):
    #lock system
    self.labels[name].setlock(self._setlock_system(name))

    if self._doUpdateParameterValue:
      setattr( self.parameterized, name, value )

  def removeDefault( self, name ):
    #lock system
    self.labels[ name ].setlock(self._setlock_system(name))

    self.parameterized.setDefault( name, False )
    self.labels[ name ].setDefault( False )
    self.editors[ name ].valuePropertiesChanged( False )
#lock#    self.btnLock[ name ].setPixmap( self.pixDefault )
#lock#    self.btnLock[ name ].setOn( 1 )
#lock#    self.btnLock[ name ].show()

  def _toggleDefault( self, name ):
    isdefault = not self.parameterized.isDefault( name )
    value = getattr(self.parameterized, name)
    # trick to force links update (there is likely a more efficient way)
    self.parameterized.setValue(name, None, isdefault)
    # TODO: if isdefault, we should look if a link can provide a linked value
    # rather than the current one.
    self.parameterized.setValue(name, value, isdefault)
    self.editors[ name ].valuePropertiesChanged( isdefault )


  def _lock_system( self, name ):
      """function for lock system : lock a diskItem if the file exists"""
      #print("-- FUNCTION _lock_system  : neuroProcessesGUI / ParameterizedWidget-- ")
      #value = self.parameterized.__getattribute__(name)
      value = getattr(self.parameterized, name, None)

      if value is not None :
          isLock = value.lockData()
          if isLock : self.labels[name].lock_id.setChecked(True)
          else : self.labels[name].lock_id.setChecked(False)


  def _unlock_system( self, name ):
      """function for lock system : unlock a file"""
      #print("-- FUNCTION _unlock_system : neuroProcessesGUI / ParameterizedWidget-- ")
      #value = self.parameterized.__getattribute__(name)
      value = getattr(self.parameterized, name, None)
      if value is not None :
          value.unlockData()


  def _setlock_system( self, name ):
      """function for lock system : lock a diskItem if the file exists"""
      #from brainvisa.data.neuroDiskItems import DiskItem
      #print("-- FUNCTION _setlock_system : neuroProcessesGUI / ParameterizedWidget-- ")
      #value = self.parameterized.__getattribute__(name)
      value = getattr(self.parameterized, name, None)

      if value is not None and isinstance( value, DiskItem ):
        valueToSet =  value.isLockData()
        return valueToSet
      else :
          return (False)

  def checkReadable( self ):
    for ( n, p ) in self.parameterized.signature.items():
      if p.checkReadable( getattr( self.parameterized, n, None ) ):
        e = self.editors.get( n )
        if e is not None: e.checkReadable()

  def readUserValues( self ):
    'Ensure that values typed by the user are taken into account'
    for n in self.parameterized.signature.keys():
      e = self.editors.get( n )
      if e is not None:
        e.checkValue()

  def setValue( self, parameterName, value, default=0 ):
    'Set the value of a parameter'
    oldValue=self.editors[ parameterName ].getValue()
    self.editors[ parameterName ].setValue( value, default = default )
    # use signals-slots to update the parameter label gui if the lock status of the matching value changes.
    # DiskItems now inherit from QObject and emit lockChanged signal when the lock changes
    if isinstance(oldValue, QObject):
      self.disconnect(oldValue, SIGNAL("lockChanged"), self.labels[parameterName].setlock)
      self.disconnect(oldValue, SIGNAL("lockChanged"), self.editors[parameterName].lockChanged)
    if isinstance(value, QObject):
      self.connect(value, SIGNAL("lockChanged"), self.labels[parameterName].setlock )
      self.connect(value, SIGNAL("lockChanged"), self.editors[parameterName].lockChanged)


#----------------------------------------------------------------------------
class BrainVISAAnimation( QLabel ):
  def __init__( self, parent=None ):
    QLabel.__init__( self, parent )
    self.mmovie = QMovie( os.path.join( neuroConfig.iconPath, 'rotatingBrainVISA.gif' ) ) #, 1024*10 )
    self.setMovie( self.mmovie )
    #self.mmovie.setSpeed( 500 )
    #qApp.processEvents()
    self.mmovie.stop()

  def start( self ):
    self.mmovie.start()

  def stop( self ):
    self.mmovie.start()
    qApp.processEvents()
    self.mmovie.stop()


#----------------------------------------------------------------------------
class SectionTitle( QLabel ):
  """
  This widget is used to create a virtual signature separation, called implicitly by "section" argument.
  All parameters will be grouped by section in signature with this label text as title.

  **Examples**

  'bool_field', Boolean(section='Section title'),
  or
  'image', WriteDiskItem( '4D Volume', 'NIFTI-1 image', section='Output images' ),
  """
  def __init__(self, section_title, section_widgets=[], collapsed=False):
    if collapsed:
      printSectionTitle = '<span style="font-size:smaller;">&#9654;</span> ' + section_title
    else:
      printSectionTitle = '<span style="font-size:smaller;">&#9660;</span> ' + section_title
    QLabel.__init__(self, printSectionTitle)
    font = QFont()
    #font.setCapitalization(QFont.Capitalize)
    # font.setUnderline(True)
    font.setItalic(True)
    self.setFont(font)
    self.setAlignment(Qt.AlignCenter)

    styleSheet = """

SectionTitle { border-top: 1px solid #6c6c6c;
               border-top-style: double;
               border-top-color: silver; }"""
    self.setStyleSheet(styleSheet)

    self.section_title = section_title
    self.section_widgets = [ w for w in section_widgets ]
    self.collapsed = collapsed

  def mouseReleaseEvent(self, ev):
    self.changeVisibility()

  def changeVisibility( self ):
    self.collapsed = not self.collapsed
    if self.collapsed:
      printSectionTitle = '<span style="font-size:smaller;">&#9654;</span> ' + self.section_title
    else:
      printSectionTitle = '<span style="font-size:smaller;">&#9660;</span> ' + self.section_title
    self.setText(printSectionTitle)
    for widget in self.section_widgets:
      if self.collapsed:
        action = 'hide'
        widget.hide()
      else:
        action = 'show'
        widget.show()

  def addSectionWidgets( self, *args ):
    for w in args:
      self.section_widgets.append(w)


#----------------------------------------------------------------------------
class ProcessView( QWidget, ExecutionContextGUI ):

  #actions:
  action_save_process = None

  action_clone_process = None

  action_create_workflow = None

  action_run = None

  action_interupt = None

  action_interupt_step = None

  action_run_with_sw = None

  action_iterate = None

  eTreeWidget = None

  menu = None

  parameterizedWidget = None

  read_only = None

  def __init__( self,
                processId,
                parent=None,
                externalInfo=None,
                read_only=False):
    ExecutionContextGUI.__init__( self )
    QWidget.__init__( self, parent )
    if getattr( ProcessView, 'pixIcon', None ) is None:
      setattr( ProcessView, 'pixIcon', QIcon( os.path.join( neuroConfig.iconPath, 'icon_process.png' ) ) )
      setattr( ProcessView, 'pixDefault', QIcon( os.path.join( neuroConfig.iconPath, 'lock.png' ) ) )
      setattr( ProcessView, 'pixInProcess', QIcon( os.path.join( neuroConfig.iconPath, 'forward.png' ) ) )
      setattr( ProcessView, 'pixProcessFinished', QIcon( os.path.join( neuroConfig.iconPath, 'ok.png' ) ) )
      setattr( ProcessView, 'pixProcessError', QIcon( os.path.join( neuroConfig.iconPath, 'abort.png' ) ) )
      setattr( ProcessView, 'pixNone', QIcon() )

    self.read_only = read_only

    # ProcessView cannot be a QMainWindow because it have to be included in a QStackedWidget in pipelines.
    #centralWidget=QWidget()
    #self.setCentralWidget(centralWidget)

    centralWidgetLayout=QVBoxLayout()
    self.setLayout(centralWidgetLayout)
    centralWidgetLayout.setContentsMargins( 5, 5, 5, 5 )
    centralWidgetLayout.setSpacing( 4 )

    self.setWindowIcon( self.pixIcon )
    self.workflowEnabled = False

    self.action_save_process = QAction(_t_( '&Save...' ), self)
    self.action_save_process.setShortcut( Qt.CTRL + Qt.Key_S )
    self.action_save_process.triggered.connect(self.saveAs)

    self.action_clone_process = QAction(_t_( '&Clone...' ), self)
    self.action_clone_process.setShortcut(Qt.CTRL + Qt.Key_C)
    self.action_clone_process.triggered.connect(self.clone)

    self.action_create_workflow = QAction(_t_('Create &Workflow...'), self)
    self.action_create_workflow.setShortcut(Qt.CTRL + Qt.Key_D)
    self.action_create_workflow.triggered.connect(self.createWorkflow)

    self.action_run = QAction(_t_('Run') , self)
    self.action_run.triggered.connect(self._run)

    self.action_run_with_sw = QAction(_t_('Run in parallel'), self)
    self.action_run_with_sw.setToolTip('Run in parallel using Soma-workflow')
    self.action_run_with_sw.triggered.connect(self._run_with_soma_workflow)

    self.action_interupt = QAction(_t_('Interrupt'), self)
    self.action_interupt.triggered.connect(self._interruptButton)
    self.action_interupt.setVisible(False)

    self.action_interupt_step = QAction(_t_('Interrupt current step'), self)
    self.action_interupt_step.triggered.connect(self._interruptStepButton)
    self.action_interupt_step.setVisible(False)

    self.action_iterate = QAction(_t_('Iterate'), self)
    self.action_iterate.triggered.connect(self._iterateButton)

    self.action_lock_all = QAction(_t_('Lock all files'), self)
    self.action_lock_all.triggered.connect(self.menuLockAllFiles)

    self.action_unlock_all = QAction(_t_('Unlock all files'), self)
    self.action_unlock_all.triggered.connect(self.menuUnlockAllfiles)

    self.action_manage_process_setups = QAction(_t_('Save process setups'), self)
    self.action_manage_process_setups.triggered.connect(self.saveProcessSetupsGUI)

    if parent is None:
      neuroConfig.registerObject( self )
      # menu bar
      self.menu = QMenuBar( self )
      addBrainVISAMenu( self, self.menu )

      # warning: don't create the menu using addMenu() in PyQt
      processMenu = QMenu( _t_( "&Process" ), self.menu )
      self.menu.addMenu(processMenu)
      processMenu.addAction(self.action_save_process)
      processMenu.addAction(self.action_clone_process)
      processMenu.addAction(self.action_manage_process_setups)
      processMenu.addAction(self.action_iterate)
      _addSeparator( processMenu )
      processMenu.addAction(self.action_create_workflow)
      _addSeparator( processMenu )
      processMenu.addAction(self.action_run)
      processMenu.addAction(self.action_interupt)
      processMenu.addAction(self.action_interupt_step)
      _addSeparator( processMenu )
      processMenu.addAction(self.action_run_with_sw)
      _addSeparator( processMenu )
      processMenu.addAction(self.action_lock_all)
      processMenu.addAction(self.action_unlock_all)

      # warning: don't create the menu using addMenu() in PyQt
      view_menu = QMenu( _t_( "&View" ), self.menu )
      self.menu.addMenu(view_menu)
      view_menu.addAction(close_viewers_action(self))

      try:
        import soma_workflow
        self.workflowEnabled = True
      except ImportError:
        pass
      if not self.workflowEnabled:
        self.action_create_workflow.setEnabled(False)
      centralWidgetLayout.addWidget(self.menu)

    self.connect( self, SIGNAL( 'destroyed()' ), self.cleanup )

    process = brainvisa.processes.getProcessInstance( processId )
    if process is None:
      raise RuntimeError( neuroException.HTMLMessage(_t_( 'Cannot open process <em>%s</em>' ) % ( str(processId), )) )
    self.process = process
    self.process.guiContext = weakref.proxy( self )
    self._runningProcess = 0
    self.process.signatureChangeNotifier.add( self.signatureChanged )
    self.btnRun = None
    self.btnRunSomaWorkflow = None
    self.btnInterrupt = None
    self.btnInterruptStep = None
    self._running = False

    if self.process.__class__ == brainvisa.processes.IterationProcess:
      self.action_iterate.setVisible(False)

    procdoc = brainvisa.processes.readProcdoc( process )
    documentation = procdoc.get( neuroConfig.language )
    if documentation is None:
      documentation = procdoc.get( 'en', {} )

    t = _t_(process.name) + ' ' + unicode( process.instance )
    self.setWindowTitle( t )

    if process.showMaximized:
        self.showMaximized()

    # title of the process : label + rotating icon when it's running
    titleLayout = QHBoxLayout( )
    centralWidgetLayout.addLayout(titleLayout)
    if not parent:
      self.labName = QLabel( t, self )
    else:
      self.labName = QLabel( _t_(process.name), self )
    titleLayout.addWidget(self.labName)
    self.labName.setFrameStyle( QFrame.Panel | QFrame.Raised )
    self.labName.setLineWidth( 1 )
    self.labName.setContentsMargins( 5, 5, 5, 5 )
    self.labName.setAlignment( Qt.AlignCenter )
    self.labName.setWordWrap( True )
    font = self.labName.font()
    font.setPointSize( QFontInfo( font ).pointSize() + 4 )
    self.labName.setFont( font )
    self.labName.setSizePolicy( QSizePolicy( QSizePolicy.Expanding, QSizePolicy.Preferred ) )
    doc =  XHTML.html( documentation.get( 'short', '' ) )
    if doc:
      self.labName.setToolTip(html_with_local_images('<center><b>' + _t_(process.name) + '</b></center><hr><b>' + _t_('Description') + ':</b><br/>' + doc))

    if externalInfo is None:

      self.movie = BrainVISAAnimation( )
      titleLayout.addWidget(self.movie)
      titleLayout.setSpacing(3)

      # vertical splitter : parameters, log text widget
      splitter = QSplitter( Qt.Vertical )
      centralWidgetLayout.addWidget(splitter)

      # at the top of the splitter : the parameters
      self.parametersWidget = QWidget(splitter)
      parametersWidgetLayout = QVBoxLayout( )
      parametersWidgetLayout.setContentsMargins( 0, 0, 0, 0 )
      self.parametersWidget.setLayout(parametersWidgetLayout)

      # at the bottom of the splitter : the text widget to log information about process execution
      self.info = QTextEdit( splitter )
      self.info.setReadOnly( True )
      self.info.setAcceptRichText( True )
      sizePolicy=QSizePolicy( QSizePolicy.Expanding, QSizePolicy.Preferred)
      sizePolicy.setHorizontalStretch(0)
      sizePolicy.setVerticalStretch(50)
      self.info.setSizePolicy( sizePolicy )
      self.infoCounter = None
      #splitter.setResizeMode( self.info, splitter.Stretch )
      # splitter.setResizeMode( self.parametersWidget, QSplitter.FollowSizeHint )
      #splitter.setResizeMode( self.parametersWidget, QSplitter.Auto )
      container = self.parametersWidget
      self.isMainWindow = True
    else:
      self.movie = None
      splitter = None
      self.parametersWidget = self
      container = self
      self.isMainWindow = False
      self.info = externalInfo

    self.splitter = splitter
    self._widgetStack = None
    eNode = getattr( process, '_executionNode', None )
    self._executionNodeLVItems = {}
    # process composed of several processes
    if eNode is not None and self.isMainWindow:
      self.parameterizedWidget = None
      #vb = QVBoxLayout( )
      #container.layout().addLayout(vb)
      vb=container.layout()

      # splitter that shows the composition of the process on the left and the parameters of each step on the right
      self.eTreeWidget = QSplitter( Qt.Horizontal )
      vb.addWidget(self.eTreeWidget)


      # Run and iterate buttons
      self.inlineGUI = self.process.inlineGUI( self.process, self, None,
                                               externalRunButton = True )
      if self.inlineGUI is None and externalInfo is None:
        self.inlineGUI = self.defaultInlineGUI( None )
      vb.addWidget(self.inlineGUI)

      # composition of the pipeline
      self.executionTree = QTreeWidget( self.eTreeWidget )
      self.executionTree.setSizePolicy( QSizePolicy( QSizePolicy.Preferred, QSizePolicy.Preferred ) )
      self.executionTree.setColumnCount(1)
      self.executionTree.setHeaderLabels( ['Name'] )
      self.executionTree.setAllColumnsShowFocus( 1 )
      self.executionTree.setRootIsDecorated( 1 )
      self.executionTree.setContextMenuPolicy(Qt.CustomContextMenu)
      # Popup Menu for toolboxes
      self.executionTreeMenu = QMenu( self )
      _addAction( self.executionTreeMenu, _t_("Unselect before"), self.menuUnselectBefore)
      _addAction( self.executionTreeMenu, _t_("Unselect after"), self.menuUnselectAfter)
      #self.executionTreeMenu.addAction( _t_("Unselect all"),  self.menuUnselectAll )
      _addAction( self.executionTreeMenu, _t_("Select before"), self.menuSelectBefore)
      _addAction( self.executionTreeMenu, _t_("Select after"), self.menuSelectAfter)
      #self.executionTreeMenu.addAction( _t_("Select all"), self.menuSelectAll )
      _addAction( self.executionTreeMenu )
      _addAction( self.executionTreeMenu, _t_("Unselect steps writing locked files"), self.menuUnselectLocked )
      _addAction( self.executionTreeMenu, _t_("Unselect steps upstream of locked files"), self.menuUnselectLockedUpstream )
      _addAction( self.executionTreeMenu )
      self.executionTreeMenu._opennodeaction = _addAction(
        self.executionTreeMenu, _t_("Open this step separately"),
        self.menuDetachExecutionNode )
      self.executionTreeMenu._showdocaction \
        = _addAction( self.executionTreeMenu, _t_("Show documentation"),
                                            self.menuShowDocumentation )

      _addAction( self.executionTreeMenu )
      _addAction( self.executionTreeMenu, _t_("Lock files under this node"),
                 self.menuLockStep )
      _addAction( self.executionTreeMenu, _t_("Unlock files under this node"),
                 self.menuUnlockStep )

      self.executionTreeMenu._nodeactionseparator \
        = _addAction( self.executionTreeMenu )
      self.executionTreeMenu._addnodeaction \
        = _addAction( self.executionTreeMenu, _t_("Add node"),
                                            self.menuAddExecutionNode )
      self.executionTreeMenu._removenodeaction \
        = _addAction( self.executionTreeMenu, _t_("Remove node"),
                                            self.menuRemoveExecutionNode )

      self.connect(self.executionTree, SIGNAL( 'customContextMenuRequested ( const QPoint & )'), self.openContextMenu)
      #self.executionTree.setSortingEnabled( -1 )
      #self.eTreeWidget.setResizeMode( self.executionTree, QSplitter.KeepSize )

      if self.read_only:
        self.executionTreeMenu.setEnabled(False)

      # parameters of a each step of the pipeline
      self._widgetStack = QStackedWidget( self.eTreeWidget )
      self._widgetStack.setSizePolicy( QSizePolicy( QSizePolicy.Preferred,
      QSizePolicy.Preferred ) )
      self._widgetStack._children = []

      # set splitter sizes to avoid the widget stack to be hidden in case it is currently empty
      self.eTreeWidget.setSizes( [150, 250] )

      self._guiId = 0
      self._executionNodeExpanded( self.executionTree, ( eNode, (eNode,) ) )
      self.connect( self.executionTree,
                    SIGNAL( 'itemExpanded( QTreeWidgetItem * )' ),
                    self._executionNodeExpanded )

      self.connect( self.executionTree,
                    SIGNAL( 'currentItemChanged( QTreeWidgetItem *, QTreeWidgetItem * )' ),
                    self.executionNodeSelected )
      # don't listen to clicks, but to item changes instead
      # because stats check can be triggereg via the keyboard, not only
      # mouse clicks
      #self.connect( self.executionTree,
                    #SIGNAL( 'itemClicked( QTreeWidgetItem *, int )' ),
                    #self.executionNodeClicked )
      self.connect( self.executionTree,
                    SIGNAL( 'itemChanged( QTreeWidgetItem *, int )' ),
                    self.executionNodeChanged )

      # Select and open the first item
      item = self.executionTree.topLevelItem(0)
      item.setExpanded( True )
      self.executionTree.setCurrentItem( item )

    # simple process : only a signature, no sub-processes
    else:
      self.executionTree = None
      self.createSignatureWidgets( documentation )

    self._iterationDialog = None

    self._logDialog = None
    # It is necessary to call show() before resize() to have a correct layout.
    # Otherwize,  vertical sliders may be superimposed to widgets. But some
    # window managers compute the window location according to its size during
    # show(). If the window become larger after show() call, part of it will be
    # off screen. Therefore set the widget size before show() ensure that
    # window location is correct and changing size after show() ensure that
    # layout is correct.
    if parent is None:
      self.show()
      self.resize( 600, 801 )
      #qApp.processEvents()

    initGUI = getattr( self.process, 'initializationGUI', None )
    if initGUI is not None:
      initGUI( self )

    if self.read_only and self.parameterizedWidget != None:
      self.parameterizedWidget.set_read_only(True)


  def createSignatureWidgets( self, documentation=None ):
    eNode = getattr( self.process, '_executionNode', None )
    signatureWidget=None
    # if the process has a signature, creates a widget for the parameters : ParameterizedWidget
    if eNode and self.isMainWindow:
      parent = self._widgetStack
      if self.process.signature:
        signatureWidget=eNode.gui(parent, processView=self)
    else:
      parent = self.parametersWidget.layout()
      if self.process.signature:
        signatureWidget = ParameterizedWidget( self.process, None )
        parent.addWidget(signatureWidget)
      self.parameterizedWidget=signatureWidget

    if eNode is None or not self.isMainWindow:
      self.inlineGUI = self.process.inlineGUI( self.process, self, None )
      if self.inlineGUI is None and self.isMainWindow:
        self.inlineGUI = self.defaultInlineGUI( None )
      if self.inlineGUI is not None:
        parent.addWidget(self.inlineGUI)
    else:
      self._widgetStack.removeWidget( self._widgetStack._children[ 0 ] )
      self._widgetStack._children[ 0 ].close()
      self._widgetStack._children[ 0 ].deleteLater()
      if signatureWidget is not None:
        self._widgetStack.insertWidget(0, signatureWidget )
      self._widgetStack._children[ 0 ] = signatureWidget
      self._widgetStack.setCurrentIndex( 0 )
#    if self.parameterizedWidget is not None:
#      if documentation is not None:
#        for ( k, p ) in self.process.signature.items():
#          if neuroConfig.userLevel >= p.userLevel:
#            self.parameterizedWidget.setParameterToolTip( k,
#              XHTML.html( documentation.get( 'parameters', {} ).get( k, '' ) ) \
#              + '<br/><img src="' \
#              + os.path.join( neuroConfig.iconPath, 'lock.png' )+ '"/><em>: ' \
#              + _t_( \
#              'value has been manually changed and is not linked anymore' ) \
#              + '</em>' )
#      self.parameterizedWidget.show()
#    if self.inlineGUI is not None:
#      self.inlineGUI.show()

    if self.parameterizedWidget != None:
      self.parameterizedWidget.set_read_only(self.read_only)

  def eraseSignatureWidgets( self ):
    if self.parameterizedWidget is not None:
      self.parameterizedWidget.close()
      self.parameterizedWidget.deleteLater()
    eNode = getattr( self.process, '_executionNode', None )
    if eNode is None and self.inlineGUI is not None:
      self.inlineGUI.close()
      self.inlineGUI.deleteLater()

  def signatureChanged( self, process ):
    self.eraseSignatureWidgets()
    self.createSignatureWidgets( None )

  # Execution tree menu
  def openContextMenu(self, point):
    """
    Called on contextMenuRequested signal. It opens the popup menu at cursor position.
    """
    item=self.executionTree.currentItem()
    if item:
      enode = item._executionNode
      parent = item.parent()
      if parent:
        pnode = parent._executionNode
      else:
        pnode = None
      if hasattr( enode, '_process' ):
        self.executionTreeMenu._showdocaction.setEnabled( True )
      else:
        self.executionTreeMenu._showdocaction.setEnabled( False )

      # Show/Hide node actions
      if isinstance( enode, brainvisa.processes.ProcessExecutionNode ) :
        enode = enode._executionNode

      if isinstance( enode, brainvisa.processes.ParallelExecutionNode ) \
         and enode.possibleChildrenProcesses :
        self.executionTreeMenu._addnodeaction.setVisible( True )
      else:
        self.executionTreeMenu._addnodeaction.setVisible( False )

      if isinstance( pnode, brainvisa.processes.ProcessExecutionNode ) :
        pnode = pnode._executionNode

      if isinstance( pnode, brainvisa.processes.ParallelExecutionNode ) \
         and pnode.possibleChildrenProcesses :
        self.executionTreeMenu._removenodeaction.setVisible( True )
      else:
        self.executionTreeMenu._removenodeaction.setVisible( False )

      self.executionTreeMenu._nodeactionseparator.setVisible( \
          self.executionTreeMenu._addnodeaction.isVisible() or \
          self.executionTreeMenu._removenodeaction.isVisible() )

      self.executionTreeMenu.exec_(QCursor.pos())

  def changeItemSelection(self, select=True, all=True, before=False ):
    item=self.executionTree.currentItem()
    if item:
      parent=item.parent()
      if parent:
        if all:
          r=xrange(parent.childCount())
        elif before:
          r=xrange(parent.indexOfChild(item))
        else:# after
          r=xrange(parent.indexOfChild(item)+1, parent.childCount())
        for i in r:
          parent.child(i).check(select)
      else:
        parent=item.treeWidget()
        if all:
          r=xrange(parent.topLevelItemCount())
        elif before:
          r=xrange(parent.indexOfTopLevelItem(item))
        else:# after
          r=xrange(parent.indexOfTopLevelItem(item)+1, parent.topLevelItemCount())
        for i in r:
          parent.topLevelItem(i).check(select)

  def menuUnselectBefore(self):
    self.changeItemSelection(select=False, all=False, before=True)

  def menuUnselectAfter(self):
    self.changeItemSelection(select=False, all=False, before=False)

  #def menuUnselectAll(self):
    #self.changeItemSelection(select=False, all=True, before=False)

  def menuSelectBefore(self):
    self.changeItemSelection(select=True, all=False, before=True)

  def menuSelectAfter(self):
    self.changeItemSelection(select=True, all=False, before=False)

  #def menuSelectAll(self):
    #self.changeItemSelection(select=True, all=True, before=False)

  def lockedSteps( self, useUnselected=False ):
    items = [ self.process.executionNode() ]
    locked = []
    while items:
      item = items.pop()
      if not useUnselected and not item.isSelected():
        continue
      children = list( item.children() )
      if len( children ) == 0: # terminal node
        process = item._process
        for n, p in process.signature.iteritems():
          if isinstance( p, WriteDiskItem ):
            v = getattr( item._process, n )
            #test if data is locked
            if v is not None and v.isLockData():
              locked.append( item )
      else:
        if useUnselected:
          items += list( item.children() )
        else:
          items += [ x for x in item.children() if x.isSelected() ]
    return locked

  def parentNodes( self, enode ):
    items = [ [ self.process.executionNode() ] ]
    chain = []
    # walk the tree "vertically" getting deep in branches first
    while items:
      iteml = items[-1]
      if len( iteml ) == 0:
        items.pop()
        chain.pop()
        continue
      item = iteml.pop()
      if item is enode:
        return chain
      children = list( item.children() )
      if len( children ) != 0:
        chain.append( item )
        items.append( list( item.children() ) )

  def menuUnselectLocked( self ):
    locked = self.lockedSteps()
    for item in locked:
      if item._optional:
        item.setSelected( False )
      else:
        parents = [ x for x in self.parentNodes( item ) if x._optional ]
        if parents:
          parents[-1].setSelected( False )

  def menuUnselectLockedUpstream( self ):
    items = self.lockedSteps( useUnselected=True )
    while items:
      item = items.pop()
      if item._optional:
        item.setSelected( False )
      else:
        parents = [ x for x in self.parentNodes( item ) if x._optional ]
        if parents:
          parents[-1].setSelected( False )
          items.append( parents[-1] )
          continue
      parents = self.parentNodes( item )
      parents.reverse()
      for p in parents:
        if p.isSelected():
          if p.__class__ is brainvisa.processes.SerialExecutionNode:
            for sp in p.children():
              if sp is item:
                break
              if sp._optional:
                sp.setSelected( False )
              else:
                sparents = [ x for x in self.parentNodes( sp ) if x._optional ]
                if sparents:
                  sparents[-1].setSelected( False )
          item = p


  def _changeAllLockedFiles( self, procOrNode, setLock ):
    files = procOrNode.allParameterFiles()
    # filter out non-existing files and already locked ones
    if setLock:
      files = [ f for f in files if f.isWriteable() and not f.isLockData() ]
    else:
      files = [ f for f in files if f.isWriteable() and f.isLockData() ]
    # show and confirm
    dialog = lockFilesGUI.LockedFilesListEditor( self, files, setLock )
    if dialog.exec_():
      files = dialog.selectedDiskItems()
      if files:
        if setLock:
          print('Locking...')
          for f in files:
            try:
              f.lockData()
            except IOError:
              pass # probably not writeable
          print('done.')
        else:
          print('Unlocking...')
          for f in files:
            try:
              f.unlockData()
            except IOError:
              pass
          print('done.')

  def menuLockAllFiles( self ):
    self._changeAllLockedFiles( self.process, True )


  def menuUnlockAllfiles( self ):
    self._changeAllLockedFiles( self.process, False )


  def menuDetachExecutionNode(self):
    item=self.executionTree.currentItem()
    if item:
      proc = item._executionNode
      self.readUserValues()
      event = ProcessExecutionEvent()
      event.setProcess( brainvisa.processes.getProcessInstance( proc ) )
      clone = brainvisa.processes.getProcessInstanceFromProcessEvent( event )
      return showProcess( clone )

  def menuShowDocumentation(self):
    global _mainWindow
    item=self.executionTree.currentItem()
    if item:
      enode = item._executionNode
      if hasattr( enode, '_process' ):
        proc = enode._process
        doc = brainvisa.processes.getHTMLFileName(proc)
        if os.path.exists(doc):
          _mainWindow.info.setSource(doc)

  def menuLockStep(self):
    global _mainWindow
    item=self.executionTree.currentItem()
    if item:
      enode = item._executionNode
      self._changeAllLockedFiles( enode, True )

  def menuUnlockStep(self):
    global _mainWindow
    item=self.executionTree.currentItem()
    if item:
      enode = item._executionNode
      self._changeAllLockedFiles( enode, False )

  def menuAddExecutionNode(self):
    item=self.executionTree.currentItem()
    if item:
      enode = item._executionNode

      if isinstance( enode, brainvisa.processes.ProcessExecutionNode ) :
        enode = enode._executionNode

      if isinstance( enode, brainvisa.processes.SerialExecutionNode ) \
         and enode.possibleChildrenProcesses :
        defaultProcess = enode.possibleChildrenProcesses.keys()[0]
        defaultProcessOptions = enode.possibleChildrenProcesses[defaultProcess]
        child = brainvisa.processes.ProcessExecutionNode(
                  defaultProcess,
                  optional = defaultProcessOptions.get('optional', True),
                  selected = defaultProcessOptions.get('selected', True),
                  expandedInGui = defaultProcessOptions.get('expandedInGui', False)
                )
        enode.addChild(node = child)

  def menuRemoveExecutionNode(self):
    item = self.executionTree.currentItem()
    parent = item.parent()
    if parent:
      pnode = parent._executionNode
      if isinstance( pnode, brainvisa.processes.ProcessExecutionNode ) :
        pnode = pnode._executionNode
      if isinstance( pnode, brainvisa.processes.SerialExecutionNode ) \
        and pnode.possibleChildrenProcesses :
        n = pnode.childrenNames()
        for k in n:
          c = pnode._children[k]
          if c and ((c is item._executionNode) \
            or (weakref.proxy(c) is item._executionNode )) :
            pnode.removeChild(k)


  def defaultInlineGUI( self, parent, externalRunButton = False, container = None ):
    if container is None:
      container = QWidget( )
      layout=QHBoxLayout()
      container.setLayout(layout)
      layout.setContentsMargins( 5, 5, 5, 5 )
    else:
      layout=container.layout()

    if not externalRunButton:
      self.btnRun = QToolButton(self)
      self.btnRun.setDefaultAction(self.action_run)
      self.btnRun.setToolButtonStyle(Qt.ToolButtonTextOnly)
      layout.addWidget(self.btnRun)
      self.btnRun.setMinimumWidth(90)
      self.btnRun.setSizePolicy( QSizePolicy( QSizePolicy.Fixed, QSizePolicy.Fixed ) )

      self.btnInterrupt =  QToolButton(self)
      self.btnInterrupt.setDefaultAction(self.action_interupt)
      self.btnInterrupt.setToolButtonStyle(Qt.ToolButtonTextOnly)
      layout.addWidget(self.btnInterrupt)
      self.btnInterrupt.setMinimumWidth(90)
      self.btnInterrupt.setSizePolicy( QSizePolicy( QSizePolicy.Fixed, QSizePolicy.Fixed ) )
      self.btnInterrupt.setVisible(False)

      self.btnInterruptStep =  QToolButton(self)
      self.btnInterruptStep.setDefaultAction(self.action_interupt_step)
      self.btnInterruptStep.setToolButtonStyle(Qt.ToolButtonTextOnly)
      layout.addWidget(self.btnInterruptStep)
      self.btnInterruptStep.setMinimumWidth(90)
      self.btnInterruptStep.setSizePolicy( QSizePolicy( QSizePolicy.Fixed, QSizePolicy.Fixed ) )
      self.btnInterruptStep.setVisible(False)

    self.btnIterate = QToolButton(self)
    self.btnIterate.setDefaultAction(self.action_iterate)
    self.btnIterate.setToolButtonStyle(Qt.ToolButtonTextOnly)
    layout.addWidget(self.btnIterate)
    self.btnIterate.setMinimumWidth(90)
    self.btnIterate.setSizePolicy( QSizePolicy( QSizePolicy.Fixed, QSizePolicy.Fixed ) )
    if self.process.__class__ == brainvisa.processes.IterationProcess:
      self.btnIterate.setVisible(False)

    if self.process.executionNode() != None and _workflow_application_model != None:
      self.btnRunSomaWorkflow = QToolButton(self)
      self.btnRunSomaWorkflow.setDefaultAction(self.action_run_with_sw)
      self.btnRunSomaWorkflow.setToolButtonStyle(Qt.ToolButtonTextOnly)
      layout.addWidget(self.btnRunSomaWorkflow)
      self.btnRunSomaWorkflow.setMinimumWidth(90)
      self.btnRunSomaWorkflow.setSizePolicy( QSizePolicy( QSizePolicy.Fixed, QSizePolicy.Fixed ) )
    else:
      self.action_run_with_sw.setVisible(False)

    container.setSizePolicy( QSizePolicy( QSizePolicy.MinimumExpanding, QSizePolicy.Fixed ) )
    container.setMaximumHeight( container.sizeHint().height() )
    return container


  def getEditor( self, parameterName ):
    if self.parameterizedWidget is not None:
      return self.parameterizedWidget.editors.get( parameterName )
    return None

  def closeEvent( self, event ):
    self.cleanup()
    QWidget.closeEvent( self, event )

  def cleanup( self ):
    self.process.cleanup()
    if self.parameterizedWidget is not None:
      self.parameterizedWidget.cleanup()
    if self._widgetStack is not None:
      for gui in  self._widgetStack._children:
        cleanup = getattr( gui, 'cleanup', None )
        if cleanup is not None:
          cleanup()
        if gui is not None and sip is not None and not sip.isdeleted( gui ):
          gui.deleteLater()
      self._widgetStack = None
    if self.executionTree is not None and QTreeWidgetItemIterator:
      it = QTreeWidgetItemIterator( self.executionTree )
      while it.value():
        cleanup = getattr( it.value(), 'cleanup', None )
        if cleanup is not None:
          cleanup()
        it+=1
      self.executionTree = None
    if neuroConfig:
      neuroConfig.unregisterObject( self )
    self.process.signatureChangeNotifier.remove( self.signatureChanged )
    self._executionNodeLVItems.clear()
    self.parametersWidget = None
    self.info = None
    self.process._lastResult = None

  def _run(self):
    self._runButton()

  def _runButton( self, executionFunction=None ):
    try:
      try:
        # disable run button when clicked to avoid several successive clicks
        # it is enabled when the process starts, the label of the button switch to interrupt
        self.action_run.setEnabled(False)
        processView = self._checkReloadProcess()
        if processView is None:
          processView = self
          processView.info.setText( '' )
        else:
          processView.info.setText( '' )
          processView.warning( _t_('processes %s updated') % _t_(processView.process.name) )
        processView._runningProcess = 0
        processView._startCurrentProcess( executionFunction )
      except:
        neuroException.showException()
    finally:
      self.action_run.setEnabled(True)

  def _run_with_soma_workflow( self, executionFunction=None ):
    try:
      from brainvisa.workflow import ProcessToSomaWorkflow

      submission_dlg = WorkflowSubmissionDlg(self)
      if submission_dlg.exec_() != QtGui.QDialog.Accepted:
        return

      resource_id = submission_dlg.combo_resource.currentText()
      if resource_id != _workflow_application_model.current_resource_id:
        _workflow_application_model.set_current_connection(resource_id)

      qtdt = submission_dlg.dateTimeEdit_expiration.dateTime()
      date = datetime(qtdt.date().year(), qtdt.date().month(), qtdt.date().day(),
                      qtdt.time().hour(), qtdt.time().minute(), qtdt.time().second())
      queue =  unicode(submission_dlg.combo_queue.currentText()).encode('utf-8')
      if queue == "default queue": queue = None

      input_file_processing = submission_dlg.combo_in_files.currentText()
      output_file_processing = submission_dlg.combo_out_files.currentText()

      brainvisa_cmd = [ 'python2', '-m', 'brainvisa.axon.runprocess' ]

      self.readUserValues()

      builtin_db = []
      if input_file_processing == ProcessToSomaWorkflow.BV_DB_SHARED_PATH:
        for db_setting in neuroConfig.dataPath:
          if db_setting.builtin:
            uuid = db_setting.expert_settings.uuid
            if uuid:
              builtin_db.append(uuid)
            else:
              print("warning ! db " + repr(db_setting.directory) + " has no uuid.")

      ptowf = ProcessToSomaWorkflow(
        self.process,
        input_file_processing=input_file_processing,
        output_file_processing=output_file_processing,
        brainvisa_cmd=brainvisa_cmd,
        brainvisa_db=builtin_db,
        context=self)
      workflow = ptowf.doIt()

      name = unicode(submission_dlg.lineedit_wf_name.text())
      if name == "":
        if workflow.name != None:
          name = SomaWorkflowWidget.brainvisa_code + workflow.name
        else:
          name = SomaWorkflowWidget.brainvisa_code
      else:
        name = SomaWorkflowWidget.brainvisa_code + name

      #store the process in workflow.user_storage
      serialized_process = StringIO.StringIO()
      event = self.createProcessExecutionEvent()
      event.save(serialized_process)

      to_store = [SomaWorkflowWidget.brainvisa_code, serialized_process.getvalue()]
      workflow.user_storage = to_store

      serialized_process.close()

      _workflow_application_model.add_workflow(
                            soma_workflow.gui.workflowGui.NOT_SUBMITTED_WF_ID,
                            datetime.now() + timedelta(days=5),
                            name,
                            soma_workflow.constants.WORKFLOW_NOT_STARTED,
                            workflow)

      (wf_id, resource_id) = _mainWindow.sw_widget.submit_workflow(date,
                                                                   name,
                                                                   queue)
      if wf_id == None:
        return

      view = SomaWorkflowProcessView(
                            _workflow_application_model,
                            wf_id,
                            resource_id,
                            process=self.process,
                            parent=_mainWindow)
      view.setAttribute( QtCore.Qt.WA_DeleteOnClose )
      view.show()

    except:
      neuroException.showException()
    finally:
      self.action_run_with_sw.setEnabled(True)

  def _interruptButton(self):
    if self._running:
      try:
        self._setInterruptionRequest( brainvisa.processes.ExecutionContext.UserInterruption() )
      except:
        neuroException.showException()

  def _interruptStepButton( self, executionFunction=None ):
    if self._running:
      self._setInterruptionRequest( brainvisa.processes.ExecutionContext.UserInterruptionStep() )


  def _checkReloadProcess( self ):
    self.readUserValues()
    reload = False
    for p in self.process.allProcesses():
      pp = brainvisa.processes.getProcess( p )
      if pp is not p and pp is not p.__class__:
        reload = True
        break
    result = None
    if reload:
      eNode = getattr( self.process, '_executionNode', None )
      if eNode is None:
        # Get current process arguments values
        event = ProcessExecutionEvent()
        event.setProcess( self.process )
        # Forget about old process
        self.process.signatureChangeNotifier.remove( self.signatureChanged )
        self.eraseSignatureWidgets()
        # Care about new process
        self.process = brainvisa.processes.getProcessInstanceFromProcessEvent( event )
        self.process.signatureChangeNotifier.add( self.signatureChanged )
        procdoc = brainvisa.processes.readProcdoc( self.process )
        documentation = procdoc.get( neuroConfig.language )
        if documentation is None:
          documentation = procdoc.get( 'en', {} )
        self.createSignatureWidgets( documentation )
        result = self
      else:
        result = self.clone()
        self.deleteLater()
    return result



  def _startCurrentProcess( self, executionFunction ):
    #Remove icon from all ListView items
    for item in self._executionNodeLVItems.values():
      item.setIcon( 0, self.pixNone )
    self._lastProcessRaisedException = None
    try:
      self._startProcess( self.process, executionFunction )
      self._running = True
    except Exception as e:
      self._lastProcessRaisedException = e
      neuroException.showException()

  def _write( self, html ):
    mainThreadActions().push( self._appendInfo, html )

  def _appendInfo( self, msg ):
    # the tags font are here just to avoid display problems in QTextEdit with non html content (color staying red after an error for example)
    self.info.append( "<font>"+msg+"</font>"  )

  def _processStarted( self ):
    if self._depth() == 1:
      if self.movie is not None:
        mainThreadActions().push( self.movie.start )

      mainThreadActions().push(self.action_run.setEnabled, False)
      mainThreadActions().push(self.action_interupt.setVisible, True)
      if self.process.__class__ == brainvisa.processes.IterationProcess:
        mainThreadActions().push(self.action_interupt_step.setVisible, True)

      if self.btnRun != None:
        mainThreadActions().push(self.btnRun.setVisible, False)
        mainThreadActions().push(self.btnInterrupt.setVisible, True)
        if self.process.__class__ == brainvisa.processes.IterationProcess:
          mainThreadActions().push(self.btnInterruptStep.setVisible, True)


    #Adds an icon on the ListViewItem corresponding to the current process
    # if any
    p = self._currentProcess()
    eNodeItem = self._executionNodeLVItems.get( p )
    if eNodeItem is not None:
      mainThreadActions().push( eNodeItem.setIcon, 0, self.pixInProcess )

    ExecutionContextGUI._processStarted( self )

  def _processFinished( self, result ):
    self.process._lastResult = result
    ExecutionContextGUI._processFinished( self, result )

    #Remove icon from the ListViewItem corresponding to the current process
    # if any
    p = self._currentProcess()
    eNodeItem = self._executionNodeLVItems.get( p )
    if eNodeItem is not None:
      if self._lastProcessRaisedException:
        mainThreadActions().push( eNodeItem.setIcon, 0, self.pixProcessError )
      else:
        mainThreadActions().push( eNodeItem.setIcon, 0,
                                 self.pixProcessFinished )

    if self._depth() == 1:
      if self.movie is not None:
        mainThreadActions().push( self.movie.stop )

      mainThreadActions().push( self.action_run.setEnabled, True)
      mainThreadActions().push(self.action_interupt.setVisible, False)
      if self.process.__class__ == brainvisa.processes.IterationProcess:
        mainThreadActions().push(self.action_interupt_step.setVisible, False)

      if self.btnRun != None:
        mainThreadActions().push( self.btnRun.setVisible, True)
        mainThreadActions().push(self.btnInterrupt.setVisible, False)
        if self.process.__class__ == brainvisa.processes.IterationProcess:
          mainThreadActions().push(self.btnInterruptStep.setVisible, False)

      mainThreadActions().push( self._checkReadable )
      self._running = False
    else:
      mainThreadActions().push( self._checkReadable )


  def system( self, *args, **kwargs ):
    ret = apply( ExecutionContextGUI.system, (self,) + args, kwargs )
    mainThreadActions().push( self._checkReadable )
    return ret

  def _checkReadable( self ):
    if self.parameterizedWidget is not None:
      self.parameterizedWidget.checkReadable()
    if self.executionTree is not None:
      for gui in self._widgetStack._children:
        checkReadable = getattr( gui, '_checkReadable', None )
        if checkReadable is not None:
          checkReadable()

  def dialog( self, modal, message, signature, *buttons ):
    return mainThreadActions().call( UserDialog, self, modal,
      message, signature, buttons )

  #def showCallScript( self ):
    #text = "defaultContext().runProcess( '" + self.process.id() + "'"
    #text2 = ''
    #for n in self.process.signature.keys():
      #if not self.process.isDefault( n ):
        #text2 += '  ' + n + ' = ' + repr( self.editors[ n ].getValue() ) + ',\n'
    #if text2:
      #text += ',\n' + text2
    #text += ')\n'

    #txt = TextEditor( text )
    #txt.resize( 800, 600 )
    #txt.show()

  def executionNodeRemoveChild( self, item, eNode, key = None, childNode = None ):

    childItem = getattr(childNode, '_guiItem', None)
    if childItem :

      # Remove matching child item
      for i in xrange(item.childCount()):
        c = item.child(i)
        if (childItem == c) or (childItem is weakref.proxy(c)):
          item.takeChild(i)
          break

    func = getattr(item, 'hasChildren', None)
    # Update children indicator for the current item
    if func and func():
      item.setChildIndicatorPolicy(item.DontShowIndicator)

  def executionNodeAddChild( self, item, eNode, key = None, childNode = None, previous = None ):
    # 10-02-2014 : added possibility to hide nodes in GUI
    if isinstance(item, QTreeWidgetItem) and not item.isExpanded():
      item.setChildIndicatorPolicy(item.ShowIndicator)
      return
    newItem = None
    oldItem = getattr(childNode, '_guiItem', None)
    if oldItem:
      oldItem.setHidden(getattr(childNode, '_hidden', False))
    else:
      if isinstance( childNode, brainvisa.processes.ProcessExecutionNode ):
        en = childNode._executionNode
        if en is None:
          en = childNode
      else:
        en = childNode
      if eNode is not childNode \
        and ( isinstance( eNode, brainvisa.processes.SelectionExecutionNode ) \
          or ( isinstance( eNode, brainvisa.processes.ProcessExecutionNode ) \
          and isinstance( eNode._executionNode, brainvisa.processes.SelectionExecutionNode ) ) ):
        itemType = "radio"
      elif childNode._optional:
        itemType = "check"
      else:
        itemType = None

      # Try to insert node at the matching index
      if key :
        index = eNode._children.index( key )
      else :
        index = None

      name = childNode.name()
      newItem = NodeCheckListItem( childNode, item, index, _t_( name ), itemType, read_only = self.read_only )
      newItem.setHidden( getattr( childNode, '_hidden', False ) )
      if isinstance( childNode, weakref.ProxyType ):
        newItem._executionNode = childNode
      else:
        newItem._executionNode = weakref.proxy( childNode )
      if isinstance( newItem, weakref.ProxyType ):
        childNode._guiItem = newItem
      else:
        childNode._guiItem = weakref.proxy(newItem)
      # Add callback to warn about child add and remove
      beforeChildRemovedCallback = getattr(en, 'beforeChildRemoved', None)
      if beforeChildRemovedCallback:
        beforeChildRemovedCallback.add(
          soma.functiontools.partial(
            self.__class__.executionNodeRemoveChild, weakref.proxy( self ),
            newItem ) )

      afterChildAddedCallback = getattr(en, 'afterChildAdded', None)
      if afterChildAddedCallback :
        afterChildAddedCallback.add(
          soma.functiontools.partial(
            self.__class__.executionNodeAddChild, weakref.proxy( self ),
            newItem) )

      # set children indicator for the new item
      hiddens = [ getattr( c, '_hidden', False ) for c in en.children() ]
      hasvisiblechildren = ( len( [ x for x in hiddens if not x ] ) > 0 )
      if en.hasChildren() and hasvisiblechildren:
        newItem.setChildIndicatorPolicy(newItem.ShowIndicator)
      #newItem.setExpandable( en.hasChildren() )
      if isinstance( childNode, brainvisa.processes.ProcessExecutionNode ):
        self._executionNodeLVItems[ childNode._process ] = newItem

      # Update children indicator for the current item
      hiddens = [ getattr( c, '_hidden', False ) for c in eNode.children() ]
      hasvisiblechildren = ( len( [ x for x in hiddens if not x ] ) > 0 )
      func = getattr(item, 'hasChildren', None)
      if func and func() \
      and hasvisiblechildren:
        item.setChildIndicatorPolicy(item.ShowIndicator)

    if self._depth():
      p = self._currentProcess()
      eNodeItem = self._executionNodeLVItems.get( p )
      if eNodeItem is not None:
        eNodeItem.setIcon( 0, self.pixInProcess )

    return newItem

  def executionNodeSelected( self, item, previous ):
    if item is not None:
      if (getattr(item, "_guiId", None)) is not None:
        self._widgetStack.setCurrentIndex( item._guiId )
      else:
        gui = item._executionNode.gui( self._widgetStack, processView=self )
        if gui is not None:
          item._guiId=self._widgetStack.addWidget( gui )
          self._widgetStack._children.append( gui )
          self._guiId += 1
        else:
          self._emptyWidget = QWidget( self._widgetStack )
          item._guiId=self._widgetStack.addWidget( self._emptyWidget )
        self._widgetStack.setCurrentIndex( item._guiId )
      item.currentItemChanged(True)
    if previous is not None:
      previous.currentItemChanged(False)


      # Trick to have correct slider
#      size = self.size()
      #self.resize( size.width()+1, size.height() )
      #qApp.processEvents()
      #self.resize( size )

  #def executionNodeClicked( self, item, column ):
    #item.itemClicked()

  def executionNodeChanged( self, item, column ):
    if item._node._selected != item.isOn() \
        and ( not hasattr(item, 'creating') or not item.creating ):
      item.itemClicked()

  def _executionNodeExpanded( self, item, eNodeAndChildren=None ):
    if item is not None and getattr( item, '_notExpandedYet', True ):
      item._notExpandedYet = False
      previous = None

      if eNodeAndChildren is None:
        eNode = item._executionNode
        eNodeChildren = (eNode.child( k ) for k in  eNode.childrenNames())
      else:
        eNode, eNodeChildren = eNodeAndChildren

      for childNode in eNodeChildren:
        previous = self.executionNodeAddChild( item, eNode,
                                               childNode = childNode )
        if childNode._expandedInGui:
          previous.setExpanded( True )

  def _executionNodeActivated(self, item):
    if getattr(item, "activate", None):
      item.activate()


  def createWorkflow( self ):
    from brainvisa.workflow import ProcessToSomaWorkflow
    class Options( HasSignature ):
      signature = SomaSignature(
        'output',
        SomaFileName,
        dict( doc='Name of the output workflow file.' ),
        'input_file_processing',
        SomaChoice( ( _t_( ProcessToSomaWorkflow.NO_FILE_PROCESSING ), 0 ),
                    ( _t_( ProcessToSomaWorkflow.FILE_TRANSFER ), 1 ),
                    ( _t_( ProcessToSomaWorkflow.SHARED_RESOURCE_PATH ), 2 ),
                    ( _t_( ProcessToSomaWorkflow.BV_DB_SHARED_PATH ), 3 )),
        dict( defaultValue=0 ),
        'output_file_processing',
        SomaChoice( ( _t_( ProcessToSomaWorkflow.NO_FILE_PROCESSING ), 0 ),
                    ( _t_( ProcessToSomaWorkflow.FILE_TRANSFER ), 1 ),
                    ( _t_( ProcessToSomaWorkflow.SHARED_RESOURCE_PATH ), 2 )),
        dict( defaultValue=0 )
      )
    options = Options()
    if ApplicationQt4GUI().edit( options ):
      input_file_processing = ProcessToSomaWorkflow.NO_FILE_PROCESSING
      if options.input_file_processing == 1:
        input_file_processing = ProcessToSomaWorkflow.FILE_TRANSFER
      if options.input_file_processing == 2:
        input_file_processing = ProcessToSomaWorkflow.SHARED_RESOURCE_PATH
      if options.input_file_processing == 3:
        input_file_processing = ProcessToSomaWorkflow.BV_DB_SHARED_PATH
      output_file_processing = ProcessToSomaWorkflow.NO_FILE_PROCESSING
      if options.output_file_processing == 1:
        output_file_processing = ProcessToSomaWorkflow.FILE_TRANSFER
      if options.output_file_processing == 2:
        output_file_processing = ProcessToSomaWorkflow.SHARED_RESOURCE_PATH

      builtin_db = []
      if input_file_processing == ProcessToSomaWorkflow.BV_DB_SHARED_PATH:
        for db_setting in neuroConfig.dataPath:
          if db_setting.builtin:
            uuid = db_setting.expert_settings.uuid
            if uuid:
              builtin_db.append(uuid)
            else:
              print("warning ! db " + repr(db_setting.directory) + " has no uuid.")

      ptowf = ProcessToSomaWorkflow(
        self.process,
        options.output,
        input_file_processing = input_file_processing,
        output_file_processing = output_file_processing,
        brainvisa_db=builtin_db,
        context=self)
      ptowf.doIt()

  def _iterateButton( self ):
    self.readUserValues()
    self._iterationDialog = IterationDialog( self, self.process, self )
    self.connect( self._iterationDialog, SIGNAL( 'accept' ),
                  self._iterateAccept )
    self._iterationDialog.show()

  def _iterateAccept( self ):
    try:
      params = self._iterationDialog.getLists()
      processes = self.process._iterate( **params )
      iterationProcess = brainvisa.processes.IterationProcess( self.process.name + " iteration",
                                                               processes,
                                                               self.process.name )
      showProcess( iterationProcess )
    except:
        neuroException.showException()
        self._iterationDialog.show()

  def setValue( self, name, value ):
    setattr( self.process, name, value )

  def readUserValues( self ):
    if self.parameterizedWidget is not None:
      self.parameterizedWidget.readUserValues()
    if self._widgetStack is not None:
      for pw in self._widgetStack._children:
        ruv = getattr( pw, 'readUserValues', None )
        if ruv is None:
          ruv = getattr( getattr( pw, 'parameterizedWidget', None ),  'readUserValues', None )
        if ruv is not None:
          ruv()


  def createProcessExecutionEvent( self ):
    event = super( ProcessView, self ).createProcessExecutionEvent()
    mainThreadActions().call( event.setWindow, self )
    return event


  def saveAs( self ):
    minf = getattr( self.process, '_savedAs', '' )
    # workaround a bug in PyQt ? Param 5 doesn't work; try to use kwargs
    import sipconfig
    if sipconfig.Configuration().sip_version >= 0x040a00:
      minf = unicode( QFileDialog.getSaveFileName( None, 'Open a process file', minf, 'BrainVISA process (*.bvproc);;All files (*)', options=QFileDialog.DontUseNativeDialog ) )
    else:
      minf = unicode( QFileDialog.getSaveFileName( None, 'Open a process file', minf, 'BrainVISA process (*.bvproc);;All files (*)', None, QFileDialog.DontUseNativeDialog ) )
    if minf:
      if not minf.endswith( '.bvproc' ):
        minf += '.bvproc'
      self.readUserValues()
      event = self.createProcessExecutionEvent()
      self.process._savedAs = minf
      event.save( minf )

  def saveProcessSetupsGUI( self ):
    from brainvisa.processing.qt4gui.ProcessSetupsGUI import SaveProcessSetupsGUI
    save_process_setups_GUI = SaveProcessSetupsGUI(self)
    save_process_setups_GUI.show()
    save_process_setups_GUI.exec_()

  def clone( self ):
    self.readUserValues()
    clone = brainvisa.processes.getProcessInstanceFromProcessEvent( self.createProcessExecutionEvent() )
    return showProcess( clone )


  @staticmethod
  def open():
    import sipconfig
    if sipconfig.Configuration().sip_version >= 0x040a00:
      minf = unicode( QFileDialog.getOpenFileName( None,
      _t_( 'Open a process file' ), '', 'BrainVISA process (*.bvproc);;All files (*)', options=QFileDialog.DontUseNativeDialog ))
    else:
      minf = unicode( QFileDialog.getOpenFileName( None,
      _t_( 'Open a process file' ), '', 'BrainVISA process (*.bvproc);;All files (*)', None, QFileDialog.DontUseNativeDialog ))
    if minf:
      showProcess( brainvisa.processes.getProcessInstance( minf ) )


#----------------------------------------------------------------------------
def showProcess( process, *args, **kwargs):
  '''Opens a process window and set the corresponding arguments'''
  global _mainWindow
  view=None
  try:
    process = brainvisa.processes.getProcessInstance( process )
    if process is None:
      raise RuntimeError( neuroException.HTMLMessage(_t_( 'Invalid process <em>%s</em>' ) % ( str(process), )) )
    for i in xrange( len( args ) ):
      k, p = process.signature.items()[ i ]
      process.setValue( k, args[ i ] )
    for k, v in kwargs.items():
      process.setValue( k, v )
    gui = getattr( process, 'overrideGUI', None )
    if gui is None:
      view = ProcessView( process )
    else:
      view = gui()
    windowGeometry = getattr( process, '_windowGeometry', None )
    if windowGeometry is not None:
      view.move( *windowGeometry[ 'position' ] )
      view.resize( *windowGeometry[ 'size' ] )
    view.show()
  except: # an exception can occur if the process is reloaded and an error has been introduced in its code.
    neuroException.showException()
  return view


#----------------------------------------------------------------------------
class IterationDialog( QDialog ):
  def __init__( self, parent, parameterized, context ):
    QDialog.__init__( self, parent )
    self.setModal(True)
    layout = QVBoxLayout( )
    self.setLayout(layout)
    layout.setContentsMargins( 10, 10, 10, 10 )
    self.setWindowTitle( _t_('%s iteration') % unicode( parent.windowTitle() ) )

    params = []
    for ( n, p ) in parameterized.signature.items():
      if neuroConfig.userLevel >= p.userLevel:
        params += [ n, neuroData.ListOf( p ) ]
    self.parameterized = brainvisa.processes.Parameterized( neuroData.Signature( *params ) )
    for n in self.parameterized.signature.keys():
      setattr( self.parameterized, n, None )

    self.parameterizedWidget = ParameterizedWidget( self.parameterized, None )
    layout.addWidget(self.parameterizedWidget)

    w=QWidget()
    hb = QHBoxLayout( )
    w.setLayout(hb)
    layout.addWidget(w)
    hb.setContentsMargins( 5, 5, 5, 5 )
    w.setSizePolicy( QSizePolicy( QSizePolicy.Expanding, QSizePolicy.Fixed ) )
    btn = QPushButton( _t_('Ok') )
    hb.addWidget(btn)
    btn.setSizePolicy( QSizePolicy( QSizePolicy.Fixed, QSizePolicy.Fixed ) )
    self.connect( btn, SIGNAL( 'clicked()' ), self, SLOT( 'accept()' ) )
    btn = QPushButton( _t_('Cancel') )
    hb.addWidget(btn)
    btn.setSizePolicy( QSizePolicy( QSizePolicy.Fixed, QSizePolicy.Fixed ) )
    self.connect( btn, SIGNAL( 'clicked()' ), self, SLOT( 'reject()' ) )

  def getLists( self ):
    result = {}
    for n in self.parameterized.signature.keys():
        result[ n ] = getattr( self.parameterized, n, None )
    return result

  def accept( self ):
    QDialog.accept( self )
    self.parameterizedWidget.readUserValues()
    self.emit( SIGNAL( 'accept' ) )

#----------------------------------------------------------------------------

class UserDialog( QDialog ):
  def __init__( self, parent, modal, message, signature, buttons ):
    flags =  Qt.Window | Qt.Dialog
    QDialog.__init__( self, parent, flags )
    if modal:
      self.setWindowModality(Qt.WindowModal)
    self.setAttribute(Qt.WA_DeleteOnClose, True)
    layout = QVBoxLayout( )
    self.setLayout(layout)
    layout.setContentsMargins( 10, 10, 10, 10 )
    layout.setSpacing( 5 )

    self.condition = None
    self.signature = signature
    self._currentDirectory = None
    if message is not None:
      lab = QLabel( unicode(message) )
      lab.setWordWrap( True )
      layout.addWidget(lab)
      lab.setSizePolicy( QSizePolicy( QSizePolicy.Preferred, QSizePolicy.Fixed ) )

    self.editors = {}
    if signature is not None:
      sv = WidgetScrollV( )
      layout.addWidget(sv)
      first = None
      svWidget=QWidget()
      svWidgetLayout=QVBoxLayout()
      svWidget.setLayout(svWidgetLayout)
      for ( k, p ) in self.signature.items():
        hb = QHBoxLayout( )
        svWidgetLayout.addLayout(hb)
        l=QLabel( k + ': ' )
        hb.addWidget(l)
        e = p.editor( None, k, self )
        hb.addWidget(e)
        self.editors[ k ] = e
        if first is None: first = e
      sv.setWidget(svWidget)

    self.group1 = QButtonGroup( )
    group1Widget=QWidget()
    group1Layout=QHBoxLayout()
    group1Widget.setLayout(group1Layout)
    layout.addWidget(group1Widget)
    self._actions = {}
    self.group2 = QButtonGroup( )
    group2Widget=QWidget()
    group2Layout=QHBoxLayout()
    group2Widget.setLayout(group2Layout)
    layout.addWidget(group2Widget)
    deleteGroup1 = 1
    i=0
    for b in buttons:
      if type( b ) in ( types.TupleType, types.ListType ):
        caption, action = b
        btn = QPushButton( unicode( caption ) )
        group1Layout.addWidget(btn)
        self.group1.addButton(btn, i)
        btn.setSizePolicy( QSizePolicy( QSizePolicy.Fixed, QSizePolicy.Fixed ) )
        self._actions[ self.group1.id( btn ) ] = action
        deleteGroup1 = 0
      else:
        btn = QPushButton( unicode( b ) )
        group2Layout.addWidget(btn)
        self.group2.addButton(btn, i)
        btn.setSizePolicy( QSizePolicy( QSizePolicy.Fixed, QSizePolicy.Fixed ) )
      i+=1
    if deleteGroup1:
      group1Widget.close( )
    else:
      group1Widget.setSizePolicy( QSizePolicy( QSizePolicy.Minimum, QSizePolicy.Fixed ) )
      self.connect( self.group1, SIGNAL( 'buttonClicked(int)' ), self._doAction )
    group2Widget.setSizePolicy( QSizePolicy( QSizePolicy.Minimum, QSizePolicy.Fixed ) )
    self.connect( self.group2, SIGNAL( 'buttonClicked(int)' ), self.select )

  def select( self, value ):
    for e in self.editors.values():
      e.checkValue()
    self._result = value
    self.done( 1 )

  def setValue( self, name, value ):
    mainThreadActions().push( self.editors[ name ].setValue, value )

  def getValue( self, name ):
    return mainThreadActions().call( self.editors[ name ].getValue )

  def _doAction( self, index ):
    self._actions[ index ]( self )

  def call( self ):
    if neuroConfig.gui:
        self._result = None
        mainThreadActions().call( self.show )
        mainThreadActions().call( self.exec_ )
        result = self._result
        del self._result
        return result
    return -1


#----------------------------------------------------------------------------
class ProcessEdit( QDialog ):
  def __init__( self, process ):
    QDialog.__init__( self, None )
    layout = QVBoxLayout( )
    self.setLayout(layout)
    layout.setContentsMargins( 10, 10, 10, 10 )
    layout.setSpacing( 5 )
    neuroConfig.registerObject( self )

    self.process = process
    t = _t_(process.name)
    self.setWindowTitle( t )

    spl = QSplitter( Qt.Vertical )
    layout.addWidget(spl)
    w=QWidget(spl)
    vb = QVBoxLayout( )
    w.setLayout(vb)

    self.labName = QLabel( '<center><h3>' + t + '</h3></center>', spl )
    vb.addWidget(self.labName)

    hb = QHBoxLayout( )
    vb.addLayout(hb)
    l=QLabel( _t_('HTML Path')+': ' )
    hb.addWidget(l)
    self.leHTMLPath = QLineEdit( )
    hb.addWidget(self.leHTMLPath)
    hb = QHBoxLayout( )
    vb.addLayout(hb)
    l=QLabel( _t_('Language')+': ' )
    hb.addWidget(l)
    self.cmbLanguage = QComboBox( )
    self.cmbLanguage.setEditable(False)
    hb.addWidget(self.cmbLanguage)
    for i in neuroConfig._languages:
      self.cmbLanguage.addItem( i )
      if i == neuroConfig.language:
        self.cmbLanguage.setCurrentIndex( self.cmbLanguage.count() - 1 )
    self.connect( self.cmbLanguage, SIGNAL( 'activated(int)' ), self.changeLanguage )

    l=QLabel( _t_('Short description') + ':' )
    vb.addWidget(l)
    self.mleShort = QTextEdit( )
    self.mleShort.setAcceptRichText(False)
    vb.addWidget(self.mleShort)

    w=QWidget(spl)
    vb = QVBoxLayout()
    w.setLayout(vb)
    #spl.setLayout(vb)
    hb = QHBoxLayout( )
    vb.addLayout(hb)
    l=QLabel( _t_('Parameter')+': ' )
    hb.addWidget(l)
    self.cmbParameter = QComboBox( )
    self.cmbParameter.setEditable(False)
    hb.addWidget(self.cmbParameter)
    stack = QStackedWidget( )
    vb.addWidget(stack)
    self.mleParameters = {}
    for n in self.process.signature.keys():
      mle = QTextEdit(  )
      mle.setAcceptRichText(False)
      vb.addWidget(mle)
      stack.addWidget( mle )
      self.mleParameters[ self.cmbParameter.count() ] = mle
      self.cmbParameter.addItem( n )
      self.connect( self.cmbParameter, SIGNAL( 'activated(int)' ), stack, SLOT( 'setCurrentIndex(int)' ) )
    stack.setCurrentIndex( 0 )

    w=QWidget(spl)
    vb = QVBoxLayout( )
    w.setLayout(vb)
    l=QLabel( _t_('Long description') + ':' )
    vb.addWidget(l)
    self.mleLong = QTextEdit( )
    self.mleLong.setAcceptRichText(False)
    vb.addWidget(self.mleLong)

    self.readDocumentation()
    self.setLanguage( unicode( self.cmbLanguage.currentText() ) )

    w=QWidget()
    hb = QHBoxLayout( )
    w.setLayout(hb)
    vb.addWidget(w)
    hb.setContentsMargins( 5, 5, 5, 5 )
    w.setSizePolicy( QSizePolicy( QSizePolicy.Expanding, QSizePolicy.Fixed ) )
    btn = QPushButton( _t_('apply') )
    hb.addWidget(btn)
    btn.setSizePolicy( QSizePolicy( QSizePolicy.Fixed, QSizePolicy.Fixed ) )
    self.connect( btn, SIGNAL( 'clicked()' ), self.applyChanges )

    btn = QPushButton( _t_('Ok') )
    hb.addWidget(btn)
    btn.setSizePolicy( QSizePolicy( QSizePolicy.Fixed, QSizePolicy.Fixed ) )
    self.connect( btn, SIGNAL( 'clicked()' ), self, SLOT( 'accept()' ) )

    btn = QPushButton( _t_('Cancel') )
    hb.addWidget(btn)
    btn.setSizePolicy( QSizePolicy( QSizePolicy.Fixed, QSizePolicy.Fixed ) )
    self.connect( btn, SIGNAL( 'clicked()' ), self, SLOT( 'reject()' ) )

    self.resize( 800, 600 )

  def closeEvent( self, event ):
    neuroConfig.unregisterObject( self )
    QWidget.closeEvent(self, event)

  def readDocumentation( self ):
    self.documentation = brainvisa.processes.readProcdoc( self.process )

  def writeDocumentation( self ):
    brainvisa.processes.procdocToXHTML( self.documentation )
    self.setLanguage( self.language )
    brainvisa.processes.writeProcdoc( self.process, self.documentation )

  def setLanguage( self, lang ):
    self.leHTMLPath.setText(XHTML.html(self.documentation.get( 'htmlPath', '' )) )
    self.language = lang
    d = self.documentation.get( lang, {} )
    self.mleShort.setPlainText( XHTML.html( d.get( 'short', '' ) ) )
    self.mleLong.setPlainText( XHTML.html( d.get( 'long', '' ) ) )
    p = d.get( 'parameters', {} )
    for i,j in self.mleParameters.items():
      j.setPlainText( XHTML.html( p.get( unicode( self.cmbParameter.itemText( i ) ), '' ) ) )

  def saveLanguage( self ):
    d = {}
    d[ 'short' ] = self.escapeXMLEntities( unicode( self.mleShort.toPlainText() ) )
    d[ 'long' ] = self.escapeXMLEntities( unicode( self.mleLong.toPlainText() ) )
    d[ 'parameters' ] = p = {}
    for i,j in self.mleParameters.items():
      p[ unicode( self.cmbParameter.itemText( i ) ) ] = self.escapeXMLEntities( unicode( j.toPlainText() ) )
    self.documentation[ self.language ] = d
    htmlPath = unicode( self.leHTMLPath.text() )
    if htmlPath:
      self.documentation[ 'htmlPath' ] = htmlPath
    else:
      try:
        del self.documentation[ 'htmlPath' ]
      except KeyError:
        pass

  @staticmethod
  def escapeXMLEntities( s ):
    return re.sub( r'&([a-z]+);', lambda m: '&amp;'+m.group(1)+';', s )


  def changeLanguage( self ):
    self.saveLanguage()
    self.setLanguage( unicode( self.cmbLanguage.currentText() ) )

  def applyChanges( self ):
    self.saveLanguage()
    self.writeDocumentation()
    brainvisa.processes.generateHTMLProcessesDocumentation( self.process )
    mainWindow().info.reload()

  def accept( self ):
    self.applyChanges()
    QDialog.accept( self )


#----------------------------------------------------------------------------
class ProcessSelectionWidget( QMainWindow ):
  """
  This widget is the main window in brainvisa.
  Provides navigation among processes.
  """

  # Soma-Workflow widget for workflow execution on various computing resources
  # SomaWorkflowWidget
  sw_widget = None

  sw_mini_widget = None

  def __init__( self ):
    QMainWindow.__init__( self )

    if getattr( ProcessSelectionWidget, '_pixmapCache', None ) is None:
      ProcessSelectionWidget._pixmapCache = {}
      for file in ( 'icon_process_0.png', 'icon_process_1.png', 'icon_process_2.png', 'icon_process_3.png', 'folder.png' ):
        fullPath = os.path.join( neuroConfig.iconPath, file )
        ProcessSelectionWidget._pixmapCache[ fullPath ] = QIcon( fullPath )

    centralWidget=QWidget()
    self.setCentralWidget(centralWidget)

    self.dock_doc = QDockWidget("Documentation", self)
    self.dock_doc.setObjectName("documentation_dock")
    self.dock_doc.toggleViewAction().setText(_t_("Documentation"))
    self.dock_doc.setAllowedAreas(QtCore.Qt.LeftDockWidgetArea |                                  QtCore.Qt.RightDockWidgetArea)
    self.dock_doc.show()
    self.addDockWidget(Qt.RightDockWidgetArea, self.dock_doc)

    self.dock_sw = QDockWidget("Execution", self)
    self.dock_sw.setObjectName("execution_dock")
    self.dock_sw.toggleViewAction().setText(_t_("Workflow execution"))
    self.dock_sw.setAllowedAreas(QtCore.Qt.BottomDockWidgetArea |                                  QtCore.Qt.TopDockWidgetArea)
    if _workflow_application_model != None:

      self.sw_widget = SomaWorkflowWidget(_workflow_application_model,
                         computing_resource=socket.gethostname(),
                         parent=None)
      self.sw_widget.setWindowTitle(_t_("Workflow execution"))
      self.sw_mini_widget = SomaWorkflowMiniWidget(_workflow_application_model,
                                                   self.sw_widget,
                                                   self.dock_sw)
      self.dock_sw.setWidget(self.sw_mini_widget)

      self.dock_sw.hide()
      self.addDockWidget(Qt.BottomDockWidgetArea, self.dock_sw)
    else:
      self.dock_sw.hide()
      self.dock_sw.toggleViewAction().setVisible(False)
      self.sw_widget = None

    self.setCorner(QtCore.Qt.BottomRightCorner, QtCore.Qt.RightDockWidgetArea)
    self.setCorner(QtCore.Qt.BottomLeftCorner, QtCore.Qt.LeftDockWidgetArea)
    self.setCorner(QtCore.Qt.TopLeftCorner, QtCore.Qt.LeftDockWidgetArea)
    self.setCorner(QtCore.Qt.TopRightCorner, QtCore.Qt.RightDockWidgetArea)

    # Menu setup
    menu = self.menuBar()
    addBrainVISAMenu( self, menu )
    neuroConfigGUI.addSupportMenu( self, menu )
    view_menu = menu.addMenu(_t_("&View"))
    view_menu.addAction(self.dock_doc.toggleViewAction())
    view_menu.addAction(self.dock_sw.toggleViewAction())
    view_menu.addAction(close_viewers_action(self))

    # central widget layout
    layout=QVBoxLayout()
    centralWidget.setLayout(layout)
    layout.setContentsMargins( 10, 10, 10, 10 )

    # processTrees and the search box
    w=QWidget(self)
    layout.addWidget(w)
    vb = QVBoxLayout()
    vb.setContentsMargins( 0, 0, 0, 0 )
    w.setLayout(vb)
    self.currentProcessId = None
    self.processTrees=ProcessTreesWidget()
    self.processTrees.setSizePolicy( QSizePolicy( QSizePolicy.Preferred,
      QSizePolicy.Preferred ) )
    QObject.connect(self.processTrees, SIGNAL('selectionChanged'), self.itemSelected )
    QObject.connect(self.processTrees, SIGNAL('doubleClicked'), self.openProcess )
    QObject.connect(self.processTrees, SIGNAL('openProcess'), self.openProcess )
    QObject.connect(self.processTrees, SIGNAL('editProcess'), self.editProcess )
    QObject.connect(self.processTrees, SIGNAL('iterateProcess'), self.iterateProcess )
    # the hacked search box
    p = os.path.join( os.path.dirname( __file__ ), 'searchbox.ui' )
    self.searchbox = QWidget() # for PySide/PyQt compat
    self.searchbox = loadUi(p, self.searchbox)
    self.searchboxSearchB = self.searchbox.BV_search
    self.matchedProcs = []
    self.searchboxResetSearchB = self.searchbox.BV_resetsearch
    self.searchboxLineEdit = self.searchbox.BV_searchlineedit
    self._continueSearching = 0
    QObject.connect(self.searchboxSearchB, SIGNAL('clicked()'), self.buttonSearch)
    QObject.connect(self.searchboxResetSearchB, SIGNAL('clicked()'), self.resetSearch )


    vb.addWidget(self.processTrees)
    vb.addWidget(self.searchbox)

    # right dock : documentation panel

    self.info = HTMLBrowser(self)
    self.info.setSizePolicy(QSizePolicy(QSizePolicy.Expanding,
      QSizePolicy.Expanding))
    self.dock_doc.setWidget(self.info)

    self.btnOpen = QPushButton( _t_('Open') )
    self.btnEdit = None

    self.updateList()

    # try to start with a doc opened
    self.info.home()
    ds = qApp.desktop().size()
    self.resize( min( 1200, ds.width() ), min( 800, ds.height() ) )

    state_path = os.path.join(neuroConfig.homeBrainVISADir, "main_window_state.bin")
    if os.path.exists(state_path):
      state_file = QtCore.QFile(state_path)
      state_file.open(QtCore.QIODevice.ReadOnly)
      state = state_file.readAll()
      state_file.close()
      self.restoreState(state, 1)


  def keyPressEvent(self, keyEvent):
    if (keyEvent.matches(QKeySequence.Find) or keyEvent.matches(QKeySequence.FindNext) ):
      if (self.searchboxLineEdit.text() == ""):
        self.info.browser.keyPressEvent(keyEvent)
      else:
        self.buttonSearch()
    elif ( (keyEvent.key() == Qt.Key_W) and (keyEvent.modifiers() == Qt.ControlModifier)):
      self.info.openWeb()
    else:
      QWidget.keyPressEvent(self, keyEvent)

  def buttonSearch(self):
    """
    Called when user click on search / next button.
    The text written in the search box is searched in tree leaves names (processes).
    The first item found which name contains the searched string becomes selected. If the user click another time on the search / next button, next item is searched...
    """
    # new search
    if not self.matchedProcs :
        # searched string
        s = unicode(self.searchboxLineEdit.text()).lower()
        if s == "":
            self.matchedProcs = None
        else:
          # search for items which name contains the string -> generator
          self.matchedProcs = self.processTrees.findItem(s)
    # next search
    if self.matchedProcs:
      try:# an exception will occur when there is no more items
        item=self.matchedProcs.next()
        self.searchboxLineEdit.setEnabled(False)
        self.searchboxSearchB.setText( 'next' )
#        self.searchboxSearchB.setShortcut( QKeySequence.FindNext )
      except:
        self.resetSearch()

  def resetSearch(self):
    """
    Called at the end of a search or when the user click on reset button.
    """
    self.matchedProcs = None
    self.searchboxSearchB.setText('search')
#    self.searchboxSearchB.setShortcut( QKeySequence.Find )
    self.searchboxLineEdit.setEnabled(True)
    self.searchboxLineEdit.setText("")

  def itemSelected( self, item ):
    """
    Called when a tree item becomes selected. currentProcessId is updated and associated documentation is shown.

    :param item: the newly selected item :py:class:`ProcessTree.Item`
    """
    if item:
      if item.isLeaf():
        processId = item.id
        self.currentProcessId = processId
        self.btnOpen.setEnabled( 1 )
        documentation = brainvisa.processes.readProcdoc( self.currentProcessId )
        source = brainvisa.processes.getHTMLFileName( self.currentProcessId )
        if os.path.exists( source ):
          self.info.setSource( source )
        else:
          self.info.setText( '' )
        if self.btnEdit is not None: self.btnEdit.setEnabled( 1 )
      else:
        self.currentProcessId = None
        self.btnOpen.setEnabled( 0 )
        if self.btnEdit is not None: self.btnEdit.setEnabled( 0 )
        # Construct categroy HTML documentation file name
        self.info.showCategoryDocumentation( item.id )
    else:
     self.info.setText( '' )

  def openProcess( self, item=None ):
    """
    Called to open current process.
    If the process is not given, selected process in current tree is opened.

    :param item: the process to open. :py:class:`ProcessTree.Item`
    """
    processId=None
    if item is not None: # open given item
      if item.isLeaf():
        processId=item.id
        showProcess(processId)
    else: # if it is not given (open button), open selected item in current process tree
      item=self.processTrees.treeStack.currentWidget().currentItem()
      if item is not None:
        item=item.model
        if item.isLeaf():
          processId=item.id
          showProcess(processId)
    if processId != self.currentProcessId:
      self.itemSelected(item)

  def editProcess( self, item=None ):
    processId=None
    if item is not None:
      if item.isLeaf():
        processId=item.id
    else:
      processId=self.currentProcessId
    win = ProcessEdit( brainvisa.processes.getProcessInstance( processId ) )
    win.show()

  def iterateProcess( self, item=None ):
    processId=None
    if item is not None:
      if item.isLeaf():
        processId=item.id
    else:
      processId=self.currentProcessId
    self.currentProcess=brainvisa.processes.getProcessInstance(processId)
    #print("iterate process", processId)
    self._iterationDialog = IterationDialog( self, self.currentProcess, self )
    self.connect( self._iterationDialog, SIGNAL( 'accept' ),
                  self._iterateAccept )
    self._iterationDialog.show()

  def _iterateAccept( self ):
    """
    Call back when accepting iteration dialog. Iterates the selected process.
    """
    try:
      params = self._iterationDialog.getLists()
      processes = self.currentProcess._iterate( **params )
      iterationProcess = brainvisa.processes.IterationProcess( self.currentProcess.name + " iteration",
                                                               processes,
                                                               self.currentProcess.name )
      #iterationProcess.possibleChildrenProcesses =
      showProcess( iterationProcess )
    except:
      neuroException.showException()
      self._iterationDialog.show()

  def updateList(self):
    """
    Reloads the list of process trees.
    """
    self.processTrees.setModel( brainvisa.processes.updatedMainProcessTree() )

  def closeEvent ( self, event ):
    state = self.saveState(1)
    state_file = QtCore.QFile(os.path.join(neuroConfig.homeBrainVISADir, "main_window_state.bin"))
    state_file.open(QtCore.QIODevice.WriteOnly)
    state_file.write(state)
    state_file.close()
    quitRequest()
    event.ignore()


#----------------------------------------------------------------------------
class ProcessTreesWidget(QSplitter):
  """
  A widget that shows a list of :py:class:`ProcessTree`.
  Each process tree presents a sub group of existing processes.

  It's composed of two parts :
  * the list of process trees (use profiles)
  * a view of currently selected tree
  Each process tree can be opened in another window in order to enable drag and drop from one tree to another.

  .. py:attribute:: treeIndex

    Widget containing items representing each process tree. TreeListWidget.

  .. py:attribute:: treeStack

    A stack of EditableTreeWidget, representing the content of each processTree. QWidgetStack.

  .. py:attribute::  treeStackIdentifiers

    dict associating a processTree to an unique integer identifier used with the widget stack. Only the selected processTree widget of the stack is visible.

  .. py:attribute::  widgets

    list of EditableTreeWidget currently in the stack. Useful because QWidgetStack doesn't provide iterator on its content.

  .. py:attribute:: openedTreeWidget

    Currently opened process tree. It is in a window independant from the main window. EditableTreeWidget

  .. py:attribute:: model

    list of ProcessTree which this widget represents. ProcessTrees

  .. py:attribute:: popupMenu

    QPopupMenu contextual menu associated to the list of process trees.

  .. py:attribute:: savesTimer

    QTimer started when the model has changed. When the timer times out, the model is saved. Used to delay model saves : it speeds up execution when there is several modification at the same time (drag&drop several elements).
  """

  def __init__(self, processTrees=None, parent=None ):
    """
    :param processTrees: ProcessTrees, the list of process trees which this widget represents
    :param parent: QWidget, container of this widget
    """
    QSplitter.__init__(self, parent)
    self.treeIndex=TreeListWidget(None, self, iconSize=bigIconSize)
    self.treeIndex.setSizePolicy( QSizePolicy( QSizePolicy.Preferred, QSizePolicy.Preferred ) )
    # signals
    self.connect(self.treeIndex, SIGNAL( 'currentItemChanged ( QTreeWidgetItem *, QTreeWidgetItem * )' ), self.setCurrentTree)
    # on clicking on a tree, emit a pysignal for transmitting the signal to the parent. The shown documentation may need to be changed. (clicked instead of selectionChanged because the documentation may need to be changed event if the item was already selected)
    self.connect(self.treeIndex, SIGNAL( 'itemClicked( QTreeWidgetItem *, int )' ), self.selectionChanged)
    self.connect(self.treeIndex, SIGNAL( 'customContextMenuRequested ( const QPoint & )'), self.openContextMenu)
    # help tooltip
    self.treeIndex.setToolTip(_t_("Create your own lists of processes choosing new in contextual menu.<br>To add items in a list, open an existing list and move items in the new list.<br>If you set a list as default, it will selected the next time you run brainvisa.") )

    self.treeStack=QStackedWidget(self)
    self.treeStackIdentifiers = {}
    self.treeStack.setSizePolicy( QSizePolicy( QSizePolicy.Preferred,
      QSizePolicy.Preferred ) )
    #self.setResizeMode( self.treeIndex, QSplitter.FollowSizeHint )
    self.widgets=[]
    self.openedTreeWidget=None

    # Popup Menu for toolboxes
    self.popupMenu = QMenu( self )
    _addAction( self.popupMenu, _t_("New"),  self.menuNewTabEvent )
    _addAction( self.popupMenu, _t_("Delete"),  self.menuDelTabEvent )
    _addAction( self.popupMenu, _t_("Open"), self.menuOpenTabEvent)
    _addAction( self.popupMenu, _t_("Set as default list"),
      self.menuSetDefaultEvent)

    # Popup Menu for processes
    self.processMenu = QMenu( self )
    _addAction( self.processMenu, _t_("Open"),  self.menuOpenProcessEvent )
    _addAction( self.processMenu, _t_("Edit documentation"),  self.menuEditProcessEvent )
    _addAction( self.processMenu, _t_("Iterate"), self.menuIterateProcessEvent)

    self.setStretchFactor( 0, 2 )
    self.setStretchFactor( 1, 3 )
    if processTrees:
      self.setModel(processTrees)

  def setModel(self, processTrees):
    """
    The widget is initialized with the given list of process tree.
    For each process tree, an item is added in treeIndex. A widget is created to represent each process tree and added to treeStack.

    :param processTrees: the list of process trees which this widget represents
    """
    # clear widgets
    self.treeIndex.clear()
    for w in self.widgets:
      self.treeStack.removeWidget(w)
    self.treeStackIdentifiers = {}
    self.widgets=[]
    # register model and add listener
    self.model=processTrees
    self.model.addListener(self.updateContent)
    # listens the change of selectedTree attribute in model
    self.model.onAttributeChange("selectedTree", self.updateSelectedTree)
    self.model.onAttributeChange("selectedTree", self.modelChanged)
    self.model.addListener(self.modelChanged)
    # for each processTree, create an EditableTreeWidget which is added to the widget stack
    # and add an element to the list index of trees
    for processTree in processTrees.values():
      self.addProcessTree(processTree)
    self.treeIndex.setModel(processTrees)

    # if there's a selected tree by default, the corresponding item in widget is selected
    if self.model.selectedTree != None:
      found=False
      i=0
      while i <self.treeIndex.topLevelItemCount() and not found: # search selected tree corresponding item in treeIndex widget
        item=self.treeIndex.topLevelItem(i)
        i+=1
        if item.model==self.model.selectedTree:
          found=True
          self.treeIndex.setCurrentItem(item)

    # Create a timer to delay model saves in minf file : it speeds up execution when there is several modification at the same time (drag&drop several elements)
    self.savesTimer=QTimer()
    self.savesTimer.setSingleShot(True)
    self.connect(self.savesTimer, SIGNAL("timeout()"), self.model.save)


  def addProcessTree(self, processTree):
    """
    Add elements in the widget to add a representation of this process tree.

    :param processTree: new process tree for which the widget must be completed.
    """
    treeWidget=EditableTreeWidget( processTree, self.treeStack )
    if processTree.modifiable:
      treeWidget.setToolTip(_t_("This list is customizable. You can :<br>- move items by drag and drop,<br>- delete item with del key,<br>- copy items by drag and drop and ctrl key,<br>- create new category with contextual menu."))
    # signals
    # selectionChanged doesn't work with multiple selection
    # currentChanged isn't emited when click on an item that has already keyboeard focus and is not emited when click on an already selected item altought it may be necessary to update documentation because several items can be selected at the same time
    # -> so use clicked signal instead
    self.connect(treeWidget, SIGNAL( 'itemClicked( QTreeWidgetItem *, int )' ), self.selectionChanged)
    self.connect(treeWidget, SIGNAL( 'itemDoubleClicked( QTreeWidgetItem *, int )' ), self.doubleClicked)
    self.connect(treeWidget, SIGNAL( 'customContextMenuRequested ( const QPoint & )'), lambda p : self.openProcessMenu(treeWidget, p))
    # the new widget representing the process tree is added in treeStack and in widgets
    stackIdentifier = self.treeStack.addWidget( treeWidget )
    self.treeStackIdentifiers.setdefault( object.__hash__( processTree ), stackIdentifier )
    self.widgets.append(treeWidget)
    # listens changes in the process tree (for saving each change in minf file)
    processTree.addListenerRec(self.modelChanged)
    processTree.onAttributeChangeRec("name", self.modelChanged)

  def showTreeIndex(self):
    if self.treeIndex.isHidden():
      self.treeIndex.show()
    else:
      self.treeIndex.hide()

  def openContextMenu(self, point):
    """
    Called on contextMenuRequested signal. It opens the popup menu at cursor position.
    """
    self.popupMenu.exec_(QCursor.pos())

  def openProcessMenu(self, listView, point):
    """
    Called on contextMenuRequested signal on the list of processes of a toolbox. It opens the process menu at cursor position if the current item represents a process.
    """
    item=listView.itemAt(point)
    if item and item.model and item.model.isLeaf():
      self.processMenu.exec_(QCursor.pos())
    else:
      listView.openContextMenu(point)

  def updateContent(self, action=None, items=None, position=None):
    """
    Called on model change (list of process trees). The widget must update itself to reflect the change.
    """
    # treeIndex is a TreeListWidget and has already a listener which update the view on model changes
    # but some changes imply modification of treeStack -> add a widget in the stack or remove a widget
    if action==ObservableList.INSERT_ACTION:# add a new process tree in the list
      for processTree in items:
        self.addProcessTree(processTree)
    elif action==ObservableList.REMOVE_ACTION:# remove a process tree
      for processTree in items:
        w=self.treeStack.widget( self.treeStackIdentifiers.get( object.__hash__( processTree ) ) )
        self.treeStack.removeWidget(w)
        self.widgets.remove(w)

  def updateSelectedTree(self, newSelection):
    """
    Called when the selected tree changes.
    """
    pass # maybe set a graphical element to show it is the default list...

  def modelChanged(self, action=None, items=None, position=None):
    """
    Method registred to be called when a process tree has changed or when the list of tree has changed.
    New ProcessTree list must be saved in a minf file.
    If change is insertion of a new item in a tree, registers listeners on this new item.
    """
    #print("model changed", action, "write to minf file processTrees.minf")
    if action==ObservableList.INSERT_ACTION:
      for item in items:
        # on insertion in a tree, listen changes of the new element
        # on insertion of a tree in the tree list, nothing to do, listeners are already registred
        if not issubclass(item.__class__, brainvisa.processes.ProcessTree):
          if not item.isLeaf():
            item.addListenerRec(self.modelChanged)
            item.onAttributeChangeRec("name", self.modelChanged)
          else:
            item.onAttributeChange("name", self.modelChanged)
    # instead of systematic model save for each change, start a timer wich will timeout when current event is finished
    # So if there is several modification due to the same event (drag and drop several elements), the model will be saved only one time when all changes are done. (speedier)
    if not self.savesTimer.isActive(): # if the timer is already started nothing to do, the change will be save anyway
      self.savesTimer.start(0)
    #self.model.save()

  def selectionChanged(self, item, col=0):
    """
    Called when selected item has changed in current process tree.
    This method emits a signal that must be caught by parent widget.
    """
    if item is not None:
      self.emit(SIGNAL("selectionChanged"), item.model)

  def doubleClicked(self, item, col):
    """
    Called on double click on an item of current process tree.
    This method emits a signal that must be caught by parent widget.
    """
    self.emit(SIGNAL("doubleClicked"), item.model)

  def setCurrentTree(self, item, previous=None):
    """
    Changes the visible widget in the stack.
    """
    if item:
      self.treeStack.setCurrentIndex( self.treeStackIdentifiers.get( object.__hash__( item.model ) ) )

  def findItem( self, name):
    """
    Find items that contain the string given in parameters in their name. Each found item is selected and yield (and replace previous selection).
    Wide search.

    :param name: string searched in items names.

    :rtype:  generator
    """
    for widget in self.widgets: # for all process trees widgets
      it=QTreeWidgetItemIterator(widget)
      lastSelection=None
      while it.value():
        item=it.value()
        if not item.isHidden():
          if item.model.isLeaf(): # for a leaf (process) search string in name
            keep = False
            if item.model.name.lower().find(name) > -1 \
                or item.model.id.lower().find(name) > -1:
              keep = True
            else:
              # also try to find the untranslated process name
              try:
                proc = brainvisa.processes.getProcess( item.model.id )
                pname = proc.name
                if pname.lower().find(name) > -1:
                  keep = True
              except:
                pass
            if keep:
              self.select(widget, item, lastSelection)
              lastSelection=(widget, item)
              yield item
        it+=1

  def select(self, widget, item, lastSelection):
    """
    Select a process tree and an item in it. Undo last selection.

    :param widget:  EditableTreeWidget, the tree widget that contains the item to select.
    :param item: EditableTreeItem, the item (process) to select
    :param lastSelection: tuple(EditableTreeWidget, EditableTreeItem), previous selected item and its container, to be unselected.
    """
    self.selectIndex(widget.model) # select in left panel (toolbox name)
    self.setCurrentTree(widget) # raise widget of toolbox content
    item.setHidden(False)
    #widget.ensureItemVisible( item ) # show item (open parents...)
    widget.setCurrentItem( item ) # select item
    if lastSelection:# undo last selection
      lastSelection[1].setSelected(False)
      #lastSelection[0].setSelected(lastSelection[1], 0)

  def selectIndex(self, model):
    """
    Select a process tree in the left panel (toolboxes).

    :param model: the process tree to select
    """
    i=0
    found=False
    while i<self.treeIndex.topLevelItemCount() and not found: # search selected tree corresponding item in treeIndex widget
      item=self.treeIndex.topLevelItem(i)
      if item.model==model:
        found=True
        self.treeIndex.setCurrentItem(item)
      i+=1

  #------ context menu events ------
  def menuNewTabEvent(self):
    """
    Called on click on new option in contextual menu.
    Adds a new empty tree in the model.
    """
    processTree=brainvisa.processes.ProcessTree( name='Personal Bookmarks' )
    processTree.new=True
    self.model.add(processTree)

  def menuDelTabEvent(self):
    """
    Called on click on del option in contextual menu.
    Removes the selected tree from the model.
    """
    item=self.treeIndex.currentItem()
    if item:
      if item.model.modifiable:
        del self.model[item.model.id]

  def menuOpenTabEvent(self):
    """
    Called on click on open option in contextual menu.
    Opens selected tree in a new window.
    """
    item=self.treeIndex.currentItem()
    if item:
      self.openedTreeWidget=EditableTreeWidget(item.model)
      self.openedTreeWidget.resize(400,600)
      self.openedTreeWidget.show()

  def menuSetDefaultEvent(self):
    """
    Called on click on set default option in contextual menu.
    Sets the selected tree as the default selected tree. So on next run of brainvisa, this tree will be selected.
    """
    item=self.treeIndex.currentItem()
    if item:
      self.model.selectedTree=item.model

  def menuOpenProcessEvent(self):
    """
    Called on click on open option in process menu.
    Emits a signal for the parent window which will open the process.
    """
    item=self.treeStack.currentWidget().currentItem()
    if item:
      self.emit(SIGNAL("openProcess"), item.model )

  def menuEditProcessEvent(self):
    """
    Called on click on edit option in process menu.
    Emits a signal for the parent window which will edit the process.
    """
    item=self.treeStack.currentWidget().currentItem()
    if item:
      self.emit(SIGNAL("editProcess"), item.model )

  def menuIterateProcessEvent(self):
    """
    Called on click on iterate option in process menu.
    Emits a signal for the parent window which will iterate the process.
    """
    item=self.treeStack.currentWidget().currentItem()
    if item:
      self.emit(SIGNAL("iterateProcess"), item.model )

#----------------------------------------------------------------------------
class MainWindow( QWidget ):
  def __init__( self ):
    QWidget.__init__( self )
    self.myLayout = QVBoxLayout( self )
    self.setLayout(self.myLayout)
    self.mainModules = []
    self.subLayouts = []
    neuroConfig.registerObject( self )

  def closeEvent(self, event):
    neuroConfig.unregisterObject( self )
    QWidget.closeEvent( self, event )

  def addMainModule( self, identifier, name, image, description ):
    # Create main module widget
    w=QWidget(self)
    layout=QVBoxLayout(w)
    w.setLayout(layout)
    l = QLabel( _t_( name ),self )
    layout.addWidget(l)
    hb = QHBoxLayout( )
    layout.addLayout(hb)
    l = QLabel(  )
    hb.addWidget(l)
    l.setIcon( QIcon( os.path.join( neuroConfig.mainPath, 'doc', 'images', image ) ) ),
    l.setSizePolicy( QSizePolicy( QSizePolicy.Fixed, QSizePolicy.Fixed ) )
    l.resize( 320, 200 )
    l = QTextEdit(  )
    hb.addWidget(l)
    l.setText( description )
    l.setReadOnly( True )

    if ( len( self.mainModules ) % 2 == 0 ):
      self.subLayouts.append( QHBoxLayout( self.layout() ) )
    self.subLayouts[ -1 ].addWidget( w )
    w.show()
    self.mainModules.append( w )



#----------------------------------------------------------------------------
class RemoteContextGUI( QTreeWidgetItem ):
  """
  Specific GUI to display messages returned by processes executed remotely.
  """

  def __init__(self, parent, name='Remote Hosts:'):
    """
    The specific GUI is a QListView. It is composed of an arborescence of QListViewItems that sorts
    the messages according to the process and the host they belong to::

    Remote Hosts:
    |
    --host
      |
      --process
        |
        --message
        --message
      --process
        |
        --message

    :param parent: the QListView.
    :param name: name
    """

    remoteView = QTreeWidget(parent)
    remoteView.setSizePolicy( QSizePolicy( QSizePolicy.Expanding,
      QSizePolicy.Preferred ) )

    remoteView.setWindowTitle('Remote messages')
    remoteView.setColumnCount(4)
    remoteView.setHeaderLabels( ['IP', 'ID', 'Status', 'Messages'] )

    QTreeWidgetItem.__init__(self, remoteView )
    self.setText( 0, name )

    self.setExpanded(True)

    self.processList = {}
    self.ipList = {}

  def addIP(self, ip):
    i_item = QTreeWidgetItem(self, [ip] )
    self.ipList[str(ip)] = i_item
    i_item.setExpanded(True)

  def addProcess(self, ip, pid, status=' Starting...', message=''):
    p_item = QTreeWidgetItem(self.ipList[str(ip)],
      ['Process', '%03d'%pid, status, message] )
    #p_item.setText( 0, 'Process' )
    #p_item.setText( 1, '%03d'%pid )
    #p_item.setText( 2, status )
    #p_item.setText( 3, message )
    self.processList[str(pid)] = p_item
    #self.ipList[str(ip)].insertItem(p_item)

  def addMessage(self, pid, message):
    m_item = QTreeWidgetItem(self.processList[str(pid)],
      ['Message', '', '', message] )
    #m_item.setText( 0, 'Message' )
    #m_item.setText( 1, '' )
    #m_item.setText( 2, '' )
    #m_item.setText( 3, message )
    #self.processList[str(pid)].insertItem(m_item)

  def setProcessStatus(self, pid, status):
    self.processList[str(pid)].setText(2, status)

  def setCurrentMessage(self, pid, message):
    self.processList[str(pid)].setText(3, message)

  def clear(self):
    for item in self.ipList.values():
      self.takeChild(self.indexOfChild(item))
      del(item)

    self.processList = {}
    self.ipList = {}

  def sort(self):
    pass

  def sortChildItems(self, col, asc):
    pass

#----------------------------------------------------------------------------
def mainWindow():
  global _mainWindow
  return _mainWindow


def showMainWindow():
  global _mainWindow
  if neuroConfig.openMainWindow:
    #_mainWindow = ProcessSelection()
    # window with customizable lists of processes
    _mainWindow = ProcessSelectionWidget()
    _mainWindow.show()
    for w in qApp.topLevelWidgets():
      if w is not _mainWindow:

        w.raise_()
  else:
    _mainWindow = None

def close_viewers_action(parent):
  action=QAction(parent)
  action.setText( _t_( "Close all viewers" ) )
  action.triggered.connect(close_viewers)
  return action

def close_viewers():
  from brainvisa.data.qt4gui.readdiskitemGUI import DiskItemEditor
  from brainvisa.data.qt4gui.hierarchyBrowser import HierarchyBrowser
  for w in qApp.allWidgets():
    if isinstance(w, DiskItemEditor):
      w.close_viewer()
    elif isinstance(w, ProcessView):
      process_info = brainvisa.processes.getProcessInfo(w.process.id())
      if process_info is not None and "viewer" in process_info.roles:
        w.close()
    elif isinstance(w, HierarchyBrowser):
      w.close_viewers()

#----------------------------------------------------------------------------
def updateProcessList():
  _mainWindow.updateList()

def reloadToolboxesGUI():
  """
  Calls :py:func:`brainvisa.processes.reloadToolboxes` and updates the main window (list of toolboxes or processes may have changed).
  If some databases should be updated, the user is warned.
  """
  QtGui.QApplication.setOverrideCursor(QtGui.QCursor(QtCore.Qt.WaitCursor))
  # close all processes windows because processes will be reinstantiated
  saved = save_and_close_all_processes()
  brainvisa.processes.reloadToolboxes()
  updateProcessList()
  from brainvisa.data.qt4gui.updateDatabases import warnUserAboutDatabasesToUpdate
  warnUserAboutDatabasesToUpdate()
  # reopen processes
  restore_all_processes(saved)
  QtGui.QApplication.restoreOverrideCursor()

def loadProcessSetupsGUI():
  from brainvisa.processing.qt4gui.ProcessSetupsGUI import LoadProcessSetupsGUI
  load_process_setups_GUI = LoadProcessSetupsGUI()
  load_process_setups_GUI.show()
  load_process_setups_GUI.exec_()

def save_and_close_all_processes():
  close_viewers()
  saved = []
  for w in qApp.allWidgets():
    if isinstance(w, ProcessView):
      # dont' remember updateDatabases process, it will be shown
      # again if needed after reload.
      if w.process.id() != 'updateDatabases':
        w.readUserValues()
        clone = w.createProcessExecutionEvent()
        saved.append(clone)
      w.close()
  return saved

def restore_all_processes(saved):
  uis = []
  for event in saved:
    proc = brainvisa.processes.getProcessInstanceFromProcessEvent(event)
    procui = showProcess(proc)
    uis.append(procui)
  return uis

#----------------------------------------------------------------------------

def initializeProcessesGUI():

  global _computing_resource_pool, _workflow_application_model

  import brainvisa.processes
  brainvisa.processes.setMainThreadActionsMethod(QtThreadCall())
  _computing_resource_pool = None
  _workflow_application_model = None

  if neuroConfig.gui:
    if _soma_workflow and neuroConfig.userLevel >= 1:
      _computing_resource_pool = ComputingResourcePool()
      _computing_resource_pool.add_default_connection()
      _workflow_application_model = WorkflowApplicationModel(_computing_resource_pool)

    exec 'from brainvisa.processing.qt4gui.neuroProcessesGUI import *' in brainvisa.processes.__dict__
    brainvisa.processes._defaultContext = ExecutionContextGUI()

def html_with_local_images(html):
  images_basepath = neuroConfig.getDocPath('images', project='axon') \
      + '-' + neuroConfig.shortVersion
  html_repl = html.replace(' src="../../../../',
                            ' src="%s/' % images_basepath)
  html_repl = html_repl.replace(' SRC="../../../../',
                            ' src="%s/' % images_basepath)
  html_repl = html_repl.replace(' src="../../',
                                ' src="%s/' % images_basepath)
  html_repl = html_repl.replace(' SRC="../../',
                                ' src="%s/' % images_basepath)
  return html_repl


<|MERGE_RESOLUTION|>--- conflicted
+++ resolved
@@ -1483,22 +1483,9 @@
       self.emit( SIGNAL( 'unlock_system' ), self.parameterName )
       #txt = self.paramLabelText(self.default_id.isChecked(), False)
 
-<<<<<<< HEAD
     # on remet a jour en fonction du resultat du unlock du fichier
     self.setlock(self.lock_id.isChecked())
     # label update is performed by setlock
-=======
-    self.setlock(self.lock_id.isChecked()) #on remet a jour en fonction du resultat du unlock du fichier
-    txt = self.paramLabelText(self.default_id.isChecked(), self.lock_id.isChecked())
-    #print(" ParameterLabel : lockChanged self.lock_id.isChecked() a false val de self.text() : " + self.text())
-
-    txt_value_parameter = self.readText(self.text())
-    while (self.readText(txt_value_parameter) != txt_value_parameter) :
-        txt_value_parameter = self.readText(txt_value_parameter)
-
-    txt = txt + txt_value_parameter
-    self.setText( unicode(txt) )
->>>>>>> c11df0ee
 
 
   def setlock( self, default):
