# -*- coding: utf-8 -*-
#  This software and supporting documentation are distributed by
#      Institut Federatif de Recherche 49
#      CEA/NeuroSpin, Batiment 145,
#      91191 Gif-sur-Yvette cedex
#      France
#
# This software is governed by the CeCILL license version 2 under
# French law and abiding by the rules of distribution of free software.
# You can  use, modify and/or redistribute the software under the
# terms of the CeCILL license version 2 as circulated by CEA, CNRS
# and INRIA at the following URL "http://www.cecill.info".
#
# As a counterpart to the access to the source code and  rights to copy,
# modify and redistribute granted by the license, users are provided only
# with a limited warranty  and the software's author,  the holder of the
# economic rights,  and the successive licensors  have only  limited
# liability.
#
# In this respect, the user's attention is drawn to the risks associated
# with loading,  using,  modifying and/or developing or reproducing the
# software by the user in light of its specific status of free software,
# that may mean  that it is complicated to manipulate,  and  that  also
# therefore means  that it is reserved for developers  and  experienced
# professionals having in-depth computer knowledge. Users are therefore
# encouraged to load and test the software's suitability as regards their
# requirements in conditions enabling the security of their systems and/or
# data to be ensured and,  more generally, to use and operate it in the
# same conditions as regards security.
#
# The fact that you are presently reading this means that you have had
# knowledge of the CeCILL license version 2 and that you accept its terms.

from __future__ import print_function
import brainvisa.processes
from datetime import date
from datetime import datetime
from datetime import timedelta
from six.moves import StringIO
import distutils, os, sys, re
import types
from brainvisa.processing.qtgui.backwardCompatibleQt import *
from soma.qt4gui.designer import loadUi, loadUiType
from soma.qt_gui.qt_backend.QtGui import QKeySequence
from soma.qt_gui.qt_backend import QtCore
from soma.qt_gui.qt_backend import QtGui
from soma.qt_gui.qt_backend import QtWebKit
from brainvisa.configuration import neuroConfig
from brainvisa.configuration.qt4gui import neuroConfigGUI
from brainvisa.processing.qt4gui import neuroLogGUI
from brainvisa.data import neuroData
from brainvisa.history import ProcessExecutionEvent
from brainvisa.data.neuroDiskItems import DiskItem
from brainvisa.data.readdiskitem import ReadDiskItem
from brainvisa.data.writediskitem import WriteDiskItem
from brainvisa.data.qt4gui import lockFilesGUI
import weakref
from soma.minf.xhtml import XHTML
from soma.qtgui.api import QtThreadCall, FakeQtThreadCall, WebBrowserWithSearch, bigIconSize, defaultIconSize
from soma.html import htmlEscape
from soma.wip.application.api import Application
import soma.functiontools
import threading
import socket
import six
try:
  import sip
except:
  # for sip 3.x (does it work ??)
  import libsip as sip
# for comatibility, make mainThreadActions visible in neuroProcessesGUI
from brainvisa.processes import mainThreadActions

from brainvisa.processing import neuroException
from soma.qtgui.api import EditableTreeWidget, TreeListWidget
from soma.notification import ObservableList, EditableTree
from soma.signature.api import HasSignature
from soma.signature.api import Signature as SomaSignature
from soma.signature.api import FileName as SomaFileName
from soma.signature.api import Choice as SomaChoice
from soma.signature.api import Boolean as SomaBoolean
from soma.qt4gui.api import ApplicationQt4GUI
from brainvisa.data.databaseCheck import BVChecker_3_1
from brainvisa.data import neuroHierarchy
from brainvisa.tools import checkbrainvisaupdates
try:
    from six.moves.urllib import parse as urllib
except ImportError:
    # some six versions do not provide six.moves.urllib (Ubuntu 12.04)
    import urllib

# Because soma_workflow uses soma.qt_gui.qt_backend.uic, we need to first 
# initialize
# soma.qt_gui.qt_backend.uic in order to hack soma.qt_gui.qt_backend.uic and 
# fix issue #13432
# ref: https://bioproj.extra.cea.fr/redmine/issues/13432
import soma.qt_gui.qt_backend.uic

try:
  from soma_workflow.gui.workflowGui import SomaWorkflowWidget as ComputingResourceWidget
  from soma_workflow.gui.workflowGui import SomaWorkflowMiniWidget as MiniComputingResourceWidget
  import soma_workflow.gui.workflowGui
  from soma_workflow.gui.workflowGui import ComputingResourcePool
  from soma_workflow.gui.workflowGui import ApplicationModel as WorkflowApplicationModel
  import soma_workflow.configuration
except ImportError:
  _soma_workflow = False
  class ComputingResourceWidget(object): pass
  class MiniComputingResourceWidget(object): pass
  class ComputingResourcePool(object): pass
  class WorkflowApplicationModel(object): pass
else:
  _soma_workflow = True

if sys.version_info[0] >= 3:
    def items(thing):
        return list(thing.items())
    unicode = str
    xrange = range
else:
    def items(thing):
        return thing.items()

#----------------------------------------------------------------------------
def restartAnatomist():
  from brainvisa import anatomist
  a = anatomist.Anatomist( create=False )
  if hasattr( a, '_restartshell_launched' ):
    a.launched = True
    del a._restartshell_launched


class _ProcDeleter(object):
    def __init__(self, o):
        self.o = o
    def __del__(self):
        self.o.kill()

def startShell():
  from soma.qt_gui.qt_backend.QtGui import qApp
  os.environ["QT_API"] = "pyqt" # prevent ipython from trying to use PySide
  try:
    import IPython
    ipversion = [int(x) for x in IPython.__version__.split('.')]
    if ipversion >= [0, 11]:
      # ipython >= 0.11, use client/server mode
      ipConsole = brainvisa.processes.runIPConsoleKernel()
      import subprocess
      if ipversion >= [1, 0]:
        ipmodule = 'IPython.terminal.ipapp'
      else:
        ipmodule = 'IPython.frontend.terminal.ipapp'
      sp = subprocess.Popen([sys.executable, '-c',
        'import os; os.environ["QT_API"] = "pyqt"; from %s import launch_new_instance; launch_new_instance()' % ipmodule,
        'qtconsole', '--existing',
        '--shell=%d' % ipConsole.shell_port,
        '--iopub=%d' % ipConsole.iopub_port,
        '--stdin=%d' % ipConsole.stdin_port, '--hb=%d' % ipConsole.hb_port])
      brainvisa.processes._ipsubprocs.append(_ProcDeleter(sp))
      return
  except:
    pass
  neuroConfig.shell = True
  try:
    if neuroConfig.anatomistImplementation == 'socket':
      from brainvisa import anatomist
      a = anatomist.Anatomist( create=False )
      if a and a.launched:
        a.launched = False
        a._restartshell_launched = True
  except Exception as e:
    print(e)
  mainThreadActions().push( qApp.exit )


#----------------------------------------------------------------------------
def quitRequest():
  # Called when quitting brainvisa using quit menu or closing the main window
  # print('!!!!!!!!!quitRequest!!!!!!!!')
  a = QMessageBox.warning( None, _t_('Quit'),_t_( 'Do you really want to quit BrainVISA ?' ), QMessageBox.Yes | QMessageBox.Default, QMessageBox.No )
  if a == QMessageBox.Yes:
    wids = qApp.topLevelWidgets()
    for w in wids:
      if isinstance( w, ProcessView ) or isinstance(w, SomaWorkflowProcessView):
        w.close()
        del w
    try:
      from brainvisa import anatomist
      a = anatomist.Anatomist( create=False )
      if a:
        close_viewers()
        a.close()
    except:
      pass
    if neuroConfig.shell:
      sys.exit()
    else:
      qApp.exit()

#----------------------------------------------------------------------------
def cleanupGui():
  # called when quitting a ipython shell
  wids = qApp.topLevelWidgets()
  for w in wids:
    if isinstance( w, ProcessView ):
      w.close()
      del w
  wids = qApp.topLevelWidgets()
  for w in wids:
    w.close()
    del w

#----------------------------------------------------------------------------
_helpWidget = None
def helpRequest():
  url = QUrl.fromLocalFile( neuroConfig.getDocFile(os.path.join( 'help', 'index.html' ) ) ).toString()
  openWeb(url)

def runHtmlBrowser( source, existingWidget=None ):
  ''' run the HTML browser defined in BV config. If it is a builtin browser,
  use an existing widget, or instantiate and return a new one.
  '''
  try:
    browser = neuroConfig.HTMLBrowser
    if browser is not None:
      browser = distutils.spawn.find_executable( browser )
      if browser:
        if sys.platform == "darwin":
          m=re.match("\/Applications\/.+\.app/Contents/MacOS/(.*)", browser)
          if m:
            if os.system("open -a "+m.group(1)+" '"+source+"'") == 0:
              return

        env=os.environ.copy()
        if (not browser.startswith(os.path.dirname(neuroConfig.mainPath))): # external command
          if neuroConfig.brainvisaSysEnv:
            env.update(neuroConfig.brainvisaSysEnv.getVariables())
        if os.spawnle( os.P_NOWAIT, browser, browser, source, env ) > 0:
          return
  except:
    pass
  if existingWidget is None:
    existingWidget = HTMLBrowser( None )
    existingWidget.setWindowTitle( _t_( 'BrainVISA help' ) )
    existingWidget.resize( 800, 600 )
  sys.stdout.flush()
  existingWidget.setSource( source )
  existingWidget.show()
  existingWidget.raise_()
  return existingWidget

def openWeb( source ):
  global _helpWidget
  widget = runHtmlBrowser( source, _helpWidget )
  if widget is not None:
    _helpWidget = widget

#----------------------------------------------------------------------------

def runCsvViewer( source, existingWidget=None ):
  ''' run the CSV viewer defined in BV config. If it is a builtin viewer,
  use an existing widget, or instantiate and return a new one.
  '''
  try:
    configuration = Application().configuration
    browser = configuration.brainvisa.csvViewer
    if browser is not None:
      browser = distutils.spawn.find_executable( browser )
      if browser:
        if sys.platform == "darwin":
          m=re.match("\/Applications\/.+\.app/Contents/MacOS/(.*)", browser)
          if m:
            if os.system("open -a "+m.group(1)+" '"+source+"'") == 0:
              return

        env=os.environ.copy()
        if (not browser.startswith(os.path.dirname(neuroConfig.mainPath))): # external command
          if neuroConfig.brainvisaSysEnv:
            env.update(neuroConfig.brainvisaSysEnv.getVariables())
        if os.spawnle( os.P_NOWAIT, browser, browser, source, env ) > 0:
          return
  except Exception as e:
    print('exception.')
    print(e)
    pass

  # builtin browser, needs GenericTableEditor from datamind
  try:
    from datamind.gui.genericTableEditor import GenericTableEditor
    if existingWidget is None:
      existingWidget = GenericTableEditor( None )
      existingWidget.setWindowTitle( _t_( 'CSV viewer' ) )
      existingWidget.resize( 800, 600 )
    existingWidget.load_from_file( source )
    existingWidget.show()
    existingWidget.raise_()
    return existingWidget
  except:
    pass
  # fallback to text editor
  textEditor = configuration.brainvisa.textEditor
  if textEditor is not None:
    textEditor = distutils.spawn.find_executable( textEditor )
    if textEditor:
      env = os.environ.copy()
      if (not textEditor.startswith(os.path.dirname(neuroConfig.mainPath))): # external command
        if neuroConfig.brainvisaSysEnv:
          env.update(neuroConfig.brainvisaSysEnv.getVariables())
      if os.spawnle( os.P_NOWAIT, textEditor, textEditor, source, env ) != 0:
        return
  raise RuntimeError( _t_( 'Could not run a CSV viewer program.' ) )


#----------------------------------------------------------------------------
class SomaWorkflowMiniWidget(MiniComputingResourceWidget):

  def __init__(self, model, sw_widget, parent=None):
    super(SomaWorkflowMiniWidget, self).__init__(model,
                                                 sw_widget,
                                                 parent)
    sw_widget.update_workflow_list_from_model = True
    sw_widget.hide()

class SomaWorkflowWidget(ComputingResourceWidget):

  # dict wf_id -> serialized_process
  serialized_processes = None

  brainvisa_code = "brainvisa_"

  def __init__(self, model, computing_resource=None, parent=None):
    super(SomaWorkflowWidget, self).__init__(model,
                                             None,
                                             False,
                                             computing_resource,
                                             parent,
                                             0)

    self.ui.list_widget_submitted_wfs.itemDoubleClicked.connect(self.workflow_double_clicked)
    self.ui.resource_selection_frame.hide()

  def workflow_filter(self, workflows):
    new_workflows = {}
    self.serialized_processes = {}
    for wf_id, (name, date) in six.iteritems(workflows):
      if name != None and \
        len(name) > len(SomaWorkflowWidget.brainvisa_code)-1 and \
        name[0:len(SomaWorkflowWidget.brainvisa_code)] == SomaWorkflowWidget.brainvisa_code:
        new_workflows[wf_id] = (name[len(SomaWorkflowWidget.brainvisa_code):], date)
    return new_workflows


  @QtCore.Slot()
  def workflow_double_clicked(self):
    selected_items = self.ui.list_widget_submitted_wfs.selectedItems()
    wf_id = int( selected_items[0].data(QtCore.Qt.UserRole) )

    if wf_id not in self.serialized_processes:
      workflow = self.model.current_workflow()#current_connection.workflow(wf_id)
      if workflow == None:
        QMessageBox.warning(self, "Workflow loading impossible", "The workflow does not exist.")
        return
      workflow = workflow.server_workflow
      if workflow.user_storage != None and \
        len(workflow.user_storage) == 2 and \
        workflow.user_storage[0] == SomaWorkflowWidget.brainvisa_code:
        self.serialized_processes[wf_id] = workflow.user_storage[1]
      else:
        QMessageBox.warning(self, "Workflow loading impossible", "The workflow was not created from a BrainVISA pipeline.")
        return

    serialized_process = self.serialized_processes[wf_id]
    serialized_process = StringIO(serialized_process)
    try:
      QtGui.QApplication.setOverrideCursor(QtGui.QCursor(QtCore.Qt.WaitCursor))
      view = SomaWorkflowProcessView(self.model,
                                    wf_id,
                                    self.model.current_resource_id,
                                    serialized_process=serialized_process,
                                    parent=_mainWindow)
      view.setAttribute( QtCore.Qt.WA_DeleteOnClose )
      QtGui.QApplication.restoreOverrideCursor()
    except Exception as e:
      QtGui.QApplication.restoreOverrideCursor()
      raise e

    view.show()

class WorkflowSubmissionDlg(QDialog):

  def __init__(self, parent=None):
    super(WorkflowSubmissionDlg, self).__init__(parent)

    from brainvisa.workflow import ProcessToSomaWorkflow

    loadUi(os.path.join(os.path.dirname(__file__), 'sw_submission_dlg.ui' ),
               self)
    #self.setupUi(self)

    resource_list = _computing_resource_pool.resource_ids()
    self.combo_resource.addItems(resource_list)
    current_resource_index = resource_list.index(_workflow_application_model.current_resource_id)
    self.combo_resource.setCurrentIndex(current_resource_index)
    self.resource_changed(current_resource_index)



    kind_of_file_processing = [ProcessToSomaWorkflow.NO_FILE_PROCESSING,
                               ProcessToSomaWorkflow.FILE_TRANSFER,
                               ProcessToSomaWorkflow.SHARED_RESOURCE_PATH]
    self.combo_out_files.addItems(kind_of_file_processing)
    kind_of_file_processing.append(ProcessToSomaWorkflow.BV_DB_SHARED_PATH)
    self.combo_in_files.addItems(kind_of_file_processing)


    self.lineedit_wf_name.setText("")
    self.dateTimeEdit_expiration.setDateTime(datetime.now() + timedelta(days=5))

    self.combo_resource.currentIndexChanged.connect(self.resource_changed)

  @QtCore.Slot(int)
  def resource_changed(self, resource_index):

    resource_id = self.combo_resource.currentText()
    queues = ["default queue"]
    queues.extend(_computing_resource_pool.connection(resource_id).config.get_queues())
    self.combo_queue.clear()
    self.combo_queue.addItems(queues)




class SomaWorkflowProcessView(QMainWindow):

  workflow_id = None

  resource_id = None

  model = None

  process = None

  serialized_process = None

  ui = None

  process_view = None

  workflow_tree_view = None

  workflow_item_view = None

  workflow_plot_view = None

  action_monitor_workflow = None

  workflow_menu = None

  workflow_tool_bar = None

  def __init__(self,
               model,
               workflow_id,
               resource_id,
               process=None,
               serialized_process=None,
               parent=None):
    super(SomaWorkflowProcessView, self).__init__(parent)

    Ui_SWProcessView = loadUiType(os.path.join(os.path.dirname( __file__ ),
                                                'sw_process_view.ui' ))[0]

    self.ui = Ui_SWProcessView()
    self.ui.setupUi(self)

    self.model = model
    self.serialized_process = serialized_process
    self.process = process
    self.workflow_id = workflow_id
    self.resource_id = resource_id

    self.model.current_workflow_changed.connect(self.current_workflow_changed)

    self.setCorner(QtCore.Qt.TopLeftCorner, QtCore.Qt.LeftDockWidgetArea)
    self.setCorner(QtCore.Qt.TopRightCorner, QtCore.Qt.RightDockWidgetArea)
    self.setCorner(QtCore.Qt.BottomLeftCorner, QtCore.Qt.LeftDockWidgetArea)
    self.setCorner(QtCore.Qt.BottomRightCorner, QtCore.Qt.RightDockWidgetArea)

    self.action_monitor_workflow = QAction(_t_('Monitor execution'), self)
    self.action_monitor_workflow.setCheckable(True)
    self.action_monitor_workflow.setIcon(QIcon(os.path.join(os.path.dirname(soma_workflow.gui.__file__),"icon/monitor_wf.png")))
    self.action_monitor_workflow.toggled.connect(self.enable_workflow_monitoring)
    self.action_monitor_workflow.setChecked(True)

    self.workflow_tree_view = soma_workflow.gui.workflowGui.WorkflowTree(
                      _workflow_application_model,
                      assigned_wf_id=self.workflow_id,
                      assigned_resource_id=self.resource_id,
                      parent=self)

    self.workflow_item_view = soma_workflow.gui.workflowGui.WorkflowElementInfo(
                    model=_workflow_application_model,
                    proxy_model=self.workflow_tree_view.proxy_model,
                    parent=self)

    self.workflow_plot_view = soma_workflow.gui.workflowGui.WorkflowPlot(
                    _workflow_application_model,
                    assigned_wf_id=self.workflow_id,
                    assigned_resource_id=self.resource_id,
                    parent=self)
    if not soma_workflow.gui.workflowGui.MATPLOTLIB:
      self.ui.dock_plot.hide()
      self.ui.dock_plot.toggleViewAction().setVisible(False)

    self.workflow_info_view = soma_workflow.gui.workflowGui.WorkflowInfoWidget(
                    _workflow_application_model,
                    assigned_wf_id=self.workflow_id,
                    assigned_resource_id=self.resource_id,
                    parent=self)

    self.workflow_menu = self.ui.menubar.addMenu("&Workflow")
    self.workflow_menu.addAction(_mainWindow.sw_widget.ui.action_stop_wf)
    self.workflow_menu.addAction(_mainWindow.sw_widget.ui.action_restart)
    _addSeparator( self.workflow_menu )
    self.workflow_menu.addAction(_mainWindow.sw_widget.ui.action_transfer_infiles)
    self.workflow_menu.addAction(_mainWindow.sw_widget.ui.action_transfer_outfiles)
    _addSeparator( self.workflow_menu )
    self.workflow_menu.addAction(_mainWindow.sw_widget.ui.action_delete_workflow)
    self.workflow_menu.addAction(_mainWindow.sw_widget.ui.action_change_expiration_date)

    view_menu = self.ui.menubar.addMenu("&View")
    view_menu.addAction(self.ui.dock_bv_process.toggleViewAction())
    view_menu.addAction(self.ui.dock_plot.toggleViewAction())
    view_menu.addAction(close_viewers_action(self))

    self.action_update_databases=QAction(self)
    self.action_update_databases.setText(_t_( 'Check && update databases' ))
    self.action_update_databases.triggered.connect(self.update_databases)
    self.process_menu = self.ui.menubar.addMenu("&Process")
    self.process_menu.addAction(self.action_update_databases)

    self.workflow_tool_bar = QToolBar(self)
    self.workflow_tool_bar.addWidget(self.workflow_info_view.ui.wf_status_icon)
    _addSeparator( self.workflow_tool_bar )
    self.workflow_tool_bar.addAction(_mainWindow.sw_widget.ui.action_stop_wf)
    self.workflow_tool_bar.addAction(_mainWindow.sw_widget.ui.action_restart)
    _addSeparator( self.workflow_tool_bar )
    self.workflow_tool_bar.addAction(_mainWindow.sw_widget.ui.action_transfer_infiles)
    self.workflow_tool_bar.addAction(_mainWindow.sw_widget.ui.action_transfer_outfiles)

    self.ui.tool_bar.addWidget(self.workflow_tool_bar)
    _addSeparator( self.ui.tool_bar )
    self.ui.tool_bar.addAction(self.ui.dock_bv_process.toggleViewAction())
    _addSeparator( self.ui.tool_bar )
    self.ui.tool_bar.addAction(self.action_monitor_workflow)

    tree_widget_layout = QtGui.QVBoxLayout()
    tree_widget_layout.setContentsMargins(2,2,2,2)
    tree_widget_layout.addWidget(self.workflow_tree_view)
    self.ui.centralwidget.setLayout(tree_widget_layout)

    self.process_layout = QtGui.QVBoxLayout()
    self.process_layout.setContentsMargins(2,2,2,2)
    self.ui.dock_bv_process_contents.setLayout(self.process_layout)

    item_info_layout = QtGui.QVBoxLayout()
    item_info_layout.setContentsMargins(2,2,2,2)
    item_info_layout.addWidget(self.workflow_item_view)
    self.ui.dock_item_info_contents.setLayout(item_info_layout)

    wf_info_layout = QtGui.QVBoxLayout()
    wf_info_layout.setContentsMargins(2,2,2,2)
    wf_info_layout.addWidget(self.workflow_info_view)
    self.ui.dock_workflow_info_contents.setLayout(wf_info_layout)

    plot_layout = QtGui.QVBoxLayout()
    plot_layout.setContentsMargins(2,2,2,2)
    plot_layout.addWidget(self.workflow_plot_view)
    self.ui.dock_plot_contents.setLayout(plot_layout)

    self.workflow_tree_view.selection_model_changed.connect( 
      self.workflow_item_view.setSelectionModel)

    self.workflow_item_view.connection_closed_error.connect( 
      _mainWindow.sw_widget.reconnectAfterConnectionClosed)


    self.workflow_tree_view.current_workflow_changed()
    self.workflow_plot_view.current_workflow_changed()
    self.workflow_info_view.current_workflow_changed()

    self.ui.dock_bv_process.toggleViewAction().toggled.connect(self.show_process)
    self.ui.dock_bv_process.toggleViewAction().setIcon(QIcon( os.path.join( neuroConfig.iconPath, 'icon.png')))

    self.ui.dock_plot.close()
    self.ui.dock_bv_process.close()
    self.ui.dock_workflow_info.close()

    wf_name = self.workflow_info_view.ui.wf_name.text()
    if len(wf_name[len(SomaWorkflowWidget.brainvisa_code):]) == 0:
      title = repr(self.workflow_id) + "@" + self.resource_id
    else:
      title =  wf_name[len(SomaWorkflowWidget.brainvisa_code):] + "@" + self.resource_id
    self.setWindowTitle(title)

    # warning message in the status bar about the need to check and update databases after execution
    warningMsg=QLabel("<div style='font-size:9pt'><i><font color='red'>Warning:</font> After execution with Soma-Workflow, the databases may need to be updated.<br>Use \"Process -> Check &amp; update databases\" menu to do it.</i></div>")
    warningMsg.setWordWrap(True)
    self.ui.statusbar.addPermanentWidget(warningMsg, 1)

  def closeEvent( self, event ):
    if self.process_view:
      self.process_view.cleanup()
    QMainWindow.closeEvent( self, event )

  @QtCore.Slot(bool)
  def enable_workflow_monitoring(self, enable):
    if not enable:
      if self.model.current_wf_id == self.workflow_id and \
         self.model.current_resource_id == self.resource_id:
        self.model.clear_current_workflow()
    else:
      if self.resource_id != self.model.current_resource_id:
        if self.model.resource_pool.resource_exist(self.resource_id):
          self.model.set_current_connection(self.resource_id)
        else:
          (resource_id,
           new_connection) = _mainWindow.sw_widget.createConnection(self.resource_id,
                                                                    editable_resource=False)
          if new_connection:
            self.model.add_connection(resource_id, new_connection)
          else:
            QMessageBox.warning(self, "Monitoring impossible", "The connection is not active.")
            self.action_monitor_workflow.setChecked(False)
            return

      if self.model.is_loaded_workflow(self.workflow_id):
        self.model.set_current_workflow(self.workflow_id)
      else:
        QMessageBox.warning(self, "Monitoring impossible", "The workflow was deleted.")
        self.action_monitor_workflow.setChecked(False)

  @QtCore.Slot(bool)
  def show_process(self, checked):
    if self.process == None and self.serialized_process == None:
      return
    if checked and self.process_view == None:
      if self.process == None:
        #print("before unserialize")
        QtGui.QApplication.setOverrideCursor(QtGui.QCursor(QtCore.Qt.WaitCursor))
        #self.ui.statusbar.showMessage("Unserialize...")
        try:
          self.process = brainvisa.processes.getProcessInstance(self.serialized_process)
          QtGui.QApplication.restoreOverrideCursor()
        except Exception as e:
          #self.ui.statusbar.clearMessage()
          QtGui.QApplication.restoreOverrideCursor()
          raise e
        else:
          #self.ui.statusbar.clearMessage()
          QtGui.QApplication.restoreOverrideCursor()
        #print("after unserialize")
      #print("before process view creation")
      QtGui.QApplication.setOverrideCursor(QtGui.QCursor(QtCore.Qt.WaitCursor))
      #self.ui.statusbar.showMessage("Building the process view...")
      try:
        self.process_view = ProcessView(self.process, parent=self, read_only=True)
        QtGui.QApplication.restoreOverrideCursor()
      except Exception as e:
        #self.ui.statusbar.clearMessage()
        QtGui.QApplication.restoreOverrideCursor()
        raise e
      else:
        #self.ui.statusbar.clearMessage()
        QtGui.QApplication.restoreOverrideCursor()
      self.process_view.inlineGUI.hide()
      self.process_view.info.hide()
      self.process_view.eTreeWidget.setOrientation(Qt.Vertical)
      self.process_layout.addWidget(self.process_view)
      #print("After process view creation")
      self.ui.dock_bv_process.toggleViewAction().toggled.disconnect(self.show_process)

      process_button_layout = QtGui.QHBoxLayout()
      process_button_layout.setContentsMargins(2,2,2,2)
      self.process_layout.addLayout(process_button_layout)

      self.process_view.action_clone_process.setText("Edit...")
      self.process_view.action_iterate.setText("Iterate...")

      btn_clone = QToolButton(self)
      btn_clone.setDefaultAction(self.process_view.action_clone_process)
      btn_clone.setMinimumWidth(90)
      btn_clone.setSizePolicy( QSizePolicy( QSizePolicy.Fixed, QSizePolicy.Fixed ) )
      process_button_layout.addWidget(btn_clone)

      btn_iterate = QToolButton(self)
      btn_iterate.setDefaultAction(self.process_view.action_iterate)
      btn_iterate.setMinimumWidth(90)
      btn_iterate.setSizePolicy( QSizePolicy( QSizePolicy.Fixed, QSizePolicy.Fixed ) )
      process_button_layout.addWidget(btn_iterate)

      btn_save = QToolButton(self)
      btn_save.setDefaultAction(self.process_view.action_save_process)
      btn_save.setMinimumWidth(90)
      btn_save.setSizePolicy( QSizePolicy( QSizePolicy.Fixed, QSizePolicy.Fixed ) )
      process_button_layout.addWidget(btn_save)

      self.process_menu.addAction(self.process_view.action_save_process)
      self.process_menu.addAction(self.process_view.action_clone_process)
      self.process_menu.addAction(self.process_view.action_iterate)

  @QtCore.Slot()
  def update_databases(self):
    QtGui.QApplication.setOverrideCursor(QtGui.QCursor(QtCore.Qt.WaitCursor))
    for dbSettings in neuroConfig.dataPath:
      try:
        if not dbSettings.builtin:
          db=neuroHierarchy.databases.database(dbSettings.directory)
          brainvisa.processes.defaultContext().write("Updating database "+db.name+"...")
          # first update before checking for missing referentials
          db.clear(context=brainvisa.processes.defaultContext())
          db.update(context=brainvisa.processes.defaultContext())
          # check referentials and transformations information, the database will be updated after
          brainvisa.processes.defaultContext().write("Checking referentials information in database "+db.name+"...")
          checker=BVChecker_3_1(db, brainvisa.processes.defaultContext())
          checker.findActions()
          checker.process()
      except:
        neuroException.showException(beforeError="Error while updating database "+dbSettings.directory)
    QtGui.QApplication.restoreOverrideCursor()

  @QtCore.Slot()
  def current_workflow_changed(self):
    if self.model.current_wf_id == self.workflow_id and \
      self.model.current_resource_id == self.resource_id:
      self.action_monitor_workflow.setChecked(True)
      self.workflow_tool_bar.setEnabled(True)
      self.workflow_menu.setEnabled(True)
    else:
      self.action_monitor_workflow.setChecked(False)
      self.workflow_tool_bar.setEnabled(False)
      self.workflow_menu.setEnabled(False)



_aboutWidget = None
#----------------------------------------------------------------------------
class AboutWidget( QWidget ):
  def __init__( self, parent=None, name=None ):
    QWidget.__init__( self, parent )
    if name :
       self.setObjectName( name )
    layout=QVBoxLayout()
    self.setLayout(layout)
    self.setBackgroundRole( QPalette.Base )
    self.setAutoFillBackground(True)
    hb = QHBoxLayout( )
    layout.addLayout(hb)
    layout.setContentsMargins( 10, 10, 10, 10 )
    self.setWindowTitle( _t_( 'About') )
    if getattr( AboutWidget, 'pixIcon', None ) is None:
      setattr( AboutWidget, 'pixIcon', QIcon( os.path.join( neuroConfig.iconPath, 'icon.png' ) ) )
    self.setWindowIcon( self.pixIcon )

    def buildImageWidget( parent, fileName, desiredHeight=0 ):
      widget = QLabel( parent )
      #widget.setBackgroundRole( QPalette.Base )
      widget.setAlignment( Qt.AlignCenter )
      pixmap = QPixmap( os.path.join( neuroConfig.iconPath, fileName ) )
      if desiredHeight:
        stretch = float( desiredHeight ) / pixmap.height()
        matrix = QMatrix()
        matrix.scale( stretch, stretch )
        pixmap = pixmap.transformed( matrix )
      widget.setPixmap( pixmap )
      return widget

    widget = buildImageWidget( None, 'brainvisa.png' )
    hb.addWidget(widget)
    label = QLabel( neuroConfig.versionText() )
    hb.addWidget(label)
    #label.setBackgroundRole( QPalette.Base )
    label.setContentsMargins( 4, 4, 4, 4 )
    font = QFont()
    font.setPointSize( 30 )
    label.setFont( font )

    vb = QVBoxLayout( )
    hb.addLayout(vb)
    widget = buildImageWidget( None, 'ifr49.png', desiredHeight=60 )
    vb.addWidget(widget)
    widget.setContentsMargins( 5, 5, 5, 5 )
    widget = buildImageWidget( None, 'neurospin.png', desiredHeight=40 )
    vb.addWidget(widget)
    widget.setContentsMargins( 5, 5, 5, 5 )
    widget = buildImageWidget( None, 'shfj.png', desiredHeight=40 )
    vb.addWidget(widget)
    widget.setContentsMargins( 5, 5, 5, 5 )
    widget = buildImageWidget( None, 'mircen.png', desiredHeight=40 )
    vb.addWidget(widget)
    widget.setContentsMargins( 5, 5, 5, 5 )
    widget = buildImageWidget( None, 'inserm.png', desiredHeight=40 )
    vb.addWidget(widget)
    widget.setContentsMargins( 5, 5, 5, 5 )
    widget = buildImageWidget( None, 'cnrs.png', desiredHeight=60 )
    vb.addWidget(widget)
    widget.setContentsMargins( 5, 5, 5, 5 )
    widget = buildImageWidget( None, 'chups.png', desiredHeight=40 )
    vb.addWidget(widget)
    widget.setContentsMargins( 5, 5, 5, 5 )
    widget = buildImageWidget( None, 'parietal.png', desiredHeight=40 )
    vb.addWidget(widget)
    widget.setContentsMargins( 5, 5, 5, 5 )

    if parent is None:
      px = ( neuroConfig.qtApplication.desktop().width() - self.sizeHint().width() ) / 2
      py = ( neuroConfig.qtApplication.desktop().height() - self.sizeHint().height() ) / 2
      self.setGeometry( px, py, self.sizeHint().width(), self.sizeHint().height() )
      self.btnClose = QPushButton( _t_( 'Close' ) )
      layout.addWidget(self.btnClose)
      self.btnClose.setSizePolicy( QSizePolicy( QSizePolicy.Fixed, QSizePolicy.Fixed ) )
      self.btnClose.setFocus()
      self.btnClose.clicked.connect(self.close)

def aboutRequest():
  global _aboutWidget
  if _aboutWidget is None:
    _aboutWidget = AboutWidget()
  _aboutWidget.show()
  _aboutWidget.raise_()

#----------------------------------------------------------------------------
def logRequest():
  neuroLogGUI.LogViewer( neuroConfig.logFileName ).show()

#----------------------------------------------------------------------------
def _addAction( parent, text=None, callback=None, shortcut=None ):
# this 'strange' function is only here to avoid a memory leak in PyQt:
# it apparently does the same as QMenu.addAction() / addSeparator(),
# but if the former are called, the returned QAction is created in the
# C++ layer, and has a strange ownership side effect: the python part
# of the QAction is never destroyed.
# Creating the QAction from Python side seems to work around the problem.
# Seen in PyQt 4.9.3
  if text is None:
    ac = QAction( parent )
    ac.setSeparator( True )
  else:
    ac = QAction( text, parent )
  if callback is not None:
    ac.triggered.connect( callback )
  if shortcut is not None:
    ac.setShortcut( shortcut )
  parent.addAction( ac )
  return ac

def _addSeparator( menu ):
    return _addAction( menu )

#----------------------------------------------------------------------------
def addBrainVISAMenu( widget, menuBar ):
  bvMenu = QMenu( "&BrainVISA", menuBar ) # avoid creating the menu in addMenu
  menuBar.addMenu( bvMenu ) # same problem as addAction()
  _addAction( bvMenu, _t_( "&Help" ), helpRequest, Qt.CTRL + Qt.Key_H )
  _addAction( bvMenu, _t_( "About" ), aboutRequest )
  _addAction( bvMenu )
  _addAction( bvMenu, _t_( "&Preferences" ),
    neuroConfigGUI.editConfiguration, Qt.CTRL + Qt.Key_P )
  _addAction( bvMenu, _t_( "Show &Log" ), logRequest, Qt.CTRL + Qt.Key_L )
  _addAction( bvMenu, _t_( "&Open process..." ), ProcessView.open,
    Qt.CTRL + Qt.Key_O )
  _addAction( bvMenu, _t_( "Load process setups" ), loadProcessSetupsGUI )
  _addAction( bvMenu, _t_( "Reload toolboxes" ), reloadToolboxesGUI )
  _addAction( bvMenu, _t_( "Start &Shell" ), startShell, Qt.CTRL + Qt.Key_S )
  _addAction( bvMenu )
  if not isinstance( widget, ProcessSelectionWidget ):
    _addAction( bvMenu, _t_( "Close" ), widget.close, Qt.CTRL + Qt.Key_W )
  _addAction( bvMenu, _t_( "&Quit" ), quitRequest, Qt.CTRL + Qt.Key_Q )
  return bvMenu


#----------------------------------------------------------------------------
class HTMLBrowser( QWidget ):

  class BVTextBrowser( WebBrowserWithSearch ):
    def __init__( self, parent, name=None ):
      WebBrowserWithSearch.__init__( self, parent )
      if name:
        self.setObjectName(name)
      #self.mimeSourceFactory().setExtensionType("py", "text/plain")
      self.openWebAction = QAction( _t_( 'Open in a web browser' ), self )
      self.openWebAction.setShortcut( Qt.CTRL + Qt.Key_W )
      self.openWebAction.triggered.connect(self.openWeb)
      self.openLinkWebAction = QAction(_t_('Open link in a web browser'), self)
      self.openLinkWebAction.triggered.connect(self.openLinkWeb)
      self.openLinkInTextEditorAction = QAction(
        _t_('Open link in a text editor'), self)
      self.openLinkInTextEditorAction.triggered.connect(self.openSourceLink)
      self.copyLinkAction = QAction(_t_('Copy link URL'), self)
      self.copyLinkAction.triggered.connect(self.copyLinkUrl)
      self.linkUrl = None

    def setSource( self, url ):
      text = url.toString()
      bvp = unicode( text )
      if bvp.startswith( 'bvshowprocess://' ):
        bvp = bvp[16:]
        # remove tailing '/'
        if bvp[ -1 ] == '/':
          bvp = bvp[ : -1 ]
        proc = brainvisa.processes.getProcess( bvp )
        if proc is None:
          print('No process of name', bvp)
        else:
          win = ProcessView( proc() )
          win.show()
      elif bvp.startswith( 'file://' ) and bvp.endswith( '.py' ):
        WebBrowserWithSearch.setSource( self, url )
        self.setHtml( '<html><body><pre>' + htmlEscape(open( url.toLocalFile() ).read()) + '</pre></body></html>' )
        sys.stdout.flush()
      else:
        WebBrowserWithSearch.setSource( self, url)
      self.page().setLinkDelegationPolicy( QtWebKit.QWebPage.DelegateAllLinks )

    def contextMenuEvent(self, event):
      rel_pos = event.pos()
      main_frame = self.page().mainFrame()
      hit_test = main_frame.hitTestContent(rel_pos)
      hit_url = hit_test.linkUrl()
      if hit_url.isEmpty():
        hit_url = None
      menu = self.customMenu(hit_url)
      menu.exec_(event.globalPos());

    def customMenu(self, hit_url=None):
      menu = WebBrowserWithSearch.customMenu(self)
      menu.addSeparator()
      menu.addAction(self.openWebAction)
      self.linkUrl = hit_url
      if hit_url:
        menu.addSeparator()
        menu.addAction(self.openLinkWebAction)
        if unicode(hit_url.toString()).endswith('.py'):
          menu.addAction(self.openLinkInTextEditorAction)
        menu.addAction(self.copyLinkAction)
      return menu

    def copyLinkUrl(self, dummy):
      QApplication.clipboard().setText(self.linkUrl.toString())

    def openLinkWeb(self, dummy):
      openWeb(self.linkUrl.toString())

    def openSourceLink(self, dummy):
      configuration = Application().configuration
      textEditor = configuration.brainvisa.textEditor
      if textEditor is not None:
        textEditor = distutils.spawn.find_executable( textEditor )
        if textEditor:
          env = os.environ.copy()
          if not textEditor.startswith(os.path.dirname(neuroConfig.mainPath)):
            # external command
            if neuroConfig.brainvisaSysEnv:
              env.update(neuroConfig.brainvisaSysEnv.getVariables())
          os.spawnle(
            os.P_NOWAIT, textEditor, textEditor,
            unicode(self.linkUrl.toString()), env )

    def openWeb(self):
      openWeb(self.url().toString())


  def __init__( self, parent = None, name = None, fl = Qt.WindowFlags() ):
    QWidget.__init__( self, parent, fl )
    if name :
      self.setObjectName( name )

    vbox = QVBoxLayout( self )
    self.setLayout(vbox)
    vbox.setSpacing( 2 )
    vbox.setContentsMargins( 3, 3, 3, 3 )

    if getattr( HTMLBrowser, 'pixHome', None ) is None:
      setattr( HTMLBrowser, 'pixIcon', QIcon( os.path.join( neuroConfig.iconPath, 'icon_help.png' ) ) )
      setattr( HTMLBrowser, 'pixHome', QIcon( os.path.join( neuroConfig.iconPath, 'top.png' ) ) )

    self.setWindowIcon( HTMLBrowser.pixIcon )

    hbox = QHBoxLayout()
    hbox.setSpacing(6)
    hbox.setContentsMargins( 0, 0, 0, 0 )

    self.homeAction = QAction( _t_( 'Home' ), self )
    self.homeAction.setIcon( self.pixHome )
    btnHome = QToolButton( )
    btnHome.setSizePolicy( QSizePolicy( QSizePolicy.Minimum, QSizePolicy.Minimum ) )
    hbox.addWidget( btnHome )

    btnBackward = QToolButton( )
    btnBackward.setSizePolicy( QSizePolicy( QSizePolicy.Minimum, QSizePolicy.Minimum ) )
    hbox.addWidget( btnBackward )

    btnForward = QToolButton( )
    btnForward.setSizePolicy( QSizePolicy( QSizePolicy.Minimum, QSizePolicy.Minimum ) )
    hbox.addWidget( btnForward )

    btnReload = QToolButton( )
    btnReload.setSizePolicy( QSizePolicy( QSizePolicy.Minimum, QSizePolicy.Minimum ) )
    hbox.addWidget( btnReload )

    vbox.addLayout( hbox )

    browser = self.BVTextBrowser( self )
    browser.setSizePolicy( QSizePolicy( QSizePolicy.Expanding, QSizePolicy.Expanding ) )
    vbox.addWidget( browser )

    self.homeAction.triggered.connect(self.home)

    btnHome.setDefaultAction( self.homeAction )
    btnForward.setDefaultAction( browser.pageAction( QtWebKit.QWebPage.Forward ) )
    btnBackward.setDefaultAction( browser.pageAction( QtWebKit.QWebPage.Back ) )
    a = browser.pageAction( QtWebKit.QWebPage.Reload )
    a.setShortcut( QtGui.QKeySequence.Refresh )
    btnReload.setDefaultAction( a )
    browser.linkClicked.connect(browser.setSource)

    self.browser = browser

    neuroConfig.registerObject( self )

    hbox.addWidget( QLabel( _t_( 'Search site:' ) ) )
    self._siteSearch = QLineEdit()
    hbox.addWidget( self._siteSearch )
    self._siteSearch.returnPressed.connect(self.siteSearch)

  def setSource( self, source ):
    if not isinstance( source, QUrl ):
      if os.path.exists(source):
        source = QUrl.fromLocalFile(source)
      else:
        source = QUrl(source)
    self.browser.setSource( source )

  def reload( self ):
    self.browser.reload()

  def setText( self, text ):
    self.browser.setHtml( text )

  def openWeb(self):
    self.browser.openWeb()

  def showCategoryDocumentation( self, category ):
    """
    Searches for a documentation file associated to this category and opens it  in this browser.
    Documentation files are in docPath/processes/categories/category. Category is a relative path, so if no documentation is found with the entire path, it removes the first item and retries.
    For example, if "t1 mri/viewers" doesn't exists, tries "viewers".
    If there is no documentation file, the browser page is empty.
    """
    categoryPath=category.lower().split("/")
    found =False
    while ((len(categoryPath) > 0) and not found):
      html = neuroConfig.getDocFile(os.path.join(os.path.join( 'processes', 'categories', *categoryPath), 'category_documentation.html' ) )
      if os.path.exists( html ):
        self.setSource( html )
        found=True
      categoryPath=categoryPath[1:]

    if not found:
      self.browser.setHtml( '' )

  def closeEvent( self, event ):
    neuroConfig.unregisterObject( self )
    QWidget.closeEvent( self, event )

  def home( self, void=None ):
    newver = checkbrainvisaupdates.checkUpdates()
    if newver:
      text = '''<html><div style="background-color: #ffe8e8">
<hr/>
<h2>A newer BrainVISA version is available</h2>
<p>Version ''' + '.'.join( [ str(x) for x in newver[0] ] ) + ''' is available on the BrainVISA web site.<br/>
Download it on <a href="http://brainvisa.info/downloadpage.html">the BrainVISA download page</a>.</p>
<hr/>
</div>
<iframe src="file://''' + neuroConfig.getDocFile(os.path.join( 'help','index.html' ) ) + '''" align="center" width="100%" height="100%" scrolling="auto" frameborder="0"></iframe>
</html>'''
      tmp = brainvisa.processes.defaultContext().temporary( 'HTML' )
      open( tmp.fullPath(), 'w' ).write( text )
      self.setSource( tmp.fullPath() )
    else:
      self.setSource( neuroConfig.getDocFile(os.path.join( 'help','index.html' ) ) )

  def siteSearch( self ):
    '''Search the brainvisa.info website using google search'''
    if self._siteSearch.text():
      if not hasattr( self, '_currentNonSearchPage' ):
        self._currentNonSearchPage = self.browser.url()
      url = 'http://www.google.com/cse?url=brainvisa.info&cref=http%3A%2F%2Fwww.google.com%2Fcse%2Ftools%2Fmakecse%3Furl%3Dbrainvisa.info&ie=&q=' + urllib.quote_plus( self._siteSearch.text() )
      self.setSource( QUrl.fromEncoded( url ) )
    else:
      # get back to the previous non-search page
      url = self._currentNonSearchPage
      del self._currentNonSearchPage
      self.setSource( url )


#----------------------------------------------------------------------------
class NamedPushButton( QPushButton ):
  def __init__( self, parent, name ):
    QPushButton.__init__( self, parent, name )
    self.clicked.connect(self._pyClicked)

  def _pyClicked( self ):
    self.clicked.emit(unicode( self.name()))


#----------------------------------------------------------------------------
class WidgetScrollV( QScrollArea ):
  #class VBox( QWidget ):
    #def __init__( self, parent, ws ):
      #QWidget.__init__( self, parent )
      #layout=QVBoxLayout()
      #self.setLayout(layout)
      #layout.setSpacing( 5 )
      #self.ws = ws

    #def sizeHint( self ):
      #return QSize( self.ws.visibleWidth(), QWidget.sizeHint( self ).height() )

  def __init__( self, parent = None, name = None ):
    #self.box = None
    QScrollArea.__init__( self, parent)
    if name:
      self.setObjectName( name )
    #self.setHorizontalScrollBarPolicy( Qt.ScrollBarAlwaysOff )
    self.setFrameStyle( self.NoFrame )
    #self.box = self.VBox( None, self )
    #self.setWidget( self.box )
    self.setSizePolicy( QSizePolicy( QSizePolicy.Expanding, QSizePolicy.Expanding ) )
    self.setWidgetResizable(True)
    #self.box.resize( self.visibleWidth(), self.box.height() )

  #def show( self ):
    #self.setMaximumSize( self.maximumWidth(), self.box.size().height() )
    #return QScrollArea.show( self )

  #def resizeEvent( self, e ):
    #result = QScrollArea.resizeEvent( self, e )
    #if self.widget():
      #self.widget().resize( self.visibleWidth(), self.box.height() )
      ##self.updateGeometry()
      #self.setMaximumSize( self.maximumWidth(), self.box.sizeHint().height() )
      #if self.box.width() != self.visibleWidth():
        #self.box.resize( self.visibleWidth(), self.box.height() )
        #self.updateGeometry()
    #return result

  #def sizeHint( self ):
    #if self.box:
      #return QWidget.sizeHint( self.box )
    #else:
      #return QScrollArea.sizeHint( self )

  #def visibleWidth(self):
    #return self.viewport().width()

#----------------------------------------------------------------------------
class ExecutionContextGUI( brainvisa.processes.ExecutionContext):
  def __init__( self ):
    brainvisa.processes.ExecutionContext.__init__( self )

  def ask( self, message, *buttons, **kwargs ):
    modal=kwargs.get("modal", 1)
    dlg = self.dialog(modal, message, None, *buttons)
    return mainThreadActions().call( dlg.call )

  def dialog( self, parentOrFirstArgument, *args, **kwargs ):
    if isinstance( parentOrFirstArgument, QWidget ) or \
       parentOrFirstArgument is None:
      return self._dialog( parentOrFirstArgument, *args, **kwargs )
    else:
      return self._dialog( *((None,parentOrFirstArgument)+args), **kwargs )

  def _dialog( self, parent, modal, message, signature, *buttons ):
    return mainThreadActions().call( UserDialog, parent, modal,
      message, signature, buttons )


  def mainThreadActions( self ):
    '''Returns an object which allows to pass actions to be executed in the main thread. Its implementation may differ according to the presence of a running graphics event loop, thus the returned object may be an instance of different classes: :py:class:`soma.qtgui.api.QtThreadCall`, :py:class:`soma.qtgui.api.FakeQtThreadCall`, or even something else.

    In any case the returned *mainthreadactions* object has 2 methods, *call()* and *push()*:

    ::

      result = mainthreadactions.call(function, *args, **kwargs)
      #or
      mainthreadactions.push(function, *args, **kwargs)
    '''
    return mainThreadActions()

  def showProgress( self, value, maxval=None ):
    def setProgress( self, value, maxval ):
      if not maxval:
        maxval = 100
      if not hasattr( self, '_progressBar' ):
        if not hasattr( self, 'inlineGUI' ):
          # no GUI: fallback to text mode
          brainvisa.processes.ExecutionContext.showProgress( self, value, maxval )
          return
        layout = self.inlineGUI.parentWidget().layout()
        self._progressBar = QProgressBar( None )
        layout.addWidget( self._progressBar )
        self._progressBar.show()
      if self._progressBar.maximum() != maxval:
        self._progressBar.setRange( 0, maxval )
      self._progressBar.setValue( int( round( value ) ) )
    mainThreadActions().push( setProgress, self, value, maxval )


  @staticmethod
  def createContext():
    return ExecutionContextGUI()

#----------------------------------------------------------------------------
class ExecutionNodeGUI(QWidget):

  def __init__(self, parent, parameterized, read_only=False):
    QWidget.__init__(self, parent)
    layout = QVBoxLayout()
    layout.setContentsMargins( 5, 5, 5, 5 )
    layout.setSpacing( 4 )
    self.setLayout(layout)
    self.parameterizedWidget = ParameterizedWidget( parameterized, None )
    if read_only:
      self.parameterizedWidget.set_read_only(True)
    layout.addWidget(self.parameterizedWidget)

  def closeEvent(self, event):
    self.parameterizedWidget.close()
    QWidget.closeEvent(self, event)

  def _checkReadable( self ):
    if self.parameterizedWidget is not None:
      self.parameterizedWidget.checkReadable()

#----------------------------------------------------------------------------
class VoidClass:
  pass


#----------------------------------------------------------------------------
class RadioItem(QWidget):
  """An custom item to replace a QTreeWidgetItem for the representation of a SelectionExecutionNode item with a radio button.
  QTreeWidgetItem enables only check box items."""
  def __init__(self, text, group, parent=None):
    QWidget.__init__(self, parent)
    layout=QHBoxLayout()
    layout.setContentsMargins( 0, 0, 0, 0 )
    layout.setSpacing(0)
    self.setLayout(layout)
    self.radio=QRadioButton()
    self.radio.setSizePolicy(QSizePolicy.Minimum, QSizePolicy.Minimum)
    layout.addWidget(self.radio)
    group.addButton(self.radio)
    self.icon=QLabel()
    layout.addWidget(self.icon)
    self.label=QLabel(text)
    layout.addWidget(self.label)
    layout.addStretch(1)
    self.setAutoFillBackground(True)
#    self.show()

  def setChecked(self, checked):
    self.radio.setChecked(checked)

  def isChecked(self):
    return self.radio.isChecked()

  def setIcon(self, icon):
    self.icon.setPixmap(icon.pixmap(*defaultIconSize))

#----------------------------------------------------------------------------
class NodeCheckListItem( QTreeWidgetItem ):

  def __init__(self, node, parent, index=None, text=None, itemType=None,
               read_only=False ):
    if not index is None and index < parent.childCount():
      QTreeWidgetItem.__init__(self)
      parent.insertChild(index, self)
    else :
      QTreeWidgetItem.__init__(self, parent)

    self._node = node
    self.itemType=itemType
    # the following flag is needed to block itemChanged signal processing
    # before the item is completely setup, otherwise it will trigger a
    # node selection change instead of the contrary
    self.creating = True
    self.read_only = read_only
    if itemType == "radio" and not self.read_only:
      # if the item type is radio, create a custom item RadioItem to replace the current QTreeWidgetItem at display
      # the radio button is included in a button group that is registred in the parent item
      buttonGroup=getattr(self.parent(), "buttonGroup", None)
      if not buttonGroup:
        buttonGroup=QButtonGroup()
        self.parent().buttonGroup=buttonGroup
      self.widget=RadioItem(text, buttonGroup)
      self.treeWidget().setItemWidget(self, 0, self.widget)
      self.widget.radio.clicked.connect(self.radioClicked)
      self.widget.radio.toggled.connect(self.radioToggled)
    else:# not a radio button or read only, show text directly in the qtreeWidgetItem
      if text:
        self.setText(0, text)
    self.setOn( node._selected )
    node._selectionChange.add( self.nodeStateChanged )
    self.creating = False

  def radioClicked(self, checked):
    self.treeWidget().setCurrentItem(self)

  def radioToggled(self, checked):
    self.stateChange( checked )

  def itemClicked(self):
    if self.itemType == "check":
      self.stateChange(self.isOn())

  def setIcon(self, col, icon):
    if self.itemType=="radio":
      self.widget.setIcon(icon)
    else:
      QTreeWidgetItem.setIcon(self, col, icon)

  def stateChange( self, selected ):
    self._node.setSelected( selected )

  def nodeStateChanged( self, node ):
    self.setOn( node._selected )

  def cleanup( self ):
    self._node._selectionChange.remove( self.nodeStateChanged )
    self._node = None

  def setOn( self, b ):
    if self.read_only:
      if b:
        self.setFlags(Qt.ItemIsSelectable | Qt.ItemIsDragEnabled | Qt.ItemIsEnabled)
      else:
        self.setFlags(Qt.ItemIsSelectable | Qt.ItemIsDragEnabled)
    elif self.itemType=="radio":
      self.widget.setChecked(b)
    elif self.itemType=="check":
      if b:
        self.setCheckState( 0, Qt.Checked )
      else:
        self.setCheckState( 0, Qt.Unchecked )

  def isOn( self ):
    if self.read_only:
      return int(Qt.ItemIsEnabled & self.flags())>0
    elif self.itemType=="radio":
      return self.widget.isChecked()
    elif self.itemType=="check":
      return self.checkState(0) == Qt.Checked
    return True

  def check(self, b):
    """
    This method is used to check or uncheck a checkable item and warn the underlying model of the state change.
    It is useful for the feature select/unselect before/after/all in pipelines and iterations.
    """
    if self.itemType=="check" and not self.read_only:
      if b:
        self.setCheckState( 0, Qt.Checked )
      else:
        self.setCheckState( 0, Qt.Unchecked )
      self.stateChange(b)

  def currentItemChanged(self, current):
    """ This function is called when the item gains or lose the status of current item of the tree widget.
    In case the item is a radio button, its background and foreground colors are changed to follow the tree item widget policy.

    :param current: indicates if the item is the current item or not. boolean.
    """
    if self.itemType == "radio" and not self.read_only:
      if current:
        self.widget.setBackgroundRole(QPalette.Highlight)
        self.widget.setForegroundRole(QPalette.HighlightedText)
      else:
        self.widget.setBackgroundRole(QPalette.Base)
        self.widget.setForegroundRole(QPalette.Text)

#------------------------------------------------------------------------------
class ParameterLabel( QLabel ):
  '''A QLabel that emits PYSIGNAL( 'contextMenuEvent' ) whenever a
  contextMenuEvent occurs'''
  
  toggleDefault = QtCore.Signal(str)
  lock_system = QtCore.Signal(str)
  unlock_system = QtCore.Signal(str)

  def __init__( self, parameterName, mandatory, parent, userLevel = 0 ):
    if mandatory:
      printParameterName = '<b>' + parameterName + ':</b>'
    else:
      printParameterName = parameterName + ':'


    from soma.wip.application.api import Application
    if Application().configuration.brainvisa.showParamUserLevel:
      if userLevel == 1:
        printParameterName = '<sup style="color:orange;">1</sup> ' + printParameterName
      elif userLevel == 2:
        printParameterName = '<sup style="color:red;">2</sup> ' + printParameterName
      elif userLevel >= 3:
        printParameterName = '<sup style="color:blue;">*</sup> ' + printParameterName

    QLabel.__init__( self, printParameterName, parent )

    #Save parameter name
    self.parameterName = parameterName
    self.printParameterName = printParameterName

    # Create popup menu
    self.contextMenu = QMenu( self )
    #self.contextMenu.setCheckable( True )
    self.default_id = _addAction( self.contextMenu, _t_( 'default value' ),
                                                   self.defaultChanged )
    self.default_id.setCheckable(True)
    self.default_id.setChecked( True )
    self.addMenuLock()
    self.setAutoFillBackground(True)
    self.setBackgroundRole(QPalette.Window)

  def set_read_only(self, read_only):
    self.default_id.setEnabled(not read_only)

  def contextMenuEvent( self, e ):
    self.contextMenu.exec_( e.globalPos() )
    e.accept()

  def paramLabelText( self,  val_default_id, val_lock_id  ):
    #CAS : val_default_id / val_lock_id
    #val_default_id = 0 pas valeur par defaut donc icone
    #val_default_id = 1 valeur par defaut donc pas icone
    text = '' #cas 0 / 0
#    if
#        1 / 0
#        if 1 / 1
#    else 0 / 1

    if val_default_id:
        if val_lock_id : text =  text + '<img src="' + os.path.join( neuroConfig.iconPath, 'lock.png' ) + '" height="16"/> '
    else :
        text =  '<img src="' + os.path.join( neuroConfig.iconPath, 'modified.png' ) + '" height="16"/> '
        if  val_lock_id  : text =  text + '<img src="' + os.path.join( neuroConfig.iconPath, 'lock.png' ) + '" height="16"/> '

    return(text)

  def addMenuLock( self ):
    self.lock_id = _addAction( self.contextMenu, _t_( 'lock' ),
      self.lockChanged )
    self.lock_id.setCheckable(False)
    self.lock_id.setChecked( False )


  def readText( self, txt ):
    """ Function to return the value of text without value of tag for images """
    if unicode( txt).startswith( '<img src=' ):
      x = txt.find( '/> ' )
      txt = txt[ x+3 : ]
      return txt
    return txt


  def lockChanged( self, checked=False ):
    """ This function is to lock or unlock data if a user click on the lock menu  """


    if checked:
      self.lock_system.emit(self.parameterName)
      #warning the value of lock_id can be become false if we can't write the lock file.
      #For example, if you try to lock a file which doesn't exist
    else:
      self.unlock_system.emit(self.parameterName)
      #txt = self.paramLabelText(self.default_id.isChecked(), False)

    # on remet a jour en fonction du resultat du unlock du fichier
    self.setlock(self.lock_id.isChecked())
    # label update is performed by setlock


  def setlock( self, default):
    """ This function is to set lock or unlock data """
    self.lock_id.setChecked(default)

    txt = self.paramLabelText(self.default_id.isChecked(), self.lock_id.isChecked())

    txt += self.printParameterName
    self.setText(unicode(txt))


  def defaultChanged( self, checked=False ):
    # print("-- FUNCTION defaultChanged : neuroProcessesGUI / ParameterLabel --", checked)
    self.toggleDefault.emit(self.parameterName)

    txt = self.paramLabelText(self.default_id.isChecked(), self.lock_id.isChecked())

    txt += self.printParameterName
    self.setText(unicode(txt))



  def setDefault( self, default ):
    # print("-- FUNCTION setDefault : neuroProcessesGUI / ParameterLabel --")
    self.default_id.setChecked( default )

    #self.lockChanged()

    txt = self.paramLabelText(self.default_id.isChecked(), self.lock_id.isChecked())

    txt += self.printParameterName
    self.setText(unicode(txt))




  #def defaultChanged( self, checked=False ):
    ##self.default_id.toggle()
    #self.toggleDefault.emit(self.parameterName)
    #if self.default_id.isChecked():
      #txt = unicode( self.text() )
      #if txt.startswith( '<img src=' ):
        #x = txt.find( '/> ' )
        #txt = txt[ x+3 : ]
        #self.setText( txt )
    #else:
      #if not unicode( self.text() ).startswith( '<img src=' ):
        #self.setText( '<img src="' \
          #+ os.path.join( neuroConfig.iconPath, 'modified.png' ) \
          #+ '" height="16"/> ' + self.text() )


  #def setDefault( self, default ):
    #self.default_id.setChecked( default )
    #if default:
      #txt = unicode( self.text() )
      #if txt.startswith( '<img src=' ):
        #x = txt.find( '/> ' )
        #txt = txt[ x+3 : ]
        #self.setText( txt )
    #else:
      #if not unicode( self.text() ).startswith( '<img src=' ):
        #self.setText( '<img src="' \
          #+ os.path.join( neuroConfig.iconPath, 'modified.png' ) \
          #+ '" height="16"/> ' + self.text() )


#------------------------------------------------------------------------------
class ParameterizedWidget( QWidget ):
  def __init__( self, parameterized, parent ):
#lock#    if getattr( ParameterizedWidget, 'pixDefault', None ) is None:
#lock#      setattr( ParameterizedWidget, 'pixDefault', QPixmap( os.path.join( neuroConfig.iconPath, 'lock.png' ) ) )
#lock#      setattr( ParameterizedWidget, 'pixCustom', QPixmap( os.path.join( neuroConfig.iconPath, 'unlock.png' ) ) )

    QWidget.__init__( self, parent )
    self.destroyed.connect(self.cleanup)

    layout = QVBoxLayout( )
    layout.setContentsMargins( 0, 0, 0, 0 )
    layout.setSpacing(4)
    self.setLayout(layout)
    # the scroll widget will contain parameters widgets
    self.scrollWidget = WidgetScrollV( )
    layout.addWidget( self.scrollWidget )

    #spacer = QSpacerItem( 0, 0, QSizePolicy.Minimum, QSizePolicy.Expanding )
    #layout.addItem( spacer )

    # Using weakref here because self.parameterized may contain a reference
    # to self.parameterChanged (see below) which is a bound method that contains
    # a reference to self. If nothing is done self is never destroyed.

    self.parameterized = weakref.proxy( parameterized )
    self.parameterized.deleteCallbacks.append( self.parameterizedDeleted )
    self.labels={}
    self.editors={}
#lock#    self.btnLock={}
    self._currentDirectory = None

    self._doUpdateParameterValue = False
    first = None

    documentation = {}
    id = getattr(parameterized, '_id', None)
    if id is not None:
      procdoc = brainvisa.processes.readProcdoc( id )
      if procdoc:
        documentation = procdoc.get( neuroConfig.language )
        if documentation is None:
          documentation = procdoc.get( 'en', {} )

    # the widget that will contain parameters, it will be put in the scroll widget
    parametersWidget=QWidget()
    # QGridLayout : a label and an editor for each parameter, in 2 columns
    parametersWidgetLayout=QFormLayout()
    parametersWidgetLayout.setContentsMargins( 0, 0, 0, 0 )
    if sys.platform == 'darwin' and QtCore.qVersion() == '4.6.2':
      # is this layout problem a bug in qt/Mac 4.6.2 ?
      parametersWidgetLayout.setSpacing(0)
    else:
      parametersWidgetLayout.setSpacing(2)
    parametersWidget.setLayout(parametersWidgetLayout)
    # create a widget for each parameter

    #sort signature item by section title
    sectionTitleList = []#useful to keep signature order
    sectionTitleSortedDict = {}
    for key, parameter in items(self.parameterized.signature):
      if neuroConfig.userLevel >= parameter.userLevel and parameter.visible:
        sectionTitle = parameter.getSectionTitleIfDefined()
        sectionTitleList.append(sectionTitle)
        if sectionTitle in sectionTitleSortedDict.keys():
          sectionTitleSortedDict[sectionTitle].append( (key, parameter) )
        else:
          sectionTitleSortedDict[sectionTitle] = [ (key, parameter) ]

    #sectionTitleList = list( set( sectionTitleList ) )#this command do not keep the list order
    uniqueSectionTitleList = []
    for sectionTitle in sectionTitleList:
      if not sectionTitle in uniqueSectionTitleList:
        uniqueSectionTitleList.append(sectionTitle)
      else:
        pass


    #the parameters not grouped will be added first
    if None in uniqueSectionTitleList:
      uniqueSectionTitleList.insert(0, uniqueSectionTitleList.pop( uniqueSectionTitleList.index(None) ) )

    for sectionTitle in uniqueSectionTitleList:
      currentSectionTitle = None
      if len( uniqueSectionTitleList ) > 1 and sectionTitle is not None:
        currentSectionTitle = SectionTitle(sectionTitle)
        parametersWidgetLayout.addRow( currentSectionTitle )

      for k, p in sectionTitleSortedDict[ sectionTitle ]:
<<<<<<< HEAD
        l = ParameterLabel( k, p.mandatory, None, userLevel=p.userLevel )
        l.setDefault(self.parameterized.isDefault( k ))
        self.connect( l, SIGNAL( 'toggleDefault' ), self._toggleDefault )

        if isinstance( p, ReadDiskItem ):
            l.lock_id.setCheckable(True)
            l.setlock(self._setlock_system(k)) #ini la valeur de lock du parametre
            #self.connect( l, SIGNAL( 'setlock_system' ), self._setlock_system )
            self.connect( l, SIGNAL( 'lock_system' ), self._lock_system )
            self.connect( l, SIGNAL( 'unlock_system' ), self._unlock_system )

        l.setSizePolicy( QSizePolicy.Fixed, QSizePolicy.Fixed )
        self.labels[ k ] = l
        e = p.editor( None, k, weakref.proxy( self ) )

        #if p.getSectionTitleIfDefined() is not None:
        #  parametersWidgetLayout.addRow( SectionTitle( p.getSectionTitleIfDefined() ) )

        parametersWidgetLayout.addRow( l, e )
        if currentSectionTitle is not None:
          currentSectionTitle.addSectionWidgets(l, e)

        self.parameterized.addParameterObserver( k, self.parameterChanged )

        self.editors[ k ] = e
        if first is None: first = e
        v = getattr( self.parameterized, k, None )
        if v is not None:
          self.setValue( k, v, 1 )
        e.valuePropertiesChanged( self.parameterized.isDefault( k ) )
        e.connect( e, SIGNAL('noDefault'), self.removeDefault )
        e.connect( e, SIGNAL('newValidValue'), self.updateParameterValue )
#lock#        btn = NamedPushButton( hb, k )
#lock#        btn.setPixmap( self.pixCustom )
#lock#        btn.setFocusPolicy( QWidget.NoFocus )
#lock#        btn.setToggleButton( 1 )
#lock#        btn.hide()
#lock#        self.connect( btn, PYSIGNAL( 'clicked' ), self._toggleDefault )
#lock#        self.btnLock[ k ] = btn
        if documentation is not None:
          self.setParameterToolTip( k,
            XHTML.html( documentation.get( 'parameters', {} ).get( k, '' ) ) \
            + '<br/><img src="' \
            + os.path.join( neuroConfig.iconPath, 'modified.png' )+ '"/><em>: ' \
            + _t_( \
            'value has been manually changed and is not modified by links anymore' ) \
            + '</em>' )
=======
        if neuroConfig.userLevel >= p.userLevel:
          l = ParameterLabel( k, p.mandatory, None )
          l.setDefault(self.parameterized.isDefault( k ))
          l.toggleDefault.connect(self._toggleDefault)
  
          if isinstance( p, ReadDiskItem ):
              l.lock_id.setCheckable(True)
              l.setlock(self._setlock_system(k)) #ini la valeur de lock du parametre
              #l.setlock_system.connect(self._setlock_system)
              l.lock_system.connect(self._lock_system)
              l.unlock_system.connect(self._unlock_system)
  
          l.setSizePolicy( QSizePolicy.Fixed, QSizePolicy.Fixed )
          self.labels[ k ] = l
          e = p.editor( None, k, weakref.proxy( self ) )

          #if p.getSectionTitleIfDefined() is not None:
          #  parametersWidgetLayout.addRow( SectionTitle( p.getSectionTitleIfDefined() ) )
          
          parametersWidgetLayout.addRow( l, e )
  
          self.parameterized.addParameterObserver( k, self.parameterChanged )
  
          self.editors[ k ] = e
          if first is None: first = e
          v = getattr( self.parameterized, k, None )
          if v is not None:
            self.setValue( k, v, 1 )
          e.valuePropertiesChanged( self.parameterized.isDefault( k ) )
          e.noDefault.connect(self.removeDefault)
          e.newValidValue.connect(self.updateParameterValue)
  #lock#        btn = NamedPushButton( hb, k )
  #lock#        btn.setPixmap( self.pixCustom )
  #lock#        btn.setFocusPolicy( QWidget.NoFocus )
  #lock#        btn.setToggleButton( 1 )
  #lock#        btn.hide()
  #lock#        btn.clicked.connect(self._toggleDefault)
  #lock#        self.btnLock[ k ] = btn
          if documentation is not None:
            self.setParameterToolTip( k,
              XHTML.html( documentation.get( 'parameters', {} ).get( k, '' ) ) \
              + '<br/><img src="' \
              + os.path.join( neuroConfig.iconPath, 'modified.png' )+ '"/><em>: ' \
              + _t_( \
              'value has been manually changed and is not modified by links anymore' ) \
              + '</em>' )
>>>>>>> aea7f787

    parametersWidget.setSizePolicy(QSizePolicy(QSizePolicy.Expanding, QSizePolicy.Maximum))
    self.scrollWidget.setWidget(parametersWidget)
    if first: first.setFocus()
    self._doUpdateParameterValue = True
    #self.scrollWidget.widget().resize(600, 200)
#    self.scrollWidget.show()

  def set_read_only(self, read_only):
    for x in self.editors.keys():
      self.editors[x].set_read_only(read_only)
    for x in self.labels.keys():
      self.labels[x].set_read_only(read_only)

  def parameterizedDeleted( self, parameterized ):
    for k, p in items(parameterized.signature):
      try:
        parameterized.removeParameterObserver( k, self.parameterChanged )
      except ValueError:
        pass
    self.parameterized = None
    for x in self.editors.keys():
      self.editors[x].releaseCallbacks()

  def __del__( self ):
    if self.parameterized is not None:
      self.parameterizedDeleted( self.parameterized )
    #QWidget.__del__( self )

  def cleanup( self ):
    for x in self.editors.keys():
      self.editors[x].releaseCallbacks()

  def closeEvent( self, event ):
    for k, p in items(self.parameterized.signature):
      try:
        self.parameterized.removeParameterObserver( k, self.parameterChanged )
      except ValueError:
        pass
    self.cleanup()
    QWidget.closeEvent( self, event )

  def setParameterToolTip( self, parameterName, text ):
    self.labels[ parameterName ].setToolTip(html_with_local_images(
      self.parameterized.signature[ parameterName ].toolTipText(
        parameterName, text )))

  def parameterChanged( self, parameterized, parameterName, value ):
    """This method is called when an attribute has changed in the model.
    A parameter can change in the model because it is links to another parameter that has changed or because the user changed it in the GUI."""
    # It is necessary to read user values before applying changes,
    # otherwise selected data are reset
    self.readUserValues()
    self._doUpdateParameterValue = False
    default=parameterized.isDefault( parameterName )
    self.setValue( parameterName, value, default = default)
    self.labels[ parameterName ].setDefault( default )
    self.editors[ parameterName ].valuePropertiesChanged( default )

    #lock system
    self.labels[parameterName].setlock(self._setlock_system(parameterName))

    self._doUpdateParameterValue = True

  def updateParameterValue( self, name, value ):
    #lock system
    self.labels[name].setlock(self._setlock_system(name))

    if self._doUpdateParameterValue:
      setattr( self.parameterized, name, value )

  def removeDefault( self, name ):
    #lock system
    self.labels[ name ].setlock(self._setlock_system(name))

    self.parameterized.setDefault( name, False )
    self.labels[ name ].setDefault( False )
    self.editors[ name ].valuePropertiesChanged( False )
#lock#    self.btnLock[ name ].setPixmap( self.pixDefault )
#lock#    self.btnLock[ name ].setOn( 1 )
#lock#    self.btnLock[ name ].show()

  def _toggleDefault( self, name ):
    isdefault = not self.parameterized.isDefault( name )
    value = getattr(self.parameterized, name)
    # trick to force links update (there is likely a more efficient way)
    self.parameterized.setValue(name, None, isdefault)
    # TODO: if isdefault, we should look if a link can provide a linked value
    # rather than the current one.
    self.parameterized.setValue(name, value, isdefault)
    self.editors[ name ].valuePropertiesChanged( isdefault )


  def _lock_system( self, name ):
      """function for lock system : lock a diskItem if the file exists"""
      #print("-- FUNCTION _lock_system  : neuroProcessesGUI / ParameterizedWidget-- ")
      #value = self.parameterized.__getattribute__(name)
      value = getattr(self.parameterized, name, None)

      if value is not None :
          isLock = value.lockData()
          if isLock : self.labels[name].lock_id.setChecked(True)
          else : self.labels[name].lock_id.setChecked(False)


  def _unlock_system( self, name ):
      """function for lock system : unlock a file"""
      #print("-- FUNCTION _unlock_system : neuroProcessesGUI / ParameterizedWidget-- ")
      #value = self.parameterized.__getattribute__(name)
      value = getattr(self.parameterized, name, None)
      if value is not None :
          value.unlockData()


  def _setlock_system( self, name ):
      """function for lock system : lock a diskItem if the file exists"""
      #from brainvisa.data.neuroDiskItems import DiskItem
      #print("-- FUNCTION _setlock_system : neuroProcessesGUI / ParameterizedWidget-- ")
      #value = self.parameterized.__getattribute__(name)
      value = getattr(self.parameterized, name, None)

      if value is not None and isinstance( value, DiskItem ):
        valueToSet =  value.isLockData()
        return valueToSet
      else :
          return (False)

  def checkReadable( self ):
    for ( n, p ) in items(self.parameterized.signature):
      if p.checkReadable( getattr( self.parameterized, n, None ) ):
        e = self.editors.get( n )
        if e is not None: e.checkReadable()

  def readUserValues( self ):
    'Ensure that values typed by the user are taken into account'
    for n in self.parameterized.signature.keys():
      e = self.editors.get( n )
      if e is not None:
        e.checkValue()

  def setValue( self, parameterName, value, default=0 ):
    'Set the value of a parameter'
    oldValue=self.editors[ parameterName ].getValue()
    self.editors[ parameterName ].setValue( value, default = default )
    # use signals-slots to update the parameter label gui if the lock status of the matching value changes.
    # DiskItems now inherit from QObject and emit lockChanged signal when the lock changes
    if isinstance(oldValue, QObject) and hasattr(value, 'lockChanged'):
      try:
        oldValue.lockChanged.disconnect(self.labels[parameterName].setlock)
      except:
        pass
      try:
        oldValue.lockChanged.disconnect(
          self.editors[parameterName].lockChanged)
      except:
        pass
    if isinstance(value, QObject) and hasattr(value, 'lockChanged'):
      value.lockChanged.connect(self.labels[parameterName].setlock)
      value.lockChanged.connect(self.editors[parameterName].lockChanged)


#----------------------------------------------------------------------------
class BrainVISAAnimation( QLabel ):
  def __init__( self, parent=None ):
    QLabel.__init__( self, parent )
    self.mmovie = QMovie( os.path.join( neuroConfig.iconPath, 'rotatingBrainVISA.gif' ) ) #, 1024*10 )
    self.setMovie( self.mmovie )
    #self.mmovie.setSpeed( 500 )
    #qApp.processEvents()
    self.mmovie.stop()

  def start( self ):
    self.mmovie.start()

  def stop( self ):
    self.mmovie.start()
    qApp.processEvents()
    self.mmovie.stop()


#----------------------------------------------------------------------------
class SectionTitle( QLabel ):
  """
  This widget is used to create a virtual signature separation, called implicitly by "section" argument.
  All parameters will be grouped by section in signature with this label text as title.

  **Examples**

  'bool_field', Boolean(section='Section title'),
  or
  'image', WriteDiskItem( '4D Volume', 'NIFTI-1 image', section='Output images' ),
  """
  def __init__(self, section_title, section_widgets=[], collapsed=False):
    if collapsed:
      printSectionTitle = '<span style="font-size:smaller;">&#9654;</span> ' + section_title
    else:
      printSectionTitle = '<span style="font-size:smaller;">&#9660;</span> ' + section_title
    QLabel.__init__(self, printSectionTitle)
    font = QFont()
    #font.setCapitalization(QFont.Capitalize)
    # font.setUnderline(True)
    font.setItalic(True)
    self.setFont(font)
    self.setAlignment(Qt.AlignCenter)

    styleSheet = """

SectionTitle { border-top: 1px solid #6c6c6c;
               border-top-style: double;
               border-top-color: silver; }"""
    self.setStyleSheet(styleSheet)

    self.section_title = section_title
    self.section_widgets = [ w for w in section_widgets ]
    self.collapsed = collapsed

  def mouseReleaseEvent(self, ev):
    self.changeVisibility()

  def changeVisibility( self ):
    self.collapsed = not self.collapsed
    if self.collapsed:
      printSectionTitle = '<span style="font-size:smaller;">&#9654;</span> ' + self.section_title
    else:
      printSectionTitle = '<span style="font-size:smaller;">&#9660;</span> ' + self.section_title
    self.setText(printSectionTitle)
    for widget in self.section_widgets:
      if self.collapsed:
        action = 'hide'
        widget.hide()
      else:
        action = 'show'
        widget.show()

  def addSectionWidgets( self, *args ):
    for w in args:
      self.section_widgets.append(w)


#----------------------------------------------------------------------------
class ProcessView( QWidget, ExecutionContextGUI ):

  #actions:
  action_save_process = None

  action_clone_process = None

  action_create_workflow = None

  action_run = None

  action_interupt = None

  action_interupt_step = None

  action_run_with_sw = None

  action_iterate = None

  eTreeWidget = None

  menu = None

  parameterizedWidget = None

  read_only = None

  def __init__( self,
                processId,
                parent=None,
                externalInfo=None,
                read_only=False):
    ExecutionContextGUI.__init__( self )
    QWidget.__init__( self, parent )
    if getattr( ProcessView, 'pixIcon', None ) is None:
      setattr( ProcessView, 'pixIcon', QIcon( os.path.join( neuroConfig.iconPath, 'icon_process.png' ) ) )
      setattr( ProcessView, 'pixDefault', QIcon( os.path.join( neuroConfig.iconPath, 'lock.png' ) ) )
      setattr( ProcessView, 'pixInProcess', QIcon( os.path.join( neuroConfig.iconPath, 'forward.png' ) ) )
      setattr( ProcessView, 'pixProcessFinished', QIcon( os.path.join( neuroConfig.iconPath, 'ok.png' ) ) )
      setattr( ProcessView, 'pixProcessError', QIcon( os.path.join( neuroConfig.iconPath, 'abort.png' ) ) )
      setattr( ProcessView, 'pixNone', QIcon() )

    self.read_only = read_only

    # ProcessView cannot be a QMainWindow because it have to be included in a QStackedWidget in pipelines.
    #centralWidget=QWidget()
    #self.setCentralWidget(centralWidget)

    centralWidgetLayout=QVBoxLayout()
    self.setLayout(centralWidgetLayout)
    centralWidgetLayout.setContentsMargins( 5, 5, 5, 5 )
    centralWidgetLayout.setSpacing( 4 )

    self.setWindowIcon( self.pixIcon )
    self.workflowEnabled = False

    self.action_save_process = QAction(_t_( '&Save...' ), self)
    self.action_save_process.setShortcut( Qt.CTRL + Qt.Key_S )
    self.action_save_process.triggered.connect(self.saveAs)

    self.action_clone_process = QAction(_t_( '&Clone...' ), self)
    self.action_clone_process.setShortcut(Qt.CTRL + Qt.Key_C)
    self.action_clone_process.triggered.connect(self.clone)

    self.action_create_workflow = QAction(_t_('Create &Workflow...'), self)
    self.action_create_workflow.setShortcut(Qt.CTRL + Qt.Key_D)
    self.action_create_workflow.triggered.connect(self.createWorkflow)

    self.action_run = QAction(_t_('Run') , self)
    self.action_run.triggered.connect(self._run)

    self.action_run_with_sw = QAction(_t_('Run in parallel'), self)
    self.action_run_with_sw.setToolTip('Run in parallel using Soma-workflow')
    self.action_run_with_sw.triggered.connect(self._run_with_soma_workflow)

    self.action_interupt = QAction(_t_('Interrupt'), self)
    self.action_interupt.triggered.connect(self._interruptButton)
    self.action_interupt.setVisible(False)

    self.action_interupt_step = QAction(_t_('Interrupt current step'), self)
    self.action_interupt_step.triggered.connect(self._interruptStepButton)
    self.action_interupt_step.setVisible(False)

    self.action_iterate = QAction(_t_('Iterate'), self)
    self.action_iterate.triggered.connect(self._iterateButton)

    self.action_lock_all = QAction(_t_('Lock all files'), self)
    self.action_lock_all.triggered.connect(self.menuLockAllFiles)

    self.action_unlock_all = QAction(_t_('Unlock all files'), self)
    self.action_unlock_all.triggered.connect(self.menuUnlockAllfiles)

    self.action_manage_process_setups = QAction(_t_('Save process setups'), self)
    self.action_manage_process_setups.triggered.connect(self.saveProcessSetupsGUI)

    if parent is None:
      neuroConfig.registerObject( self )
      # menu bar
      self.menu = QMenuBar( self )
      addBrainVISAMenu( self, self.menu )

      # warning: don't create the menu using addMenu() in PyQt
      processMenu = QMenu( _t_( "&Process" ), self.menu )
      self.menu.addMenu(processMenu)
      processMenu.addAction(self.action_save_process)
      processMenu.addAction(self.action_clone_process)
      processMenu.addAction(self.action_manage_process_setups)
      processMenu.addAction(self.action_iterate)
      _addSeparator( processMenu )
      processMenu.addAction(self.action_create_workflow)
      _addSeparator( processMenu )
      processMenu.addAction(self.action_run)
      processMenu.addAction(self.action_interupt)
      processMenu.addAction(self.action_interupt_step)
      _addSeparator( processMenu )
      processMenu.addAction(self.action_run_with_sw)
      _addSeparator( processMenu )
      processMenu.addAction(self.action_lock_all)
      processMenu.addAction(self.action_unlock_all)

      # warning: don't create the menu using addMenu() in PyQt
      view_menu = QMenu( _t_( "&View" ), self.menu )
      self.menu.addMenu(view_menu)
      view_menu.addAction(close_viewers_action(self))

      try:
        import soma_workflow
        self.workflowEnabled = True
      except ImportError:
        pass
      if not self.workflowEnabled:
        self.action_create_workflow.setEnabled(False)
      centralWidgetLayout.addWidget(self.menu)

    self.destroyed.connect(self.cleanup)

    process = brainvisa.processes.getProcessInstance( processId )
    if process is None:
      raise RuntimeError( neuroException.HTMLMessage(_t_( 'Cannot open process <em>%s</em>' ) % ( str(processId), )) )
    self.process = process
    self.process.guiContext = weakref.proxy( self )
    self._runningProcess = 0
    self.process.signatureChangeNotifier.add( self.signatureChanged )
    self.btnRun = None
    self.btnRunSomaWorkflow = None
    self.btnInterrupt = None
    self.btnInterruptStep = None
    self._running = False

    if self.process.__class__ == brainvisa.processes.IterationProcess:
      self.action_iterate.setVisible(False)

    procdoc = brainvisa.processes.readProcdoc( process )
    documentation = procdoc.get( neuroConfig.language )
    if documentation is None:
      documentation = procdoc.get( 'en', {} )

    t = _t_(process.name) + ' ' + unicode( process.instance )
    self.setWindowTitle( t )

    if process.showMaximized:
        self.showMaximized()

    # title of the process : label + rotating icon when it's running
    titleLayout = QHBoxLayout( )
    centralWidgetLayout.addLayout(titleLayout)
    if not parent:
      self.labName = QLabel( t, self )
    else:
      self.labName = QLabel( _t_(process.name), self )
    titleLayout.addWidget(self.labName)
    self.labName.setFrameStyle( QFrame.Panel | QFrame.Raised )
    self.labName.setLineWidth( 1 )
    self.labName.setContentsMargins( 5, 5, 5, 5 )
    self.labName.setAlignment( Qt.AlignCenter )
    self.labName.setWordWrap( True )
    font = self.labName.font()
    font.setPointSize( QFontInfo( font ).pointSize() + 4 )
    self.labName.setFont( font )
    self.labName.setSizePolicy( QSizePolicy( QSizePolicy.Expanding, QSizePolicy.Preferred ) )
    doc =  XHTML.html( documentation.get( 'short', '' ) )
    if doc:
      self.labName.setToolTip(html_with_local_images('<center><b>' + _t_(process.name) + '</b></center><hr><b>' + _t_('Description') + ':</b><br/>' + doc))

    if externalInfo is None:

      self.movie = BrainVISAAnimation( )
      titleLayout.addWidget(self.movie)
      titleLayout.setSpacing(3)

      # vertical splitter : parameters, log text widget
      splitter = QSplitter( Qt.Vertical )
      centralWidgetLayout.addWidget(splitter)

      # at the top of the splitter : the parameters
      self.parametersWidget = QWidget(splitter)
      parametersWidgetLayout = QVBoxLayout( )
      parametersWidgetLayout.setContentsMargins( 0, 0, 0, 0 )
      self.parametersWidget.setLayout(parametersWidgetLayout)

      # at the bottom of the splitter : the text widget to log information about process execution
      self.info = QTextEdit( splitter )
      self.info.setReadOnly( True )
      self.info.setAcceptRichText( True )
      sizePolicy=QSizePolicy( QSizePolicy.Expanding, QSizePolicy.Preferred)
      sizePolicy.setHorizontalStretch(0)
      sizePolicy.setVerticalStretch(50)
      self.info.setSizePolicy( sizePolicy )
      self.infoCounter = None
      #splitter.setResizeMode( self.info, splitter.Stretch )
      # splitter.setResizeMode( self.parametersWidget, QSplitter.FollowSizeHint )
      #splitter.setResizeMode( self.parametersWidget, QSplitter.Auto )
      container = self.parametersWidget
      self.isMainWindow = True
    else:
      self.movie = None
      splitter = None
      self.parametersWidget = self
      container = self
      self.isMainWindow = False
      self.info = externalInfo

    self.splitter = splitter
    self._widgetStack = None
    eNode = getattr( process, '_executionNode', None )
    self._executionNodeLVItems = {}
    # process composed of several processes
    if eNode is not None and self.isMainWindow:
      self.parameterizedWidget = None
      #vb = QVBoxLayout( )
      #container.layout().addLayout(vb)
      vb=container.layout()

      # splitter that shows the composition of the process on the left and the parameters of each step on the right
      self.eTreeWidget = QSplitter( Qt.Horizontal )
      vb.addWidget(self.eTreeWidget)


      # Run and iterate buttons
      self.inlineGUI = self.process.inlineGUI( self.process, self, None,
                                               externalRunButton = True )
      if self.inlineGUI is None and externalInfo is None:
        self.inlineGUI = self.defaultInlineGUI( None )
      vb.addWidget(self.inlineGUI)

      # composition of the pipeline
      self.executionTree = QTreeWidget( self.eTreeWidget )
      self.executionTree.setSizePolicy( QSizePolicy( QSizePolicy.Preferred, QSizePolicy.Preferred ) )
      self.executionTree.setColumnCount(1)
      self.executionTree.setHeaderLabels( ['Name'] )
      self.executionTree.setAllColumnsShowFocus( 1 )
      self.executionTree.setRootIsDecorated( 1 )
      self.executionTree.setContextMenuPolicy(Qt.CustomContextMenu)
      # Popup Menu for toolboxes
      self.executionTreeMenu = QMenu( self )
      _addAction( self.executionTreeMenu, _t_("Unselect before"), self.menuUnselectBefore)
      _addAction( self.executionTreeMenu, _t_("Unselect after"), self.menuUnselectAfter)
      #self.executionTreeMenu.addAction( _t_("Unselect all"),  self.menuUnselectAll )
      _addAction( self.executionTreeMenu, _t_("Select before"), self.menuSelectBefore)
      _addAction( self.executionTreeMenu, _t_("Select after"), self.menuSelectAfter)
      #self.executionTreeMenu.addAction( _t_("Select all"), self.menuSelectAll )
      _addAction( self.executionTreeMenu )
      _addAction( self.executionTreeMenu, _t_("Unselect steps writing locked files"), self.menuUnselectLocked )
      _addAction( self.executionTreeMenu, _t_("Unselect steps upstream of locked files"), self.menuUnselectLockedUpstream )
      _addAction( self.executionTreeMenu )
      self.executionTreeMenu._opennodeaction = _addAction(
        self.executionTreeMenu, _t_("Open this step separately"),
        self.menuDetachExecutionNode )
      self.executionTreeMenu._showdocaction \
        = _addAction( self.executionTreeMenu, _t_("Show documentation"),
                                            self.menuShowDocumentation )

      _addAction( self.executionTreeMenu )
      _addAction( self.executionTreeMenu, _t_("Lock files under this node"),
                 self.menuLockStep )
      _addAction( self.executionTreeMenu, _t_("Unlock files under this node"),
                 self.menuUnlockStep )

      self.executionTreeMenu._nodeactionseparator \
        = _addAction( self.executionTreeMenu )
      self.executionTreeMenu._addnodeaction \
        = _addAction( self.executionTreeMenu, _t_("Add node"),
                                            self.menuAddExecutionNode )
      self.executionTreeMenu._removenodeaction \
        = _addAction( self.executionTreeMenu, _t_("Remove node"),
                                            self.menuRemoveExecutionNode )

      self.executionTree.customContextMenuRequested.connect(
        self.openContextMenu)
      #self.executionTree.setSortingEnabled( -1 )
      #self.eTreeWidget.setResizeMode( self.executionTree, QSplitter.KeepSize )

      if self.read_only:
        self.executionTreeMenu.setEnabled(False)

      # parameters of a each step of the pipeline
      self._widgetStack = QStackedWidget( self.eTreeWidget )
      self._widgetStack.setSizePolicy( QSizePolicy( QSizePolicy.Preferred,
      QSizePolicy.Preferred ) )
      self._widgetStack._children = []

      # set splitter sizes to avoid the widget stack to be hidden in case it is currently empty
      self.eTreeWidget.setSizes( [150, 250] )

      self._guiId = 0
      self._executionNodeExpanded( self.executionTree, ( eNode, (eNode,) ) )
      self.executionTree.itemExpanded.connect(self._executionNodeExpanded)

      self.executionTree.currentItemChanged.connect(self.executionNodeSelected)
      # don't listen to clicks, but to item changes instead
      # because stats check can be triggered via the keyboard, not only
      # mouse clicks
      #self.executionTree.itemClicked.connect(self.executionNodeClicked)
      self.executionTree.itemChanged.connect(self.executionNodeChanged)

      # Select and open the first item
      item = self.executionTree.topLevelItem(0)
      item.setExpanded( True )
      self.executionTree.setCurrentItem( item )

    # simple process : only a signature, no sub-processes
    else:
      self.executionTree = None
      self.createSignatureWidgets( documentation )

    self._iterationDialog = None

    self._logDialog = None
    # It is necessary to call show() before resize() to have a correct layout.
    # Otherwize,  vertical sliders may be superimposed to widgets. But some
    # window managers compute the window location according to its size during
    # show(). If the window become larger after show() call, part of it will be
    # off screen. Therefore set the widget size before show() ensure that
    # window location is correct and changing size after show() ensure that
    # layout is correct.
    if parent is None:
      self.show()
      self.resize( 600, 801 )
      #qApp.processEvents()

    initGUI = getattr( self.process, 'initializationGUI', None )
    if initGUI is not None:
      initGUI( self )

    if self.read_only and self.parameterizedWidget != None:
      self.parameterizedWidget.set_read_only(True)


  def createSignatureWidgets( self, documentation=None ):
    eNode = getattr( self.process, '_executionNode', None )
    signatureWidget=None
    # if the process has a signature, creates a widget for the parameters : ParameterizedWidget
    if eNode and self.isMainWindow:
      parent = self._widgetStack
      if self.process.signature:
        signatureWidget=eNode.gui(parent, processView=self)
    else:
      parent = self.parametersWidget.layout()
      if self.process.signature:
        signatureWidget = ParameterizedWidget( self.process, None )
        parent.addWidget(signatureWidget)
      self.parameterizedWidget=signatureWidget

    if eNode is None or not self.isMainWindow:
      self.inlineGUI = self.process.inlineGUI( self.process, self, None )
      if self.inlineGUI is None and self.isMainWindow:
        self.inlineGUI = self.defaultInlineGUI( None )
      if self.inlineGUI is not None:
        parent.addWidget(self.inlineGUI)
    else:
      self._widgetStack.removeWidget( self._widgetStack._children[ 0 ] )
      self._widgetStack._children[ 0 ].close()
      self._widgetStack._children[ 0 ].deleteLater()
      if signatureWidget is not None:
        self._widgetStack.insertWidget(0, signatureWidget )
      self._widgetStack._children[ 0 ] = signatureWidget
      self._widgetStack.setCurrentIndex( 0 )
#    if self.parameterizedWidget is not None:
#      if documentation is not None:
#        for ( k, p ) in items(self.process.signature):
#          if neuroConfig.userLevel >= p.userLevel:
#            self.parameterizedWidget.setParameterToolTip( k,
#              XHTML.html( documentation.get( 'parameters', {} ).get( k, '' ) ) \
#              + '<br/><img src="' \
#              + os.path.join( neuroConfig.iconPath, 'lock.png' )+ '"/><em>: ' \
#              + _t_( \
#              'value has been manually changed and is not linked anymore' ) \
#              + '</em>' )
#      self.parameterizedWidget.show()
#    if self.inlineGUI is not None:
#      self.inlineGUI.show()

    if self.parameterizedWidget != None:
      self.parameterizedWidget.set_read_only(self.read_only)

  def eraseSignatureWidgets( self ):
    if self.parameterizedWidget is not None:
      self.parameterizedWidget.close()
      self.parameterizedWidget.deleteLater()
    eNode = getattr( self.process, '_executionNode', None )
    if eNode is None and self.inlineGUI is not None:
      self.inlineGUI.close()
      self.inlineGUI.deleteLater()

  def signatureChanged( self, process ):
    self.eraseSignatureWidgets()
    self.createSignatureWidgets( None )

  # Execution tree menu
  def openContextMenu(self, point):
    """
    Called on contextMenuRequested signal. It opens the popup menu at cursor position.
    """
    item=self.executionTree.currentItem()
    if item:
      enode = item._executionNode
      parent = item.parent()
      if parent:
        pnode = parent._executionNode
      else:
        pnode = None
      if hasattr( enode, '_process' ):
        self.executionTreeMenu._showdocaction.setEnabled( True )
      else:
        self.executionTreeMenu._showdocaction.setEnabled( False )

      # Show/Hide node actions
      if isinstance( enode, brainvisa.processes.ProcessExecutionNode ) :
        enode = enode._executionNode

      if isinstance( enode, brainvisa.processes.ParallelExecutionNode ) \
         and enode.possibleChildrenProcesses :
        self.executionTreeMenu._addnodeaction.setVisible( True )
      else:
        self.executionTreeMenu._addnodeaction.setVisible( False )

      if isinstance( pnode, brainvisa.processes.ProcessExecutionNode ) :
        pnode = pnode._executionNode

      if isinstance( pnode, brainvisa.processes.ParallelExecutionNode ) \
         and pnode.possibleChildrenProcesses :
        self.executionTreeMenu._removenodeaction.setVisible( True )
      else:
        self.executionTreeMenu._removenodeaction.setVisible( False )

      self.executionTreeMenu._nodeactionseparator.setVisible( \
          self.executionTreeMenu._addnodeaction.isVisible() or \
          self.executionTreeMenu._removenodeaction.isVisible() )

      self.executionTreeMenu.exec_(QCursor.pos())

  def changeItemSelection(self, select=True, all=True, before=False ):
    item=self.executionTree.currentItem()
    if item:
      parent=item.parent()
      if parent:
        if all:
          r=xrange(parent.childCount())
        elif before:
          r=xrange(parent.indexOfChild(item))
        else:# after
          r=xrange(parent.indexOfChild(item)+1, parent.childCount())
        for i in r:
          parent.child(i).check(select)
      else:
        parent=item.treeWidget()
        if all:
          r=xrange(parent.topLevelItemCount())
        elif before:
          r=xrange(parent.indexOfTopLevelItem(item))
        else:# after
          r=xrange(parent.indexOfTopLevelItem(item)+1, parent.topLevelItemCount())
        for i in r:
          parent.topLevelItem(i).check(select)

  def menuUnselectBefore(self):
    self.changeItemSelection(select=False, all=False, before=True)

  def menuUnselectAfter(self):
    self.changeItemSelection(select=False, all=False, before=False)

  #def menuUnselectAll(self):
    #self.changeItemSelection(select=False, all=True, before=False)

  def menuSelectBefore(self):
    self.changeItemSelection(select=True, all=False, before=True)

  def menuSelectAfter(self):
    self.changeItemSelection(select=True, all=False, before=False)

  #def menuSelectAll(self):
    #self.changeItemSelection(select=True, all=True, before=False)

  def lockedSteps( self, useUnselected=False ):
    items = [ self.process.executionNode() ]
    locked = []
    while items:
      item = items.pop()
      if not useUnselected and not item.isSelected():
        continue
      children = list( item.children() )
      if len( children ) == 0: # terminal node
        process = item._process
        for n, p in six.iteritems(process.signature):
          if isinstance( p, WriteDiskItem ):
            v = getattr( item._process, n )
            #test if data is locked
            if v is not None and v.isLockData():
              locked.append( item )
      else:
        if useUnselected:
          items += list( item.children() )
        else:
          items += [ x for x in item.children() if x.isSelected() ]
    return locked

  def parentNodes( self, enode ):
    items = [ [ self.process.executionNode() ] ]
    chain = []
    # walk the tree "vertically" getting deep in branches first
    while items:
      iteml = items[-1]
      if len( iteml ) == 0:
        items.pop()
        chain.pop()
        continue
      item = iteml.pop()
      if item is enode:
        return chain
      children = list( item.children() )
      if len( children ) != 0:
        chain.append( item )
        items.append( list( item.children() ) )

  def menuUnselectLocked( self ):
    locked = self.lockedSteps()
    for item in locked:
      if item._optional:
        item.setSelected( False )
      else:
        parents = [ x for x in self.parentNodes( item ) if x._optional ]
        if parents:
          parents[-1].setSelected( False )

  def menuUnselectLockedUpstream( self ):
    items = self.lockedSteps( useUnselected=True )
    while items:
      item = items.pop()
      if item._optional:
        item.setSelected( False )
      else:
        parents = [ x for x in self.parentNodes( item ) if x._optional ]
        if parents:
          parents[-1].setSelected( False )
          items.append( parents[-1] )
          continue
      parents = self.parentNodes( item )
      parents.reverse()
      for p in parents:
        if p.isSelected():
          if p.__class__ is brainvisa.processes.SerialExecutionNode:
            for sp in p.children():
              if sp is item:
                break
              if sp._optional:
                sp.setSelected( False )
              else:
                sparents = [ x for x in self.parentNodes( sp ) if x._optional ]
                if sparents:
                  sparents[-1].setSelected( False )
          item = p


  def _changeAllLockedFiles( self, procOrNode, setLock ):
    files = procOrNode.allParameterFiles()
    # filter out non-existing files and already locked ones
    if setLock:
      files = [ f for f in files if f.isWriteable() and not f.isLockData() ]
    else:
      files = [ f for f in files if f.isWriteable() and f.isLockData() ]
    # show and confirm
    dialog = lockFilesGUI.LockedFilesListEditor( self, files, setLock )
    if dialog.exec_():
      files = dialog.selectedDiskItems()
      if files:
        if setLock:
          print('Locking...')
          for f in files:
            try:
              f.lockData()
            except IOError:
              pass # probably not writeable
          print('done.')
        else:
          print('Unlocking...')
          for f in files:
            try:
              f.unlockData()
            except IOError:
              pass
          print('done.')

  def menuLockAllFiles( self ):
    self._changeAllLockedFiles( self.process, True )


  def menuUnlockAllfiles( self ):
    self._changeAllLockedFiles( self.process, False )


  def menuDetachExecutionNode(self):
    item=self.executionTree.currentItem()
    if item:
      proc = item._executionNode
      self.readUserValues()
      event = ProcessExecutionEvent()
      event.setProcess( brainvisa.processes.getProcessInstance( proc ) )
      clone = brainvisa.processes.getProcessInstanceFromProcessEvent( event )
      return showProcess( clone )

  def menuShowDocumentation(self):
    global _mainWindow
    item=self.executionTree.currentItem()
    if item:
      enode = item._executionNode
      if hasattr( enode, '_process' ):
        proc = enode._process
        doc = brainvisa.processes.getHTMLFileName(proc)
        if os.path.exists(doc):
          _mainWindow.info.setSource(doc)

  def menuLockStep(self):
    global _mainWindow
    item=self.executionTree.currentItem()
    if item:
      enode = item._executionNode
      self._changeAllLockedFiles( enode, True )

  def menuUnlockStep(self):
    global _mainWindow
    item=self.executionTree.currentItem()
    if item:
      enode = item._executionNode
      self._changeAllLockedFiles( enode, False )

  def menuAddExecutionNode(self):
    item=self.executionTree.currentItem()
    if item:
      enode = item._executionNode

      if isinstance( enode, brainvisa.processes.ProcessExecutionNode ) :
        enode = enode._executionNode

      if isinstance( enode, brainvisa.processes.SerialExecutionNode ) \
         and enode.possibleChildrenProcesses :
        defaultProcess = enode.possibleChildrenProcesses.keys()[0]
        defaultProcessOptions = enode.possibleChildrenProcesses[defaultProcess]
        child = brainvisa.processes.ProcessExecutionNode(
                  defaultProcess,
                  optional = defaultProcessOptions.get('optional', True),
                  selected = defaultProcessOptions.get('selected', True),
                  expandedInGui = defaultProcessOptions.get('expandedInGui', False)
                )
        enode.addChild(node = child)

  def menuRemoveExecutionNode(self):
    item = self.executionTree.currentItem()
    parent = item.parent()
    if parent:
      pnode = parent._executionNode
      if isinstance( pnode, brainvisa.processes.ProcessExecutionNode ) :
        pnode = pnode._executionNode
      if isinstance( pnode, brainvisa.processes.SerialExecutionNode ) \
        and pnode.possibleChildrenProcesses :
        n = pnode.childrenNames()
        for k in n:
          c = pnode._children[k]
          if c and ((c is item._executionNode) \
            or (weakref.proxy(c) is item._executionNode )) :
            pnode.removeChild(k)


  def defaultInlineGUI( self, parent, externalRunButton = False, container = None ):
    if container is None:
      container = QWidget( )
      layout=QHBoxLayout()
      container.setLayout(layout)
      layout.setContentsMargins( 5, 5, 5, 5 )
    else:
      layout=container.layout()

    if not externalRunButton:
      self.btnRun = QToolButton(self)
      self.btnRun.setDefaultAction(self.action_run)
      self.btnRun.setToolButtonStyle(Qt.ToolButtonTextOnly)
      layout.addWidget(self.btnRun)
      self.btnRun.setMinimumWidth(90)
      self.btnRun.setSizePolicy( QSizePolicy( QSizePolicy.Fixed, QSizePolicy.Fixed ) )

      self.btnInterrupt =  QToolButton(self)
      self.btnInterrupt.setDefaultAction(self.action_interupt)
      self.btnInterrupt.setToolButtonStyle(Qt.ToolButtonTextOnly)
      layout.addWidget(self.btnInterrupt)
      self.btnInterrupt.setMinimumWidth(90)
      self.btnInterrupt.setSizePolicy( QSizePolicy( QSizePolicy.Fixed, QSizePolicy.Fixed ) )
      self.btnInterrupt.setVisible(False)

      self.btnInterruptStep =  QToolButton(self)
      self.btnInterruptStep.setDefaultAction(self.action_interupt_step)
      self.btnInterruptStep.setToolButtonStyle(Qt.ToolButtonTextOnly)
      layout.addWidget(self.btnInterruptStep)
      self.btnInterruptStep.setMinimumWidth(90)
      self.btnInterruptStep.setSizePolicy( QSizePolicy( QSizePolicy.Fixed, QSizePolicy.Fixed ) )
      self.btnInterruptStep.setVisible(False)

    self.btnIterate = QToolButton(self)
    self.btnIterate.setDefaultAction(self.action_iterate)
    self.btnIterate.setToolButtonStyle(Qt.ToolButtonTextOnly)
    layout.addWidget(self.btnIterate)
    self.btnIterate.setMinimumWidth(90)
    self.btnIterate.setSizePolicy( QSizePolicy( QSizePolicy.Fixed, QSizePolicy.Fixed ) )
    if self.process.__class__ == brainvisa.processes.IterationProcess:
      self.btnIterate.setVisible(False)

    if self.process.executionNode() != None and _workflow_application_model != None:
      self.btnRunSomaWorkflow = QToolButton(self)
      self.btnRunSomaWorkflow.setDefaultAction(self.action_run_with_sw)
      self.btnRunSomaWorkflow.setToolButtonStyle(Qt.ToolButtonTextOnly)
      layout.addWidget(self.btnRunSomaWorkflow)
      self.btnRunSomaWorkflow.setMinimumWidth(90)
      self.btnRunSomaWorkflow.setSizePolicy( QSizePolicy( QSizePolicy.Fixed, QSizePolicy.Fixed ) )
    else:
      self.action_run_with_sw.setVisible(False)

    container.setSizePolicy( QSizePolicy( QSizePolicy.MinimumExpanding, QSizePolicy.Fixed ) )
    container.setMaximumHeight( container.sizeHint().height() )
    return container


  def getEditor( self, parameterName ):
    if self.parameterizedWidget is not None:
      return self.parameterizedWidget.editors.get( parameterName )
    return None

  def closeEvent( self, event ):
    self.cleanup()
    QWidget.closeEvent( self, event )

  def cleanup( self ):
    self.process.cleanup()
    if self.parameterizedWidget is not None:
      self.parameterizedWidget.cleanup()
    if self._widgetStack is not None:
      for gui in  self._widgetStack._children:
        cleanup = getattr( gui, 'cleanup', None )
        if cleanup is not None:
          cleanup()
        if gui is not None and sip is not None and not sip.isdeleted( gui ):
          gui.deleteLater()
      self._widgetStack = None
    if self.executionTree is not None and QTreeWidgetItemIterator:
      it = QTreeWidgetItemIterator( self.executionTree )
      while it.value():
        cleanup = getattr( it.value(), 'cleanup', None )
        if cleanup is not None:
          cleanup()
        it+=1
      self.executionTree = None
    if neuroConfig:
      neuroConfig.unregisterObject( self )
    self.process.signatureChangeNotifier.remove( self.signatureChanged )
    self._executionNodeLVItems.clear()
    self.parametersWidget = None
    self.info = None
    self.process._lastResult = None

  def _run(self):
    self._runButton()

  def _runButton( self, executionFunction=None ):
    try:
      try:
        # disable run button when clicked to avoid several successive clicks
        # it is enabled when the process starts, the label of the button switch to interrupt
        self.action_run.setEnabled(False)
        processView = self._checkReloadProcess()
        if processView is None:
          processView = self
          processView.info.setText( '' )
        else:
          processView.info.setText( '' )
          processView.warning( _t_('processes %s updated') % _t_(processView.process.name) )
        processView._runningProcess = 0
        processView._startCurrentProcess( executionFunction )
      except:
        neuroException.showException()
    finally:
      self.action_run.setEnabled(True)

  def _run_with_soma_workflow( self, executionFunction=None ):
    try:
      from brainvisa.workflow import ProcessToSomaWorkflow

      submission_dlg = WorkflowSubmissionDlg(self)
      if submission_dlg.exec_() != QtGui.QDialog.Accepted:
        return

      resource_id = submission_dlg.combo_resource.currentText()
      if resource_id != _workflow_application_model.current_resource_id:
        _workflow_application_model.set_current_connection(resource_id)

      qtdt = submission_dlg.dateTimeEdit_expiration.dateTime()
      date = datetime(qtdt.date().year(), qtdt.date().month(), qtdt.date().day(),
                      qtdt.time().hour(), qtdt.time().minute(), qtdt.time().second())
      queue =  unicode(submission_dlg.combo_queue.currentText()).encode('utf-8')
      if queue == "default queue": queue = None

      input_file_processing = submission_dlg.combo_in_files.currentText()
      output_file_processing = submission_dlg.combo_out_files.currentText()

      brainvisa_cmd = [ 'python2', '-m', 'brainvisa.axon.runprocess' ]

      self.readUserValues()

      builtin_db = []
      if input_file_processing == ProcessToSomaWorkflow.BV_DB_SHARED_PATH:
        for db_setting in neuroConfig.dataPath:
          if db_setting.builtin:
            uuid = db_setting.expert_settings.uuid
            if uuid:
              builtin_db.append(uuid)
            else:
              print("warning ! db " + repr(db_setting.directory) + " has no uuid.")

      ptowf = ProcessToSomaWorkflow(
        self.process,
        input_file_processing=input_file_processing,
        output_file_processing=output_file_processing,
        brainvisa_cmd=brainvisa_cmd,
        brainvisa_db=builtin_db,
        context=self)
      workflow = ptowf.doIt()

      name = unicode(submission_dlg.lineedit_wf_name.text())
      if name == "":
        if workflow.name != None:
          name = SomaWorkflowWidget.brainvisa_code + workflow.name
        else:
          name = SomaWorkflowWidget.brainvisa_code
      else:
        name = SomaWorkflowWidget.brainvisa_code + name

      #store the process in workflow.user_storage
      serialized_process = StringIO()
      event = self.createProcessExecutionEvent()
      event.save(serialized_process)

      to_store = [SomaWorkflowWidget.brainvisa_code, serialized_process.getvalue()]
      workflow.user_storage = to_store

      serialized_process.close()

      _workflow_application_model.add_workflow(
                            soma_workflow.gui.workflowGui.NOT_SUBMITTED_WF_ID,
                            datetime.now() + timedelta(days=5),
                            name,
                            soma_workflow.constants.WORKFLOW_NOT_STARTED,
                            workflow)

      (wf_id, resource_id) = _mainWindow.sw_widget.submit_workflow(date,
                                                                   name,
                                                                   queue)
      if wf_id == None:
        return

      view = SomaWorkflowProcessView(
                            _workflow_application_model,
                            wf_id,
                            resource_id,
                            process=self.process,
                            parent=_mainWindow)
      view.setAttribute( QtCore.Qt.WA_DeleteOnClose )
      view.show()

    except:
      neuroException.showException()
    finally:
      self.action_run_with_sw.setEnabled(True)

  def _interruptButton(self):
    if self._running:
      try:
        self._setInterruptionRequest( brainvisa.processes.ExecutionContext.UserInterruption() )
      except:
        neuroException.showException()

  def _interruptStepButton( self, executionFunction=None ):
    if self._running:
      self._setInterruptionRequest( brainvisa.processes.ExecutionContext.UserInterruptionStep() )


  def _checkReloadProcess( self ):
    self.readUserValues()
    reload = False
    for p in self.process.allProcesses():
      pp = brainvisa.processes.getProcess( p )
      if pp is not p and pp is not p.__class__:
        reload = True
        break
    result = None
    if reload:
      eNode = getattr( self.process, '_executionNode', None )
      if eNode is None:
        # Get current process arguments values
        event = ProcessExecutionEvent()
        event.setProcess( self.process )
        # Forget about old process
        self.process.signatureChangeNotifier.remove( self.signatureChanged )
        self.eraseSignatureWidgets()
        # Care about new process
        self.process = brainvisa.processes.getProcessInstanceFromProcessEvent( event )
        self.process.signatureChangeNotifier.add( self.signatureChanged )
        procdoc = brainvisa.processes.readProcdoc( self.process )
        documentation = procdoc.get( neuroConfig.language )
        if documentation is None:
          documentation = procdoc.get( 'en', {} )
        self.createSignatureWidgets( documentation )
        result = self
      else:
        result = self.clone()
        self.deleteLater()
    return result



  def _startCurrentProcess( self, executionFunction ):
    #Remove icon from all ListView items
    for item in self._executionNodeLVItems.values():
      item.setIcon( 0, self.pixNone )
    self._lastProcessRaisedException = None
    try:
      self._startProcess( self.process, executionFunction )
      self._running = True
    except Exception as e:
      self._lastProcessRaisedException = e
      neuroException.showException()

  def _write( self, html ):
    mainThreadActions().push( self._appendInfo, html )

  def _appendInfo( self, msg ):
    # the tags font are here just to avoid display problems in QTextEdit with non html content (color staying red after an error for example)
    self.info.append( "<font>"+msg+"</font>"  )

  def _processStarted( self ):
    if self._depth() == 1:
      if self.movie is not None:
        mainThreadActions().push( self.movie.start )

      mainThreadActions().push(self.action_run.setEnabled, False)
      mainThreadActions().push(self.action_interupt.setVisible, True)
      if self.process.__class__ == brainvisa.processes.IterationProcess:
        mainThreadActions().push(self.action_interupt_step.setVisible, True)

      if self.btnRun != None:
        mainThreadActions().push(self.btnRun.setVisible, False)
        mainThreadActions().push(self.btnInterrupt.setVisible, True)
        if self.process.__class__ == brainvisa.processes.IterationProcess:
          mainThreadActions().push(self.btnInterruptStep.setVisible, True)


    #Adds an icon on the ListViewItem corresponding to the current process
    # if any
    p = self._currentProcess()
    eNodeItem = self._executionNodeLVItems.get( p )
    if eNodeItem is not None:
      mainThreadActions().push( eNodeItem.setIcon, 0, self.pixInProcess )

    ExecutionContextGUI._processStarted( self )

  def _processFinished( self, result ):
    self.process._lastResult = result
    ExecutionContextGUI._processFinished( self, result )

    #Remove icon from the ListViewItem corresponding to the current process
    # if any
    p = self._currentProcess()
    eNodeItem = self._executionNodeLVItems.get( p )
    if eNodeItem is not None:
      if self._lastProcessRaisedException:
        mainThreadActions().push( eNodeItem.setIcon, 0, self.pixProcessError )
      else:
        mainThreadActions().push( eNodeItem.setIcon, 0,
                                 self.pixProcessFinished )

    if self._depth() == 1:
      if self.movie is not None:
        mainThreadActions().push( self.movie.stop )

      mainThreadActions().push( self.action_run.setEnabled, True)
      mainThreadActions().push(self.action_interupt.setVisible, False)
      if self.process.__class__ == brainvisa.processes.IterationProcess:
        mainThreadActions().push(self.action_interupt_step.setVisible, False)

      if self.btnRun != None:
        mainThreadActions().push( self.btnRun.setVisible, True)
        mainThreadActions().push(self.btnInterrupt.setVisible, False)
        if self.process.__class__ == brainvisa.processes.IterationProcess:
          mainThreadActions().push(self.btnInterruptStep.setVisible, False)

      mainThreadActions().push( self._checkReadable )
      self._running = False
    else:
      mainThreadActions().push( self._checkReadable )


  def system( self, *args, **kwargs ):
    ret = ExecutionContextGUI.system(self, *args, **kwargs)
    mainThreadActions().push( self._checkReadable )
    return ret

  def _checkReadable( self ):
    if self.parameterizedWidget is not None:
      self.parameterizedWidget.checkReadable()
    if self.executionTree is not None:
      for gui in self._widgetStack._children:
        checkReadable = getattr( gui, '_checkReadable', None )
        if checkReadable is not None:
          checkReadable()

  def dialog( self, modal, message, signature, *buttons ):
    return mainThreadActions().call( UserDialog, self, modal,
      message, signature, buttons )

  #def showCallScript( self ):
    #text = "defaultContext().runProcess( '" + self.process.id() + "'"
    #text2 = ''
    #for n in self.process.signature.keys():
      #if not self.process.isDefault( n ):
        #text2 += '  ' + n + ' = ' + repr( self.editors[ n ].getValue() ) + ',\n'
    #if text2:
      #text += ',\n' + text2
    #text += ')\n'

    #txt = TextEditor( text )
    #txt.resize( 800, 600 )
    #txt.show()

  def executionNodeRemoveChild( self, item, eNode, key = None, childNode = None ):

    childItem = getattr(childNode, '_guiItem', None)
    if childItem :

      # Remove matching child item
      for i in xrange(item.childCount()):
        c = item.child(i)
        if (childItem == c) or (childItem is weakref.proxy(c)):
          item.takeChild(i)
          break

    func = getattr(item, 'hasChildren', None)
    # Update children indicator for the current item
    if func and func():
      item.setChildIndicatorPolicy(item.DontShowIndicator)

  def executionNodeAddChild( self, item, eNode, key = None, childNode = None, previous = None ):
    # 10-02-2014 : added possibility to hide nodes in GUI
    if isinstance(item, QTreeWidgetItem) and not item.isExpanded():
      item.setChildIndicatorPolicy(item.ShowIndicator)
      return
    newItem = None
    oldItem = getattr(childNode, '_guiItem', None)
    if oldItem:
      oldItem.setHidden(getattr(childNode, '_hidden', False))
    else:
      if isinstance( childNode, brainvisa.processes.ProcessExecutionNode ):
        en = childNode._executionNode
        if en is None:
          en = childNode
      else:
        en = childNode
      if eNode is not childNode \
        and ( isinstance( eNode, brainvisa.processes.SelectionExecutionNode ) \
          or ( isinstance( eNode, brainvisa.processes.ProcessExecutionNode ) \
          and isinstance( eNode._executionNode, brainvisa.processes.SelectionExecutionNode ) ) ):
        itemType = "radio"
      elif childNode._optional:
        itemType = "check"
      else:
        itemType = None

      # Try to insert node at the matching index
      if key :
        index = eNode._children.index( key )
      else :
        index = None

      name = childNode.name()
      newItem = NodeCheckListItem( childNode, item, index, _t_( name ), itemType, read_only = self.read_only )
      newItem.setHidden( getattr( childNode, '_hidden', False ) )
      if isinstance( childNode, weakref.ProxyType ):
        newItem._executionNode = childNode
      else:
        newItem._executionNode = weakref.proxy( childNode )
      if isinstance( newItem, weakref.ProxyType ):
        childNode._guiItem = newItem
      else:
        childNode._guiItem = weakref.proxy(newItem)
      # Add callback to warn about child add and remove
      beforeChildRemovedCallback = getattr(en, 'beforeChildRemoved', None)
      if beforeChildRemovedCallback:
        beforeChildRemovedCallback.add(
          soma.functiontools.partial(
            self.__class__.executionNodeRemoveChild, weakref.proxy( self ),
            newItem ) )

      afterChildAddedCallback = getattr(en, 'afterChildAdded', None)
      if afterChildAddedCallback :
        afterChildAddedCallback.add(
          soma.functiontools.partial(
            self.__class__.executionNodeAddChild, weakref.proxy( self ),
            newItem) )

      # set children indicator for the new item
      hiddens = [ getattr( c, '_hidden', False ) for c in en.children() ]
      hasvisiblechildren = ( len( [ x for x in hiddens if not x ] ) > 0 )
      if en.hasChildren() and hasvisiblechildren:
        newItem.setChildIndicatorPolicy(newItem.ShowIndicator)
      #newItem.setExpandable( en.hasChildren() )
      if isinstance( childNode, brainvisa.processes.ProcessExecutionNode ):
        self._executionNodeLVItems[ childNode._process ] = newItem

      # Update children indicator for the current item
      hiddens = [ getattr( c, '_hidden', False ) for c in eNode.children() ]
      hasvisiblechildren = ( len( [ x for x in hiddens if not x ] ) > 0 )
      func = getattr(item, 'hasChildren', None)
      if func and func() \
      and hasvisiblechildren:
        item.setChildIndicatorPolicy(item.ShowIndicator)

    if self._depth():
      p = self._currentProcess()
      eNodeItem = self._executionNodeLVItems.get( p )
      if eNodeItem is not None:
        eNodeItem.setIcon( 0, self.pixInProcess )

    return newItem

  def executionNodeSelected( self, item, previous ):
    if item is not None:
      if (getattr(item, "_guiId", None)) is not None:
        self._widgetStack.setCurrentIndex( item._guiId )
      else:
        gui = item._executionNode.gui( self._widgetStack, processView=self )
        if gui is not None:
          item._guiId=self._widgetStack.addWidget( gui )
          self._widgetStack._children.append( gui )
          self._guiId += 1
        else:
          self._emptyWidget = QWidget( self._widgetStack )
          item._guiId=self._widgetStack.addWidget( self._emptyWidget )
        self._widgetStack.setCurrentIndex( item._guiId )
      item.currentItemChanged(True)
    if previous is not None:
      previous.currentItemChanged(False)


      # Trick to have correct slider
#      size = self.size()
      #self.resize( size.width()+1, size.height() )
      #qApp.processEvents()
      #self.resize( size )

  #def executionNodeClicked( self, item, column ):
    #item.itemClicked()

  def executionNodeChanged( self, item, column ):
    if item._node._selected != item.isOn() \
        and ( not hasattr(item, 'creating') or not item.creating ):
      item.itemClicked()

  def _executionNodeExpanded( self, item, eNodeAndChildren=None ):
    if item is not None and getattr( item, '_notExpandedYet', True ):
      item._notExpandedYet = False
      previous = None

      if eNodeAndChildren is None:
        eNode = item._executionNode
        eNodeChildren = (eNode.child( k ) for k in  eNode.childrenNames())
      else:
        eNode, eNodeChildren = eNodeAndChildren

      for childNode in eNodeChildren:
        previous = self.executionNodeAddChild( item, eNode,
                                               childNode = childNode )
        if childNode._expandedInGui:
          previous.setExpanded( True )

  def _executionNodeActivated(self, item):
    if getattr(item, "activate", None):
      item.activate()


  def createWorkflow( self ):
    from brainvisa.workflow import ProcessToSomaWorkflow
    class Options( HasSignature ):
      signature = SomaSignature(
        'output',
        SomaFileName,
        dict( doc='Name of the output workflow file.' ),
        'input_file_processing',
        SomaChoice( ( _t_( ProcessToSomaWorkflow.NO_FILE_PROCESSING ), 0 ),
                    ( _t_( ProcessToSomaWorkflow.FILE_TRANSFER ), 1 ),
                    ( _t_( ProcessToSomaWorkflow.SHARED_RESOURCE_PATH ), 2 ),
                    ( _t_( ProcessToSomaWorkflow.BV_DB_SHARED_PATH ), 3 )),
        dict( defaultValue=0 ),
        'output_file_processing',
        SomaChoice( ( _t_( ProcessToSomaWorkflow.NO_FILE_PROCESSING ), 0 ),
                    ( _t_( ProcessToSomaWorkflow.FILE_TRANSFER ), 1 ),
                    ( _t_( ProcessToSomaWorkflow.SHARED_RESOURCE_PATH ), 2 )),
        dict( defaultValue=0 )
      )
    options = Options()
    if ApplicationQt4GUI().edit( options ):
      input_file_processing = ProcessToSomaWorkflow.NO_FILE_PROCESSING
      if options.input_file_processing == 1:
        input_file_processing = ProcessToSomaWorkflow.FILE_TRANSFER
      if options.input_file_processing == 2:
        input_file_processing = ProcessToSomaWorkflow.SHARED_RESOURCE_PATH
      if options.input_file_processing == 3:
        input_file_processing = ProcessToSomaWorkflow.BV_DB_SHARED_PATH
      output_file_processing = ProcessToSomaWorkflow.NO_FILE_PROCESSING
      if options.output_file_processing == 1:
        output_file_processing = ProcessToSomaWorkflow.FILE_TRANSFER
      if options.output_file_processing == 2:
        output_file_processing = ProcessToSomaWorkflow.SHARED_RESOURCE_PATH

      builtin_db = []
      if input_file_processing == ProcessToSomaWorkflow.BV_DB_SHARED_PATH:
        for db_setting in neuroConfig.dataPath:
          if db_setting.builtin:
            uuid = db_setting.expert_settings.uuid
            if uuid:
              builtin_db.append(uuid)
            else:
              print("warning ! db " + repr(db_setting.directory) + " has no uuid.")

      ptowf = ProcessToSomaWorkflow(
        self.process,
        options.output,
        input_file_processing = input_file_processing,
        output_file_processing = output_file_processing,
        brainvisa_db=builtin_db,
        context=self)
      ptowf.doIt()

  def _iterateButton( self ):
    self.readUserValues()
    self._iterationDialog = IterationDialog( self, self.process, self )
    self._iterationDialog.accepted.connect(self._iterateAccept)
    self._iterationDialog.show()

  def _iterateAccept( self ):
    try:
      params = self._iterationDialog.getLists()
      processes = self.process._iterate( **params )
      iterationProcess = brainvisa.processes.IterationProcess( self.process.name + " iteration",
                                                               processes,
                                                               self.process.name )
      showProcess( iterationProcess )
    except:
        neuroException.showException()
        self._iterationDialog.show()

  def setValue( self, name, value ):
    setattr( self.process, name, value )

  def readUserValues( self ):
    if self.parameterizedWidget is not None:
      self.parameterizedWidget.readUserValues()
    if self._widgetStack is not None:
      for pw in self._widgetStack._children:
        ruv = getattr( pw, 'readUserValues', None )
        if ruv is None:
          ruv = getattr( getattr( pw, 'parameterizedWidget', None ),  'readUserValues', None )
        if ruv is not None:
          ruv()


  def createProcessExecutionEvent( self ):
    event = super( ProcessView, self ).createProcessExecutionEvent()
    mainThreadActions().call( event.setWindow, self )
    return event


  def saveAs( self ):
    minf = getattr( self.process, '_savedAs', '' )
    # workaround a bug in PyQt ? Param 5 doesn't work; try to use kwargs
    import sipconfig
    if sipconfig.Configuration().sip_version >= 0x040a00:
      minf = unicode( QFileDialog.getSaveFileName( None, 'Open a process file', minf, 'BrainVISA process (*.bvproc);;All files (*)', options=QFileDialog.DontUseNativeDialog ) )
    else:
      minf = unicode( QFileDialog.getSaveFileName( None, 'Open a process file', minf, 'BrainVISA process (*.bvproc);;All files (*)', None, QFileDialog.DontUseNativeDialog ) )
    if minf:
      if not minf.endswith( '.bvproc' ):
        minf += '.bvproc'
      self.readUserValues()
      event = self.createProcessExecutionEvent()
      self.process._savedAs = minf
      event.save( minf )

  def saveProcessSetupsGUI( self ):
    from brainvisa.processing.qt4gui.ProcessSetupsGUI import SaveProcessSetupsGUI
    save_process_setups_GUI = SaveProcessSetupsGUI(self)
    save_process_setups_GUI.show()
    save_process_setups_GUI.exec_()

  def clone( self ):
    self.readUserValues()
    clone = brainvisa.processes.getProcessInstanceFromProcessEvent( self.createProcessExecutionEvent() )
    return showProcess( clone )


  @staticmethod
  def open():
    import sipconfig
    if sipconfig.Configuration().sip_version >= 0x040a00:
      minf = unicode( QFileDialog.getOpenFileName( None,
      _t_( 'Open a process file' ), '', 'BrainVISA process (*.bvproc);;All files (*)', options=QFileDialog.DontUseNativeDialog ))
    else:
      minf = unicode( QFileDialog.getOpenFileName( None,
      _t_( 'Open a process file' ), '', 'BrainVISA process (*.bvproc);;All files (*)', None, QFileDialog.DontUseNativeDialog ))
    if minf:
      showProcess( brainvisa.processes.getProcessInstance( minf ) )


#----------------------------------------------------------------------------
def showProcess( process, *args, **kwargs):
  '''Opens a process window and set the corresponding arguments'''
  global _mainWindow
  view=None
  try:
    process = brainvisa.processes.getProcessInstance( process )
    if process is None:
      raise RuntimeError( neuroException.HTMLMessage(_t_( 'Invalid process <em>%s</em>' ) % ( str(process), )) )
    for i in xrange( len( args ) ):
      k, p = process.signature.items()[ i ]
      process.setValue( k, args[ i ] )
    for k, v in kwargs.items():
      process.setValue( k, v )
    gui = getattr( process, 'overrideGUI', None )
    if gui is None:
      view = ProcessView( process )
    else:
      view = gui()
    windowGeometry = getattr( process, '_windowGeometry', None )
    if windowGeometry is not None:
      view.move( *windowGeometry[ 'position' ] )
      view.resize( *windowGeometry[ 'size' ] )
    view.show()
  except: # an exception can occur if the process is reloaded and an error has been introduced in its code.
    neuroException.showException()
  return view


#----------------------------------------------------------------------------
class IterationDialog( QDialog ):
  def __init__( self, parent, parameterized, context ):
    QDialog.__init__( self, parent )
    self.setModal(True)
    layout = QVBoxLayout( )
    self.setLayout(layout)
    layout.setContentsMargins( 10, 10, 10, 10 )
    self.setWindowTitle( _t_('%s iteration') % unicode( parent.windowTitle() ) )

    params = []
    for ( n, p ) in parameterized.signature.items():
      if neuroConfig.userLevel >= p.userLevel:
        params += [ n, neuroData.ListOf( p ) ]
    self.parameterized = brainvisa.processes.Parameterized( neuroData.Signature( *params ) )
    for n in self.parameterized.signature.keys():
      setattr( self.parameterized, n, None )

    self.parameterizedWidget = ParameterizedWidget( self.parameterized, None )
    layout.addWidget(self.parameterizedWidget)

    w=QWidget()
    hb = QHBoxLayout( )
    w.setLayout(hb)
    layout.addWidget(w)
    hb.setContentsMargins( 5, 5, 5, 5 )
    w.setSizePolicy( QSizePolicy( QSizePolicy.Expanding, QSizePolicy.Fixed ) )
    btn = QPushButton( _t_('Ok') )
    hb.addWidget(btn)
    btn.setSizePolicy( QSizePolicy( QSizePolicy.Fixed, QSizePolicy.Fixed ) )
    btn.clicked.connect(self.accept)
    btn = QPushButton( _t_('Cancel') )
    hb.addWidget(btn)
    btn.setSizePolicy( QSizePolicy( QSizePolicy.Fixed, QSizePolicy.Fixed ) )
    btn.clicked.connect(self.reject)

  def getLists( self ):
    result = {}
    for n in self.parameterized.signature.keys():
        result[ n ] = getattr( self.parameterized, n, None )
    return result

  def accept( self ):
    self.parameterizedWidget.readUserValues()
    QDialog.accept( self )

#----------------------------------------------------------------------------

class UserDialog( QDialog ):
  def __init__( self, parent, modal, message, signature, buttons ):
    flags =  Qt.Window | Qt.Dialog
    QDialog.__init__( self, parent, flags )
    if modal:
      self.setWindowModality(Qt.WindowModal)
    self.setAttribute(Qt.WA_DeleteOnClose, True)
    layout = QVBoxLayout( )
    self.setLayout(layout)
    layout.setContentsMargins( 10, 10, 10, 10 )
    layout.setSpacing( 5 )

    self.condition = None
    self.signature = signature
    self._currentDirectory = None
    if message is not None:
      lab = QLabel( unicode(message) )
      lab.setWordWrap( True )
      layout.addWidget(lab)
      lab.setSizePolicy( QSizePolicy( QSizePolicy.Preferred, QSizePolicy.Fixed ) )

    self.editors = {}
    if signature is not None:
      sv = WidgetScrollV( )
      layout.addWidget(sv)
      first = None
      svWidget=QWidget()
      svWidgetLayout=QVBoxLayout()
      svWidget.setLayout(svWidgetLayout)
      for ( k, p ) in self.signature.items():
        hb = QHBoxLayout( )
        svWidgetLayout.addLayout(hb)
        l=QLabel( k + ': ' )
        hb.addWidget(l)
        e = p.editor( None, k, self )
        hb.addWidget(e)
        self.editors[ k ] = e
        if first is None: first = e
      sv.setWidget(svWidget)

    self.group1 = QButtonGroup( )
    group1Widget=QWidget()
    group1Layout=QHBoxLayout()
    group1Widget.setLayout(group1Layout)
    layout.addWidget(group1Widget)
    self._actions = {}
    self.group2 = QButtonGroup( )
    group2Widget=QWidget()
    group2Layout=QHBoxLayout()
    group2Widget.setLayout(group2Layout)
    layout.addWidget(group2Widget)
    deleteGroup1 = 1
    i=0
    for b in buttons:
      if type( b ) in (tuple, list):
        caption, action = b
        btn = QPushButton( unicode( caption ) )
        group1Layout.addWidget(btn)
        self.group1.addButton(btn, i)
        btn.setSizePolicy( QSizePolicy( QSizePolicy.Fixed, QSizePolicy.Fixed ) )
        self._actions[ self.group1.id( btn ) ] = action
        deleteGroup1 = 0
      else:
        btn = QPushButton( unicode( b ) )
        group2Layout.addWidget(btn)
        self.group2.addButton(btn, i)
        btn.setSizePolicy( QSizePolicy( QSizePolicy.Fixed, QSizePolicy.Fixed ) )
      i+=1
    if deleteGroup1:
      group1Widget.close( )
    else:
      group1Widget.setSizePolicy( QSizePolicy( QSizePolicy.Minimum, QSizePolicy.Fixed ) )
      self.group1.buttonClicked.connect(self._doAction)
    group2Widget.setSizePolicy( QSizePolicy( QSizePolicy.Minimum, QSizePolicy.Fixed ) )
    self.group2.buttonClicked.connect(self.select)

  def select( self, value ):
    for e in self.editors.values():
      e.checkValue()
    self._result = value
    self.done( 1 )

  def setValue( self, name, value ):
    mainThreadActions().push( self.editors[ name ].setValue, value )

  def getValue( self, name ):
    return mainThreadActions().call( self.editors[ name ].getValue )

  def _doAction( self, index ):
    self._actions[ index ]( self )

  def call( self ):
    if neuroConfig.gui:
        self._result = None
        mainThreadActions().call( self.show )
        mainThreadActions().call( self.exec_ )
        result = self._result
        del self._result
        return result
    return -1


#----------------------------------------------------------------------------
class ProcessEdit( QDialog ):
  def __init__( self, process ):
    QDialog.__init__( self, None )
    layout = QVBoxLayout( )
    self.setLayout(layout)
    layout.setContentsMargins( 10, 10, 10, 10 )
    layout.setSpacing( 5 )
    neuroConfig.registerObject( self )

    self.process = process
    t = _t_(process.name)
    self.setWindowTitle( t )

    spl = QSplitter( Qt.Vertical )
    layout.addWidget(spl)
    w=QWidget(spl)
    vb = QVBoxLayout( )
    w.setLayout(vb)

    self.labName = QLabel( '<center><h3>' + t + '</h3></center>', spl )
    vb.addWidget(self.labName)

    hb = QHBoxLayout( )
    vb.addLayout(hb)
    l=QLabel( _t_('HTML Path')+': ' )
    hb.addWidget(l)
    self.leHTMLPath = QLineEdit( )
    hb.addWidget(self.leHTMLPath)
    hb = QHBoxLayout( )
    vb.addLayout(hb)
    l=QLabel( _t_('Language')+': ' )
    hb.addWidget(l)
    self.cmbLanguage = QComboBox( )
    self.cmbLanguage.setEditable(False)
    hb.addWidget(self.cmbLanguage)
    for i in neuroConfig._languages:
      self.cmbLanguage.addItem( i )
      if i == neuroConfig.language:
        self.cmbLanguage.setCurrentIndex( self.cmbLanguage.count() - 1 )
    self.cmbLanguage.activated.connect(self.changeLanguage)

    l=QLabel( _t_('Short description') + ':' )
    vb.addWidget(l)
    self.mleShort = QPlainTextEdit()
    vb.addWidget(self.mleShort)

    w=QWidget(spl)
    vb = QVBoxLayout()
    w.setLayout(vb)
    #spl.setLayout(vb)
    hb = QHBoxLayout( )
    vb.addLayout(hb)
    l=QLabel( _t_('Parameter')+': ' )
    hb.addWidget(l)
    self.cmbParameter = QComboBox( )
    self.cmbParameter.setEditable(False)
    hb.addWidget(self.cmbParameter)
    stack = QStackedWidget( )
    vb.addWidget(stack)
    self.mleParameters = {}
    for n in self.process.signature.keys():
      mle = QPlainTextEdit()
      vb.addWidget(mle)
      stack.addWidget( mle )
      self.mleParameters[ self.cmbParameter.count() ] = mle
      self.cmbParameter.addItem( n )
      self.cmbParameter.activated.connect(stack.setCurrentIndex)
    stack.setCurrentIndex( 0 )

    w=QWidget(spl)
    vb = QVBoxLayout( )
    w.setLayout(vb)
    l=QLabel( _t_('Long description') + ':' )
    vb.addWidget(l)
    self.mleLong = QPlainTextEdit()
    vb.addWidget(self.mleLong)

    self.readDocumentation()
    self.setLanguage( unicode( self.cmbLanguage.currentText() ) )

    w=QWidget()
    hb = QHBoxLayout( )
    w.setLayout(hb)
    vb.addWidget(w)
    hb.setContentsMargins( 5, 5, 5, 5 )
    w.setSizePolicy( QSizePolicy( QSizePolicy.Expanding, QSizePolicy.Fixed ) )
    btn = QPushButton( _t_('apply') )
    hb.addWidget(btn)
    btn.setSizePolicy( QSizePolicy( QSizePolicy.Fixed, QSizePolicy.Fixed ) )
    btn.clicked.connect(self.applyChanges)

    btn = QPushButton( _t_('Ok') )
    hb.addWidget(btn)
    btn.setSizePolicy( QSizePolicy( QSizePolicy.Fixed, QSizePolicy.Fixed ) )
    btn.clicked.connect(self.accept)

    btn = QPushButton( _t_('Cancel') )
    hb.addWidget(btn)
    btn.setSizePolicy( QSizePolicy( QSizePolicy.Fixed, QSizePolicy.Fixed ) )
    btn.clicked.connect(self.reject)

    self.resize( 800, 600 )

  def closeEvent( self, event ):
    neuroConfig.unregisterObject( self )
    QWidget.closeEvent(self, event)

  def readDocumentation( self ):
    self.documentation = brainvisa.processes.readProcdoc( self.process )

  def writeDocumentation( self ):
    brainvisa.processes.procdocToXHTML( self.documentation )
    self.setLanguage( self.language )
    brainvisa.processes.writeProcdoc( self.process, self.documentation )

  def setLanguage( self, lang ):
    self.leHTMLPath.setText(XHTML.html(self.documentation.get( 'htmlPath', '' )) )
    self.language = lang
    d = self.documentation.get( lang, {} )
    self.mleShort.setPlainText( XHTML.html( d.get( 'short', '' ) ) )
    self.mleLong.setPlainText( XHTML.html( d.get( 'long', '' ) ) )
    p = d.get( 'parameters', {} )
    for i,j in self.mleParameters.items():
      j.setPlainText( XHTML.html( p.get( unicode( self.cmbParameter.itemText( i ) ), '' ) ) )

  def saveLanguage( self ):
    d = {}
    d[ 'short' ] = self.escapeXMLEntities( unicode( self.mleShort.toPlainText() ) )
    d[ 'long' ] = self.escapeXMLEntities( unicode( self.mleLong.toPlainText() ) )
    d[ 'parameters' ] = p = {}
    for i,j in self.mleParameters.items():
      p[ unicode( self.cmbParameter.itemText( i ) ) ] = self.escapeXMLEntities( unicode( j.toPlainText() ) )
    self.documentation[ self.language ] = d
    htmlPath = unicode( self.leHTMLPath.text() )
    if htmlPath:
      self.documentation[ 'htmlPath' ] = htmlPath
    else:
      try:
        del self.documentation[ 'htmlPath' ]
      except KeyError:
        pass

  @staticmethod
  def escapeXMLEntities( s ):
    return re.sub( r'&(?![a-z]+;)', '&amp;', s )

  def changeLanguage( self ):
    self.saveLanguage()
    self.setLanguage( unicode( self.cmbLanguage.currentText() ) )

  def applyChanges( self ):
    self.saveLanguage()
    self.writeDocumentation()
    brainvisa.processes.generateHTMLProcessesDocumentation( self.process )
    mainWindow().info.reload()

  def accept( self ):
    self.applyChanges()
    QDialog.accept( self )


#----------------------------------------------------------------------------
class ProcessSelectionWidget( QMainWindow ):
  """
  This widget is the main window in brainvisa.
  Provides navigation among processes.
  """

  # Soma-Workflow widget for workflow execution on various computing resources
  # SomaWorkflowWidget
  sw_widget = None

  sw_mini_widget = None

  def __init__( self ):
    QMainWindow.__init__( self )

    if getattr( ProcessSelectionWidget, '_pixmapCache', None ) is None:
      ProcessSelectionWidget._pixmapCache = {}
      for file in ( 'icon_process_0.png', 'icon_process_1.png', 'icon_process_2.png', 'icon_process_3.png', 'folder.png' ):
        fullPath = os.path.join( neuroConfig.iconPath, file )
        ProcessSelectionWidget._pixmapCache[ fullPath ] = QIcon( fullPath )

    centralWidget=QWidget()
    self.setCentralWidget(centralWidget)

    self.dock_doc = QDockWidget("Documentation", self)
    self.dock_doc.setObjectName("documentation_dock")
    self.dock_doc.toggleViewAction().setText(_t_("Documentation"))
    self.dock_doc.setAllowedAreas(QtCore.Qt.LeftDockWidgetArea |                                  QtCore.Qt.RightDockWidgetArea)
    self.dock_doc.show()
    self.addDockWidget(Qt.RightDockWidgetArea, self.dock_doc)

    self.dock_sw = QDockWidget("Execution", self)
    self.dock_sw.setObjectName("execution_dock")
    self.dock_sw.toggleViewAction().setText(_t_("Workflow execution"))
    self.dock_sw.setAllowedAreas(QtCore.Qt.BottomDockWidgetArea |                                  QtCore.Qt.TopDockWidgetArea)
    if _workflow_application_model != None:

      self.sw_widget = SomaWorkflowWidget(_workflow_application_model,
                         computing_resource=socket.gethostname(),
                         parent=None)
      self.sw_widget.setWindowTitle(_t_("Workflow execution"))
      self.sw_mini_widget = SomaWorkflowMiniWidget(_workflow_application_model,
                                                   self.sw_widget,
                                                   self.dock_sw)
      self.dock_sw.setWidget(self.sw_mini_widget)

      self.dock_sw.hide()
      self.addDockWidget(Qt.BottomDockWidgetArea, self.dock_sw)
    else:
      self.dock_sw.hide()
      self.dock_sw.toggleViewAction().setVisible(False)
      self.sw_widget = None

    self.setCorner(QtCore.Qt.BottomRightCorner, QtCore.Qt.RightDockWidgetArea)
    self.setCorner(QtCore.Qt.BottomLeftCorner, QtCore.Qt.LeftDockWidgetArea)
    self.setCorner(QtCore.Qt.TopLeftCorner, QtCore.Qt.LeftDockWidgetArea)
    self.setCorner(QtCore.Qt.TopRightCorner, QtCore.Qt.RightDockWidgetArea)

    # Menu setup
    menu = self.menuBar()
    addBrainVISAMenu( self, menu )
    neuroConfigGUI.addSupportMenu( self, menu )
    view_menu = menu.addMenu(_t_("&View"))
    view_menu.addAction(self.dock_doc.toggleViewAction())
    view_menu.addAction(self.dock_sw.toggleViewAction())
    view_menu.addAction(close_viewers_action(self))

    # central widget layout
    layout=QVBoxLayout()
    centralWidget.setLayout(layout)
    layout.setContentsMargins( 10, 10, 10, 10 )

    # processTrees and the search box
    w=QWidget(self)
    layout.addWidget(w)
    vb = QVBoxLayout()
    vb.setContentsMargins( 0, 0, 0, 0 )
    w.setLayout(vb)
    self.currentProcessId = None
    self.processTrees=ProcessTreesWidget()
    self.processTrees.setSizePolicy( QSizePolicy( QSizePolicy.Preferred,
      QSizePolicy.Preferred ) )
    self.processTrees.selectionChanged.connect(self.itemSelected)
    self.processTrees.doubleClicked.connect(self.openProcess)
    self.processTrees.openProcess.connect(self.openProcess)
    self.processTrees.editProcess.connect(self.editProcess)
    self.processTrees.iterateProcess.connect(self.iterateProcess)
    # the hacked search box
    p = os.path.join( os.path.dirname( __file__ ), 'searchbox.ui' )
    self.searchbox = QWidget() # for PySide/PyQt compat
    self.searchbox = loadUi(p, self.searchbox)
    self.searchboxSearchB = self.searchbox.BV_search
    self.matchedProcs = []
    self.searchboxResetSearchB = self.searchbox.BV_resetsearch
    self.searchboxLineEdit = self.searchbox.BV_searchlineedit
    self._continueSearching = 0
    self.searchboxSearchB.clicked.connect(self.buttonSearch)
    self.searchboxResetSearchB.clicked.connect(self.resetSearch)


    vb.addWidget(self.processTrees)
    vb.addWidget(self.searchbox)

    # right dock : documentation panel

    self.info = HTMLBrowser(self)
    self.info.setSizePolicy(QSizePolicy(QSizePolicy.Expanding,
      QSizePolicy.Expanding))
    self.dock_doc.setWidget(self.info)

    self.btnOpen = QPushButton( _t_('Open') )
    self.btnEdit = None

    self.updateList()

    # try to start with a doc opened
    self.info.home()
    ds = qApp.desktop().size()
    self.resize( min( 1200, ds.width() ), min( 800, ds.height() ) )

    state_path = os.path.join(neuroConfig.homeBrainVISADir, "main_window_state.bin")
    if os.path.exists(state_path):
      state_file = QtCore.QFile(state_path)
      state_file.open(QtCore.QIODevice.ReadOnly)
      state = state_file.readAll()
      state_file.close()
      self.restoreState(state, 1)


  def keyPressEvent(self, keyEvent):
    if (keyEvent.matches(QKeySequence.Find) or keyEvent.matches(QKeySequence.FindNext) ):
      if (self.searchboxLineEdit.text() == ""):
        self.info.browser.keyPressEvent(keyEvent)
      else:
        self.buttonSearch()
    elif ( (keyEvent.key() == Qt.Key_W) and (keyEvent.modifiers() == Qt.ControlModifier)):
      self.info.openWeb()
    else:
      QWidget.keyPressEvent(self, keyEvent)

  def buttonSearch(self):
    """
    Called when user click on search / next button.
    The text written in the search box is searched in tree leaves names (processes).
    The first item found which name contains the searched string becomes selected. If the user click another time on the search / next button, next item is searched...
    """
    # new search
    if not self.matchedProcs :
        # searched string
        s = unicode(self.searchboxLineEdit.text()).lower()
        if s == "":
            self.matchedProcs = None
        else:
          # search for items which name contains the string -> generator
          self.matchedProcs = self.processTrees.findItem(s)
    # next search
    if self.matchedProcs:
      try:# an exception will occur when there is no more items
        item=self.matchedProcs.next()
        self.searchboxLineEdit.setEnabled(False)
        self.searchboxSearchB.setText( 'next' )
#        self.searchboxSearchB.setShortcut( QKeySequence.FindNext )
      except:
        self.resetSearch()

  def resetSearch(self):
    """
    Called at the end of a search or when the user click on reset button.
    """
    self.matchedProcs = None
    self.searchboxSearchB.setText('search')
#    self.searchboxSearchB.setShortcut( QKeySequence.Find )
    self.searchboxLineEdit.setEnabled(True)
    self.searchboxLineEdit.setText("")

  def itemSelected( self, item ):
    """
    Called when a tree item becomes selected. currentProcessId is updated and associated documentation is shown.

    :param item: the newly selected item :py:class:`ProcessTree.Item`
    """
    if item:
      if item.isLeaf():
        processId = item.id
        self.currentProcessId = processId
        self.btnOpen.setEnabled( 1 )
        documentation = brainvisa.processes.readProcdoc( self.currentProcessId )
        source = brainvisa.processes.getHTMLFileName( self.currentProcessId )
        if os.path.exists( source ):
          self.info.setSource( source )
        else:
          self.info.setText( '' )
        if self.btnEdit is not None: self.btnEdit.setEnabled( 1 )
      else:
        self.currentProcessId = None
        self.btnOpen.setEnabled( 0 )
        if self.btnEdit is not None: self.btnEdit.setEnabled( 0 )
        # Construct categroy HTML documentation file name
        self.info.showCategoryDocumentation( item.id )
    else:
     self.info.setText( '' )

  def openProcess( self, item=None ):
    """
    Called to open current process.
    If the process is not given, selected process in current tree is opened.

    :param item: the process to open. :py:class:`ProcessTree.Item`
    """
    processId=None
    if item is not None: # open given item
      if item.isLeaf():
        processId=item.id
        showProcess(processId)
    else: # if it is not given (open button), open selected item in current process tree
      item=self.processTrees.treeStack.currentWidget().currentItem()
      if item is not None:
        item=item.model
        if item.isLeaf():
          processId=item.id
          showProcess(processId)
    if processId != self.currentProcessId:
      self.itemSelected(item)

  def editProcess( self, item=None ):
    processId=None
    if item is not None:
      if item.isLeaf():
        processId=item.id
    else:
      processId=self.currentProcessId
    win = ProcessEdit( brainvisa.processes.getProcessInstance( processId ) )
    win.show()

  def iterateProcess( self, item=None ):
    processId=None
    if item is not None:
      if item.isLeaf():
        processId=item.id
    else:
      processId=self.currentProcessId
    self.currentProcess=brainvisa.processes.getProcessInstance(processId)
    #print("iterate process", processId)
    self._iterationDialog = IterationDialog( self, self.currentProcess, self )
    self._iterationDialog.accepted.connect(self._iterateAccept)
    self._iterationDialog.show()

  def _iterateAccept( self ):
    """
    Call back when accepting iteration dialog. Iterates the selected process.
    """
    try:
      params = self._iterationDialog.getLists()
      processes = self.currentProcess._iterate( **params )
      iterationProcess = brainvisa.processes.IterationProcess( self.currentProcess.name + " iteration",
                                                               processes,
                                                               self.currentProcess.name )
      #iterationProcess.possibleChildrenProcesses =
      showProcess( iterationProcess )
    except:
      neuroException.showException()
      self._iterationDialog.show()

  def updateList(self):
    """
    Reloads the list of process trees.
    """
    self.processTrees.setModel( brainvisa.processes.updatedMainProcessTree() )

  def closeEvent ( self, event ):
    state = self.saveState(1)
    state_file = QtCore.QFile(os.path.join(neuroConfig.homeBrainVISADir, "main_window_state.bin"))
    state_file.open(QtCore.QIODevice.WriteOnly)
    state_file.write(state)
    state_file.close()
    quitRequest()
    event.ignore()


#----------------------------------------------------------------------------
class ProcessTreesWidget(QSplitter):
  """
  A widget that shows a list of :py:class:`ProcessTree`.
  Each process tree presents a sub group of existing processes.

  It's composed of two parts :
  * the list of process trees (use profiles)
  * a view of currently selected tree
  Each process tree can be opened in another window in order to enable drag and drop from one tree to another.

  .. py:attribute:: treeIndex

    Widget containing items representing each process tree. TreeListWidget.

  .. py:attribute:: treeStack

    A stack of EditableTreeWidget, representing the content of each processTree. QWidgetStack.

  .. py:attribute::  treeStackIdentifiers

    dict associating a processTree to an unique integer identifier used with the widget stack. Only the selected processTree widget of the stack is visible.

  .. py:attribute::  widgets

    list of EditableTreeWidget currently in the stack. Useful because QWidgetStack doesn't provide iterator on its content.

  .. py:attribute:: openedTreeWidget

    Currently opened process tree. It is in a window independant from the main window. EditableTreeWidget

  .. py:attribute:: model

    list of ProcessTree which this widget represents. ProcessTrees

  .. py:attribute:: popupMenu

    QPopupMenu contextual menu associated to the list of process trees.

  .. py:attribute:: savesTimer

    QTimer started when the model has changed. When the timer times out, the model is saved. Used to delay model saves : it speeds up execution when there is several modification at the same time (drag&drop several elements).
  """
  
  selectionChanged = QtCore.Signal(soma.notification.ObservableAttributes)
  doubleClicked = QtCore.Signal(soma.notification.ObservableAttributes)
  openProcess = QtCore.Signal(soma.notification.ObservableAttributes)
  editProcess = QtCore.Signal(soma.notification.ObservableAttributes)
  iterateProcess = QtCore.Signal(soma.notification.ObservableAttributes)

  def __init__(self, processTrees=None, parent=None ):
    """
    :param processTrees: ProcessTrees, the list of process trees which this widget represents
    :param parent: QWidget, container of this widget
    """
    QSplitter.__init__(self, parent)
    self.treeIndex=TreeListWidget(None, self, iconSize=bigIconSize)
    self.treeIndex.setSizePolicy( QSizePolicy( QSizePolicy.Preferred, QSizePolicy.Preferred ) )
    # signals
    self.treeIndex.currentItemChanged.connect(self.setCurrentTree)
    # on clicking on a tree, emit a pysignal for transmitting the signal to the parent. The shown documentation may need to be changed. (clicked instead of selectionChanged because the documentation may need to be changed event if the item was already selected)
    self.treeIndex.itemClicked.connect(self.selectionChanged_slot)
    self.treeIndex.customContextMenuRequested.connect(self.openContextMenu)
    # help tooltip
    self.treeIndex.setToolTip(_t_("Create your own lists of processes choosing new in contextual menu.<br>To add items in a list, open an existing list and move items in the new list.<br>If you set a list as default, it will selected the next time you run brainvisa.") )

    self.treeStack=QStackedWidget(self)
    self.treeStackIdentifiers = {}
    self.treeStack.setSizePolicy( QSizePolicy( QSizePolicy.Preferred,
      QSizePolicy.Preferred ) )
    #self.setResizeMode( self.treeIndex, QSplitter.FollowSizeHint )
    self.widgets=[]
    self.openedTreeWidget=None

    # Popup Menu for toolboxes
    self.popupMenu = QMenu( self )
    _addAction( self.popupMenu, _t_("New"),  self.menuNewTabEvent )
    _addAction( self.popupMenu, _t_("Delete"),  self.menuDelTabEvent )
    _addAction( self.popupMenu, _t_("Open"), self.menuOpenTabEvent)
    _addAction( self.popupMenu, _t_("Set as default list"),
      self.menuSetDefaultEvent)

    # Popup Menu for processes
    self.processMenu = QMenu( self )
    _addAction( self.processMenu, _t_("Open"),  self.menuOpenProcessEvent )
    _addAction( self.processMenu, _t_("Edit documentation"),  self.menuEditProcessEvent )
    _addAction( self.processMenu, _t_("Iterate"), self.menuIterateProcessEvent)

    self.setStretchFactor( 0, 2 )
    self.setStretchFactor( 1, 3 )
    if processTrees:
      self.setModel(processTrees)

  def setModel(self, processTrees):
    """
    The widget is initialized with the given list of process tree.
    For each process tree, an item is added in treeIndex. A widget is created to represent each process tree and added to treeStack.

    :param processTrees: the list of process trees which this widget represents
    """
    # clear widgets
    self.treeIndex.clear()
    for w in self.widgets:
      self.treeStack.removeWidget(w)
    self.treeStackIdentifiers = {}
    self.widgets=[]
    # register model and add listener
    self.model=processTrees
    self.model.addListener(self.updateContent)
    # listens the change of selectedTree attribute in model
    self.model.onAttributeChange("selectedTree", self.updateSelectedTree)
    self.model.onAttributeChange("selectedTree", self.modelChanged)
    self.model.addListener(self.modelChanged)
    # for each processTree, create an EditableTreeWidget which is added to the widget stack
    # and add an element to the list index of trees
    for processTree in processTrees.values():
      self.addProcessTree(processTree)
    self.treeIndex.setModel(processTrees)

    # if there's a selected tree by default, the corresponding item in widget is selected
    if self.model.selectedTree != None:
      found=False
      i=0
      while i <self.treeIndex.topLevelItemCount() and not found: # search selected tree corresponding item in treeIndex widget
        item=self.treeIndex.topLevelItem(i)
        i+=1
        if item.model==self.model.selectedTree:
          found=True
          self.treeIndex.setCurrentItem(item)

    # Create a timer to delay model saves in minf file : it speeds up execution when there is several modification at the same time (drag&drop several elements)
    self.savesTimer=QTimer()
    self.savesTimer.setSingleShot(True)
    self.savesTimer.timeout.connect(self.model.save)


  def addProcessTree(self, processTree):
    """
    Add elements in the widget to add a representation of this process tree.

    :param processTree: new process tree for which the widget must be completed.
    """
    treeWidget=EditableTreeWidget( processTree, self.treeStack )
    if processTree.modifiable:
      treeWidget.setToolTip(_t_("This list is customizable. You can :<br>- move items by drag and drop,<br>- delete item with del key,<br>- copy items by drag and drop and ctrl key,<br>- create new category with contextual menu."))
    # signals
    # selectionChanged doesn't work with multiple selection
    # currentChanged isn't emited when click on an item that has already keyboeard focus and is not emited when click on an already selected item altought it may be necessary to update documentation because several items can be selected at the same time
    # -> so use clicked signal instead
    treeWidget.itemClicked.connect(self.selectionChanged_slot)
    treeWidget.itemDoubleClicked.connect(self.doubleClicked_slot)
    treeWidget.customContextMenuRequested.connect(
      lambda p: self.openProcessMenu(treeWidget, p))
    # the new widget representing the process tree is added in treeStack and in widgets
    stackIdentifier = self.treeStack.addWidget( treeWidget )
    self.treeStackIdentifiers.setdefault( object.__hash__( processTree ), stackIdentifier )
    self.widgets.append(treeWidget)
    # listens changes in the process tree (for saving each change in minf file)
    processTree.addListenerRec(self.modelChanged)
    processTree.onAttributeChangeRec("name", self.modelChanged)

  def showTreeIndex(self):
    if self.treeIndex.isHidden():
      self.treeIndex.show()
    else:
      self.treeIndex.hide()

  def openContextMenu(self, point):
    """
    Called on contextMenuRequested signal. It opens the popup menu at cursor position.
    """
    self.popupMenu.exec_(QCursor.pos())

  def openProcessMenu(self, listView, point):
    """
    Called on contextMenuRequested signal on the list of processes of a toolbox. It opens the process menu at cursor position if the current item represents a process.
    """
    item=listView.itemAt(point)
    if item and item.model and item.model.isLeaf():
      self.processMenu.exec_(QCursor.pos())
    else:
      listView.openContextMenu(point)

  def updateContent(self, action=None, items=None, position=None):
    """
    Called on model change (list of process trees). The widget must update itself to reflect the change.
    """
    # treeIndex is a TreeListWidget and has already a listener which update the view on model changes
    # but some changes imply modification of treeStack -> add a widget in the stack or remove a widget
    if action==ObservableList.INSERT_ACTION:# add a new process tree in the list
      for processTree in items:
        self.addProcessTree(processTree)
    elif action==ObservableList.REMOVE_ACTION:# remove a process tree
      for processTree in items:
        w=self.treeStack.widget( self.treeStackIdentifiers.get( object.__hash__( processTree ) ) )
        self.treeStack.removeWidget(w)
        self.widgets.remove(w)

  def updateSelectedTree(self, newSelection):
    """
    Called when the selected tree changes.
    """
    pass # maybe set a graphical element to show it is the default list...

  def modelChanged(self, action=None, items=None, position=None):
    """
    Method registred to be called when a process tree has changed or when the list of tree has changed.
    New ProcessTree list must be saved in a minf file.
    If change is insertion of a new item in a tree, registers listeners on this new item.
    """
    #print("model changed", action, "write to minf file processTrees.minf")
    if action==ObservableList.INSERT_ACTION:
      for item in items:
        # on insertion in a tree, listen changes of the new element
        # on insertion of a tree in the tree list, nothing to do, listeners are already registred
        if not issubclass(item.__class__, brainvisa.processes.ProcessTree):
          if not item.isLeaf():
            item.addListenerRec(self.modelChanged)
            item.onAttributeChangeRec("name", self.modelChanged)
          else:
            item.onAttributeChange("name", self.modelChanged)
    # instead of systematic model save for each change, start a timer wich will timeout when current event is finished
    # So if there is several modification due to the same event (drag and drop several elements), the model will be saved only one time when all changes are done. (speedier)
    if not self.savesTimer.isActive(): # if the timer is already started nothing to do, the change will be save anyway
      self.savesTimer.start(0)
    #self.model.save()

  def selectionChanged_slot(self, item, col=0):
    """
    Called when selected item has changed in current process tree.
    This method emits a signal that must be caught by parent widget.
    """
    if item is not None:
      self.selectionChanged.emit(item.model)

  def doubleClicked_slot(self, item, col):
    """
    Called on double click on an item of current process tree.
    This method emits a signal that must be caught by parent widget.
    """
    self.doubleClicked.emit(item.model)

  def setCurrentTree(self, item, previous=None):
    """
    Changes the visible widget in the stack.
    """
    if item:
      self.treeStack.setCurrentIndex( self.treeStackIdentifiers.get( object.__hash__( item.model ) ) )

  def findItem( self, name):
    """
    Find items that contain the string given in parameters in their name. Each found item is selected and yield (and replace previous selection).
    Wide search.

    :param name: string searched in items names.

    :rtype:  generator
    """
    for widget in self.widgets: # for all process trees widgets
      it=QTreeWidgetItemIterator(widget)
      lastSelection=None
      while it.value():
        item=it.value()
        if not item.isHidden():
          if item.model.isLeaf(): # for a leaf (process) search string in name
            keep = False
            if item.model.name.lower().find(name) > -1 \
                or item.model.id.lower().find(name) > -1:
              keep = True
            else:
              # also try to find the untranslated process name
              try:
                proc = brainvisa.processes.getProcess( item.model.id )
                pname = proc.name
                if pname.lower().find(name) > -1:
                  keep = True
              except:
                pass
            if keep:
              self.select(widget, item, lastSelection)
              lastSelection=(widget, item)
              yield item
        it+=1

  def select(self, widget, item, lastSelection):
    """
    Select a process tree and an item in it. Undo last selection.

    :param widget:  EditableTreeWidget, the tree widget that contains the item to select.
    :param item: EditableTreeItem, the item (process) to select
    :param lastSelection: tuple(EditableTreeWidget, EditableTreeItem), previous selected item and its container, to be unselected.
    """
    self.selectIndex(widget.model) # select in left panel (toolbox name)
    self.setCurrentTree(widget) # raise widget of toolbox content
    item.setHidden(False)
    #widget.ensureItemVisible( item ) # show item (open parents...)
    widget.setCurrentItem( item ) # select item
    if lastSelection:# undo last selection
      lastSelection[1].setSelected(False)
      #lastSelection[0].setSelected(lastSelection[1], 0)

  def selectIndex(self, model):
    """
    Select a process tree in the left panel (toolboxes).

    :param model: the process tree to select
    """
    i=0
    found=False
    while i<self.treeIndex.topLevelItemCount() and not found: # search selected tree corresponding item in treeIndex widget
      item=self.treeIndex.topLevelItem(i)
      if item.model==model:
        found=True
        self.treeIndex.setCurrentItem(item)
      i+=1

  #------ context menu events ------
  def menuNewTabEvent(self):
    """
    Called on click on new option in contextual menu.
    Adds a new empty tree in the model.
    """
    processTree=brainvisa.processes.ProcessTree( name='Personal Bookmarks' )
    processTree.new=True
    self.model.add(processTree)

  def menuDelTabEvent(self):
    """
    Called on click on del option in contextual menu.
    Removes the selected tree from the model.
    """
    item=self.treeIndex.currentItem()
    if item:
      if item.model.modifiable:
        del self.model[item.model.id]

  def menuOpenTabEvent(self):
    """
    Called on click on open option in contextual menu.
    Opens selected tree in a new window.
    """
    item=self.treeIndex.currentItem()
    if item:
      self.openedTreeWidget=EditableTreeWidget(item.model)
      self.openedTreeWidget.resize(400,600)
      self.openedTreeWidget.show()

  def menuSetDefaultEvent(self):
    """
    Called on click on set default option in contextual menu.
    Sets the selected tree as the default selected tree. So on next run of brainvisa, this tree will be selected.
    """
    item=self.treeIndex.currentItem()
    if item:
      self.model.selectedTree=item.model

  def menuOpenProcessEvent(self):
    """
    Called on click on open option in process menu.
    Emits a signal for the parent window which will open the process.
    """
    item=self.treeStack.currentWidget().currentItem()
    if item:
      print('item.model:', type(item.model))
      self.openProcess.emit(item.model)

  def menuEditProcessEvent(self):
    """
    Called on click on edit option in process menu.
    Emits a signal for the parent window which will edit the process.
    """
    item=self.treeStack.currentWidget().currentItem()
    if item:
      self.editProcess.emit(item.model)

  def menuIterateProcessEvent(self):
    """
    Called on click on iterate option in process menu.
    Emits a signal for the parent window which will iterate the process.
    """
    item=self.treeStack.currentWidget().currentItem()
    if item:
      self.iterateProcess.emit(item.model)

#----------------------------------------------------------------------------
class MainWindow( QWidget ):
  def __init__( self ):
    QWidget.__init__( self )
    self.myLayout = QVBoxLayout( self )
    self.setLayout(self.myLayout)
    self.mainModules = []
    self.subLayouts = []
    neuroConfig.registerObject( self )

  def closeEvent(self, event):
    neuroConfig.unregisterObject( self )
    QWidget.closeEvent( self, event )

  def addMainModule( self, identifier, name, image, description ):
    # Create main module widget
    w=QWidget(self)
    layout=QVBoxLayout(w)
    w.setLayout(layout)
    l = QLabel( _t_( name ),self )
    layout.addWidget(l)
    hb = QHBoxLayout( )
    layout.addLayout(hb)
    l = QLabel(  )
    hb.addWidget(l)
    l.setIcon( QIcon( os.path.join( neuroConfig.mainPath, 'doc', 'images', image ) ) ),
    l.setSizePolicy( QSizePolicy( QSizePolicy.Fixed, QSizePolicy.Fixed ) )
    l.resize( 320, 200 )
    l = QTextEdit(  )
    hb.addWidget(l)
    l.setText( description )
    l.setReadOnly( True )

    if ( len( self.mainModules ) % 2 == 0 ):
      self.subLayouts.append( QHBoxLayout( self.layout() ) )
    self.subLayouts[ -1 ].addWidget( w )
    w.show()
    self.mainModules.append( w )



#----------------------------------------------------------------------------
class RemoteContextGUI( QTreeWidgetItem ):
  """
  Specific GUI to display messages returned by processes executed remotely.
  """

  def __init__(self, parent, name='Remote Hosts:'):
    """
    The specific GUI is a QListView. It is composed of an arborescence of QListViewItems that sorts
    the messages according to the process and the host they belong to::

    Remote Hosts:
    |
    --host
      |
      --process
        |
        --message
        --message
      --process
        |
        --message

    :param parent: the QListView.
    :param name: name
    """

    remoteView = QTreeWidget(parent)
    remoteView.setSizePolicy( QSizePolicy( QSizePolicy.Expanding,
      QSizePolicy.Preferred ) )

    remoteView.setWindowTitle('Remote messages')
    remoteView.setColumnCount(4)
    remoteView.setHeaderLabels( ['IP', 'ID', 'Status', 'Messages'] )

    QTreeWidgetItem.__init__(self, remoteView )
    self.setText( 0, name )

    self.setExpanded(True)

    self.processList = {}
    self.ipList = {}

  def addIP(self, ip):
    i_item = QTreeWidgetItem(self, [ip] )
    self.ipList[str(ip)] = i_item
    i_item.setExpanded(True)

  def addProcess(self, ip, pid, status=' Starting...', message=''):
    p_item = QTreeWidgetItem(self.ipList[str(ip)],
      ['Process', '%03d'%pid, status, message] )
    #p_item.setText( 0, 'Process' )
    #p_item.setText( 1, '%03d'%pid )
    #p_item.setText( 2, status )
    #p_item.setText( 3, message )
    self.processList[str(pid)] = p_item
    #self.ipList[str(ip)].insertItem(p_item)

  def addMessage(self, pid, message):
    m_item = QTreeWidgetItem(self.processList[str(pid)],
      ['Message', '', '', message] )
    #m_item.setText( 0, 'Message' )
    #m_item.setText( 1, '' )
    #m_item.setText( 2, '' )
    #m_item.setText( 3, message )
    #self.processList[str(pid)].insertItem(m_item)

  def setProcessStatus(self, pid, status):
    self.processList[str(pid)].setText(2, status)

  def setCurrentMessage(self, pid, message):
    self.processList[str(pid)].setText(3, message)

  def clear(self):
    for item in self.ipList.values():
      self.takeChild(self.indexOfChild(item))
      del(item)

    self.processList = {}
    self.ipList = {}

  def sort(self):
    pass

  def sortChildItems(self, col, asc):
    pass

#----------------------------------------------------------------------------
def mainWindow():
  global _mainWindow
  return _mainWindow


def showMainWindow():
  global _mainWindow
  if neuroConfig.openMainWindow:
    #_mainWindow = ProcessSelection()
    # window with customizable lists of processes
    _mainWindow = ProcessSelectionWidget()
    _mainWindow.show()
    for w in qApp.topLevelWidgets():
      if w is not _mainWindow:

        w.raise_()
  else:
    _mainWindow = None

def close_viewers_action(parent):
  action=QAction(parent)
  action.setText( _t_( "Close all viewers" ) )
  action.triggered.connect(close_viewers)
  return action

def close_viewers():
  from brainvisa.data.qt4gui.readdiskitemGUI import DiskItemEditor
  from brainvisa.data.qt4gui.hierarchyBrowser import HierarchyBrowser
  for w in qApp.allWidgets():
    if isinstance(w, DiskItemEditor):
      w.close_viewer()
    elif isinstance(w, ProcessView):
      process_info = brainvisa.processes.getProcessInfo(w.process.id())
      if process_info is not None and "viewer" in process_info.roles:
        w.close()
    elif isinstance(w, HierarchyBrowser):
      w.close_viewers()

#----------------------------------------------------------------------------
def updateProcessList():
  _mainWindow.updateList()

def reloadToolboxesGUI():
  """
  Calls :py:func:`brainvisa.processes.reloadToolboxes` and updates the main window (list of toolboxes or processes may have changed).
  If some databases should be updated, the user is warned.
  """
  QtGui.QApplication.setOverrideCursor(QtGui.QCursor(QtCore.Qt.WaitCursor))
  # close all processes windows because processes will be reinstantiated
  saved = save_and_close_all_processes()
  brainvisa.processes.reloadToolboxes()
  updateProcessList()
  from brainvisa.data.qt4gui.updateDatabases import warnUserAboutDatabasesToUpdate
  warnUserAboutDatabasesToUpdate()
  # reopen processes
  restore_all_processes(saved)
  QtGui.QApplication.restoreOverrideCursor()

def loadProcessSetupsGUI():
  from brainvisa.processing.qt4gui.ProcessSetupsGUI import LoadProcessSetupsGUI
  load_process_setups_GUI = LoadProcessSetupsGUI()
  load_process_setups_GUI.show()
  load_process_setups_GUI.exec_()

def save_and_close_all_processes():
  close_viewers()
  saved = []
  for w in qApp.allWidgets():
    if isinstance(w, ProcessView):
      # dont' remember updateDatabases process, it will be shown
      # again if needed after reload.
      if w.process.id() != 'updateDatabases':
        w.readUserValues()
        clone = w.createProcessExecutionEvent()
        saved.append(clone)
      w.close()
  return saved

def restore_all_processes(saved):
  uis = []
  for event in saved:
    proc = brainvisa.processes.getProcessInstanceFromProcessEvent(event)
    procui = showProcess(proc)
    uis.append(procui)
  return uis

#----------------------------------------------------------------------------

def initializeProcessesGUI():

  global _computing_resource_pool, _workflow_application_model

  import brainvisa.processes
  brainvisa.processes.setMainThreadActionsMethod(QtThreadCall())
  _computing_resource_pool = None
  _workflow_application_model = None

  if neuroConfig.gui:
    if _soma_workflow and neuroConfig.userLevel >= 1:
      _computing_resource_pool = ComputingResourcePool()
      _computing_resource_pool.add_default_connection()
      _workflow_application_model = WorkflowApplicationModel(_computing_resource_pool)

    six.exec_('from brainvisa.processing.qt4gui.neuroProcessesGUI import *',
              brainvisa.processes.__dict__)
    brainvisa.processes._defaultContext = ExecutionContextGUI()

def html_with_local_images(html):
  images_basepath = neuroConfig.getDocPath('images', project='axon') \
      + '-' + neuroConfig.shortVersion
  html_repl = html.replace(' src="../../../../',
                            ' src="%s/' % images_basepath)
  html_repl = html_repl.replace(' SRC="../../../../',
                            ' src="%s/' % images_basepath)
  html_repl = html_repl.replace(' src="../../',
                                ' src="%s/' % images_basepath)
  html_repl = html_repl.replace(' SRC="../../',
                                ' src="%s/' % images_basepath)
  return html_repl


<|MERGE_RESOLUTION|>--- conflicted
+++ resolved
@@ -1647,17 +1647,16 @@
         parametersWidgetLayout.addRow( currentSectionTitle )
 
       for k, p in sectionTitleSortedDict[ sectionTitle ]:
-<<<<<<< HEAD
         l = ParameterLabel( k, p.mandatory, None, userLevel=p.userLevel )
         l.setDefault(self.parameterized.isDefault( k ))
-        self.connect( l, SIGNAL( 'toggleDefault' ), self._toggleDefault )
+        l.toggleDefault.connect(self._toggleDefault)
 
         if isinstance( p, ReadDiskItem ):
             l.lock_id.setCheckable(True)
             l.setlock(self._setlock_system(k)) #ini la valeur de lock du parametre
-            #self.connect( l, SIGNAL( 'setlock_system' ), self._setlock_system )
-            self.connect( l, SIGNAL( 'lock_system' ), self._lock_system )
-            self.connect( l, SIGNAL( 'unlock_system' ), self._unlock_system )
+            #l.setlock_system.connect(self._setlock_system)
+            l.lock_system.connect(self._lock_system)
+            l.unlock_system.connect(self._unlock_system)
 
         l.setSizePolicy( QSizePolicy.Fixed, QSizePolicy.Fixed )
         self.labels[ k ] = l
@@ -1678,14 +1677,14 @@
         if v is not None:
           self.setValue( k, v, 1 )
         e.valuePropertiesChanged( self.parameterized.isDefault( k ) )
-        e.connect( e, SIGNAL('noDefault'), self.removeDefault )
-        e.connect( e, SIGNAL('newValidValue'), self.updateParameterValue )
+        e.noDefault.connect(self.removeDefault)
+        e.newValidValue.connect(self.updateParameterValue)
 #lock#        btn = NamedPushButton( hb, k )
 #lock#        btn.setPixmap( self.pixCustom )
 #lock#        btn.setFocusPolicy( QWidget.NoFocus )
 #lock#        btn.setToggleButton( 1 )
 #lock#        btn.hide()
-#lock#        self.connect( btn, PYSIGNAL( 'clicked' ), self._toggleDefault )
+#lock#        btn.clicked.connect(self._toggleDefault)
 #lock#        self.btnLock[ k ] = btn
         if documentation is not None:
           self.setParameterToolTip( k,
@@ -1695,54 +1694,6 @@
             + _t_( \
             'value has been manually changed and is not modified by links anymore' ) \
             + '</em>' )
-=======
-        if neuroConfig.userLevel >= p.userLevel:
-          l = ParameterLabel( k, p.mandatory, None )
-          l.setDefault(self.parameterized.isDefault( k ))
-          l.toggleDefault.connect(self._toggleDefault)
-  
-          if isinstance( p, ReadDiskItem ):
-              l.lock_id.setCheckable(True)
-              l.setlock(self._setlock_system(k)) #ini la valeur de lock du parametre
-              #l.setlock_system.connect(self._setlock_system)
-              l.lock_system.connect(self._lock_system)
-              l.unlock_system.connect(self._unlock_system)
-  
-          l.setSizePolicy( QSizePolicy.Fixed, QSizePolicy.Fixed )
-          self.labels[ k ] = l
-          e = p.editor( None, k, weakref.proxy( self ) )
-
-          #if p.getSectionTitleIfDefined() is not None:
-          #  parametersWidgetLayout.addRow( SectionTitle( p.getSectionTitleIfDefined() ) )
-          
-          parametersWidgetLayout.addRow( l, e )
-  
-          self.parameterized.addParameterObserver( k, self.parameterChanged )
-  
-          self.editors[ k ] = e
-          if first is None: first = e
-          v = getattr( self.parameterized, k, None )
-          if v is not None:
-            self.setValue( k, v, 1 )
-          e.valuePropertiesChanged( self.parameterized.isDefault( k ) )
-          e.noDefault.connect(self.removeDefault)
-          e.newValidValue.connect(self.updateParameterValue)
-  #lock#        btn = NamedPushButton( hb, k )
-  #lock#        btn.setPixmap( self.pixCustom )
-  #lock#        btn.setFocusPolicy( QWidget.NoFocus )
-  #lock#        btn.setToggleButton( 1 )
-  #lock#        btn.hide()
-  #lock#        btn.clicked.connect(self._toggleDefault)
-  #lock#        self.btnLock[ k ] = btn
-          if documentation is not None:
-            self.setParameterToolTip( k,
-              XHTML.html( documentation.get( 'parameters', {} ).get( k, '' ) ) \
-              + '<br/><img src="' \
-              + os.path.join( neuroConfig.iconPath, 'modified.png' )+ '"/><em>: ' \
-              + _t_( \
-              'value has been manually changed and is not modified by links anymore' ) \
-              + '</em>' )
->>>>>>> aea7f787
 
     parametersWidget.setSizePolicy(QSizePolicy(QSizePolicy.Expanding, QSizePolicy.Maximum))
     self.scrollWidget.setWidget(parametersWidget)
