--- conflicted
+++ resolved
@@ -754,13 +754,13 @@
                         db = ['input_directory', 'output_directory']
                     else:
                         db = None
-                    if db is not None:
-                        study_config \
-                            = self._capsul_process.get_study_config()
-                        for idb in db:
-                            if getattr(study_config, idb) != database:
-                                modified = True
-                                setattr(study_config, idb, database)
+                if db is not None:
+                    study_config \
+                        = self._capsul_process.get_study_config()
+                    for idb in db:
+                        if getattr(study_config, idb) != database:
+                            modified = True
+                            setattr(study_config, idb, database)
 
         return capsul_attr, modified
 
@@ -808,26 +808,6 @@
                             capsul_attr.setdefault(
                                 k, [''] * i).append(v)
                         else:
-<<<<<<< HEAD
-                            allowed_db = [h.name
-                                          for h in neuroHierarchy.hierarchies()
-                                          if h.fso.name
-                                          not in ("shared", "spm", "fsl")]
-                            if database in allowed_db:
-                                db = ['input_directory', 'output_directory']
-                            else:
-                                db = None
-                        if db is not None:
-                            study_config \
-                                = self._capsul_process.get_study_config()
-                            for idb in db:
-                                if getattr(study_config, idb) != database:
-                                    modified = True
-                                    setattr(study_config, idb, database)
-
-                    if modified:
-                        completion_engine.complete_parameters()
-=======
                           capsul_attr[k] = v
                     for k, v in six.iteritems(capsul_attr):
                         if isinstance(capsul_attr_orig.trait(k).trait_type,
@@ -842,7 +822,6 @@
             if modified:
                 capsul_attr_orig.import_from_dict(capsul_attr)
                 completion_engine.complete_parameters()
->>>>>>> fa99295f
 
         finally:
             self._ongoing_completion = False
